--- conflicted
+++ resolved
@@ -274,25 +274,6 @@
     --exclude-inductor-tests \
     --exclude-jit-executor \
     --exclude-distributed-tests \
-<<<<<<< HEAD
-    --exclude \
-      test_ao_sparsity \
-      test_autograd \
-      test_jit \
-      test_quantization \
-      test_dataloader \
-      test_reductions \
-      profiler/test_profiler \
-      profiler/test_profiler_tree \
-      test_python_dispatch \
-      test_fx \
-      test_package \
-      test_custom_ops \
-      export/test_db \
-      functorch/test_dims \
-      functorch/test_aotdispatch \
-=======
->>>>>>> 3baade44
     --shard "$1" "$NUM_TEST_SHARDS" \
     --verbose
   assert_git_not_dirty
