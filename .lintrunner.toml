--- conflicted
+++ resolved
@@ -1081,10 +1081,6 @@
     'test/test_jit_string.py',
     'test/test_jiterator.py',
     'test/test_kernel_launch_checks.py',
-<<<<<<< HEAD
-    'test/test_license.py',
-=======
->>>>>>> 8bf9e99c
     'test/test_linalg.py',
     'test/test_masked.py',
     'test/test_maskedtensor.py',
@@ -2148,11 +2144,7 @@
     'python3',
     'tools/linter/adapters/pip_init.py',
     '--dry-run={{DRYRUN}}',
-<<<<<<< HEAD
-    'ruff==0.4.1',
-=======
     'ruff==0.4.4',
->>>>>>> 8bf9e99c
 ]
 is_formatter = true
 
