--- conflicted
+++ resolved
@@ -95,15 +95,13 @@
         mutation_counter_;
   }
 
-<<<<<<< HEAD
   // Runs the forward_fn of every ViewMeta collected in the current instance
   // to some other base.
   Tensor apply_view_metas(const Tensor& base);
-=======
+
   // Is the recorded ViewMeta sequence of this instance equal to the sequence
   // on the other FunctionalTensorWrapper instance?
   bool are_view_metas_equal(const Tensor& other);
->>>>>>> 153ef9cb
 
   // Sync's the underlying tensor with its alias, if it's out of date. This
   // involves two steps: 1) Apply any pending updates/mutations to the alias 2)
