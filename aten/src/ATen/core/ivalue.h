--- conflicted
+++ resolved
@@ -1147,13 +1147,8 @@
   void visit(const std::function<bool(const IValue&)>& visitor) const;
   IValue deepcopy(std::optional<at::Device> device = c10::nullopt) const;
   IValue deepcopy(
-<<<<<<< HEAD
       HashIdentityIValueMap& memo,
-      c10::optional<at::Device> device = c10::nullopt) const;
-=======
-      HashAliasedIValueMap& memo,
       std::optional<at::Device> device = c10::nullopt) const;
->>>>>>> 4e402dd5
 
  private:
   static c10::intrusive_ptr_target* null_to_undefined_tensor(
