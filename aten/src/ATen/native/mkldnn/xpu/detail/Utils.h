--- conflicted
+++ resolved
@@ -9,21 +9,10 @@
 #include <oneapi/dnnl/dnnl.hpp>
 #include <oneapi/dnnl/dnnl_sycl.hpp>
 
-<<<<<<< HEAD
-#define XPU_ONEDNN_EXEC(prim, stream, ...)                             \
-  {                                                                    \
-    auto q = dnnl::sycl_interop::get_queue((stream));                  \
-    XPU_EXT_SUBMIT(                                                    \
-        (q),                                                           \
-        "onednn_kernel",                                               \
-        dnnl::sycl_interop::execute((prim), (stream), ##__VA_ARGS__)); \
-  }
-=======
 #define XPU_ONEDNN_EXEC(prim, stream, ...)                               \
 {                                                                        \
   auto e = dnnl::sycl_interop::execute((prim), (stream), ##__VA_ARGS__); \
 }
->>>>>>> 0e2db514
 
 namespace at {
 namespace native::xpu {
