--- conflicted
+++ resolved
@@ -9,8 +9,6 @@
 #include <cstring>
 #include <iosfwd>
 #include <ostream>
-
-#include <iosfwd>
 
 #if defined(__CUDACC__) && !defined(USE_ROCM)
 #include <cuda_bf16.h>
@@ -116,16 +114,12 @@
 #endif
 };
 
-<<<<<<< HEAD
-C10_API std::ostream& operator<<(std::ostream& out, const BFloat16& value);
-=======
 C10_API inline std::ostream& operator<<(
     std::ostream& out,
     const BFloat16& value) {
   out << (float)value;
   return out;
 }
->>>>>>> f34905f6
 
 } // namespace c10
 
