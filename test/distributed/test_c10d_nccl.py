--- conflicted
+++ resolved
@@ -4176,11 +4176,7 @@
         self.assertEqual(ver, "1.4")
         pg_config = t['pg_config']
         self.assertEqual(len(pg_config), 1)
-<<<<<<< HEAD
-        self.assertEqual(len(pg_config[0]), self.world_size)
-=======
         self.assertEqual(len(pg_config['0']), self.world_size)
->>>>>>> 22ba180e
         t = t['entries']
         self.assertEqual(len(t), 2)
         last = t[-1]
@@ -4511,8 +4507,6 @@
             else:
                 self.assertTrue('duration_ms' not in t['entries'][seq])
 
-<<<<<<< HEAD
-=======
     # TODO(whc) support and test coalesced collectives that use the c++ start/end group thingy instead of python
     # coalescing manager
 
@@ -4565,7 +4559,6 @@
         else:
             self.assertTrue('duration_ms' not in t['entries'][0])
 
->>>>>>> 22ba180e
 class NCCLTraceTestDumpOnTimeoutBase(NCCLTraceTestBase):
     timeout_sec = 1
 
