# Owner(s): ["module: c10d"]
import os
from typing import List

import torch

import torch.distributed as dist
<<<<<<< HEAD
from torch.distributed._cuda_p2p import (
    _fused_all_gather_matmul_fallback,
    _fused_matmul_reduce_scatter_fallback,
    get_cuda_p2p_backend,
    is_cuda_p2p_group,
)
=======
from torch.distributed._cuda_p2p import get_cuda_p2p_backend, is_cuda_p2p_group, get_p2p_buffer_size
>>>>>>> 6a75d9b7
from torch.testing._internal.common_distributed import (
    MultiProcessTestCase,
    requires_nccl,
    skip_if_lt_x_gpu,
)
from torch.testing._internal.common_utils import (
    run_tests,
    skip_but_pass_in_sandcastle_if,
)


def requires_cuda_p2p_access():
    cuda_p2p_access_available = (
        torch.cuda.is_available()
        and torch.cuda.device_count() >= 2
        and dist.is_nccl_available()
    )
    num_devices = torch.cuda.device_count()
    for i in range(num_devices - 1):
        for j in range(i + 1, num_devices):
            if not torch.cuda.can_device_access_peer(i, j):
                cuda_p2p_access_available = False
                break
        if not cuda_p2p_access_available:
            break

    return skip_but_pass_in_sandcastle_if(
        not cuda_p2p_access_available,
        "cuda p2p access is not available",
    )


@requires_nccl()
@requires_cuda_p2p_access()
class ProcessGroupCudaP2PTest(MultiProcessTestCase):
    def setUp(self) -> None:
        super().setUp()
        self._spawn_processes()

    @property
    def world_size(self) -> int:
        return 2

    @property
    def ranks(self) -> List[int]:
        return list(range(self.world_size))

    @property
    def device(self) -> torch.device:
        return torch.device(f"cuda:{self.rank}")

    def _init_process_group(self, buffer_size: int) -> None:
        os.environ["TEST_INTRA_NODE_COMM"] = "1"
        torch.cuda.set_device(self.device)

        # Verify cuda p2p specific APIs on ProcessGroupCudaP2P
        store = dist.FileStore(self.file_name, self.world_size)
        options = dist.ProcessGroupCudaP2P.Options()
        options.buffer_size = buffer_size
        dist.init_process_group(
            backend="cuda_p2p",
            world_size=self.world_size,
            rank=self.rank,
            store=store,
            pg_options=options,
        )

    @skip_if_lt_x_gpu(2)
    def test_p2p_apis(self) -> None:
        BUFFER_SIZE = 4 * 1024

        self._init_process_group(BUFFER_SIZE)

        # Verify cuda p2p specific APIs on ProcessGroupCudaP2P
        assert is_cuda_p2p_group(dist.group.WORLD)
        assert get_p2p_buffer_size(dist.group.WORLD) == BUFFER_SIZE

        backend = get_cuda_p2p_backend(dist.group.WORLD)
        assert isinstance(backend, dist.ProcessGroupCudaP2P)
        assert backend.get_buffer_size() == BUFFER_SIZE

        backend.get_p2p_buffer(self.rank, (BUFFER_SIZE // 4,), torch.float)
        with self.assertRaises(RuntimeError):
            backend.get_p2p_buffer(self.rank, (BUFFER_SIZE // 4 + 1,), torch.float)
        with self.assertRaises(RuntimeError):
            backend.get_p2p_buffer(self.rank, (BUFFER_SIZE // 4,), torch.float, 1)

        # Verify cuda p2p specific APIs on non-cuda p2p process group
        non_cuda_p2p_pg = dist.new_group(backend="nccl")

        assert not is_cuda_p2p_group(non_cuda_p2p_pg)
        assert get_p2p_buffer_size(non_cuda_p2p_pg) == 0
        with self.assertRaises(TypeError):
            get_cuda_p2p_backend(non_cuda_p2p_pg)

        dist.barrier()
        torch.cuda.synchronize()
        dist.destroy_process_group()

    @skip_if_lt_x_gpu(2)
    def test_p2p_buffer(self) -> None:
        BUFFER_SIZE = 4 * 1024

        self._init_process_group(BUFFER_SIZE)
        rank = self.rank
        world_size = self.world_size

        assert is_cuda_p2p_group(dist.group.WORLD)
        backend = get_cuda_p2p_backend(dist.group.WORLD)
        local_buffer = backend.get_p2p_buffer(
            (rank) % world_size, (BUFFER_SIZE // 4,), torch.float
        )
        remote_buffer = backend.get_p2p_buffer(
            (rank + 1) % world_size, (BUFFER_SIZE // 4,), torch.float
        )

        local_buffer.fill_(rank)
        backend.intra_node_barrier()
        assert remote_buffer.eq((rank + 1) % world_size).all()

        dist.barrier()
        torch.cuda.synchronize()
        dist.destroy_process_group()

    @skip_if_lt_x_gpu(2)
    def test_fused_all_gather_matmul(self) -> None:
        B = 8
        M = 64
        N = 16
        K = 32
        BUFFER_SIZE = B * M * K // self.world_size * 4

        self._init_process_group(BUFFER_SIZE)
        group = dist.group.WORLD
        rank = self.rank
        world_size = self.world_size

        torch.manual_seed(42 + rank)
        A_shard = torch.rand(B, M // self.world_size, K, device="cuda")
        Bs = [torch.rand(K, N, device="cuda") for _ in range(3)]

        ag_output_0, mm_outputs_0 = _fused_all_gather_matmul_fallback(
            A_shard, Bs, gather_dim=0, group_name=group.group_name
        )
        ag_output_1, mm_outputs_1 = torch.ops.cuda_p2p.fused_all_gather_matmul(
            A_shard, Bs, gather_dim=0, group_name=group.group_name
        )

        assert torch.allclose(ag_output_0, ag_output_1)
        for mm_output_0, mm_output_1 in zip(mm_outputs_0, mm_outputs_1):
            assert torch.allclose(mm_output_0, mm_output_1)

        dist.barrier()
        torch.cuda.synchronize()
        dist.destroy_process_group()

    @skip_if_lt_x_gpu(2)
    def test_fused_matmul_reduce_scatter(self) -> None:
        B = 8
        M = 64
        N = 16
        K = 32
        BUFFER_SIZE = B * M * N // self.world_size * 4 * 2

        self._init_process_group(BUFFER_SIZE)
        group = dist.group.WORLD
        rank = self.rank
        world_size = self.world_size

        torch.manual_seed(42 + rank)
        A = torch.rand(B, M, K, device="cuda")
        B = torch.rand(K, N, device="cuda")

        output_0 = _fused_matmul_reduce_scatter_fallback(
            A, B, "avg", scatter_dim=0, group_name=group.group_name
        )
        output_1 = torch.ops.cuda_p2p.fused_matmul_reduce_scatter(
            A, B, "avg", scatter_dim=0, group_name=group.group_name
        )

        assert torch.allclose(output_0, output_1)

        dist.barrier()
        torch.cuda.synchronize()
        dist.destroy_process_group()


if __name__ == "__main__":
    run_tests()<|MERGE_RESOLUTION|>--- conflicted
+++ resolved
@@ -5,16 +5,13 @@
 import torch
 
 import torch.distributed as dist
-<<<<<<< HEAD
 from torch.distributed._cuda_p2p import (
     _fused_all_gather_matmul_fallback,
     _fused_matmul_reduce_scatter_fallback,
     get_cuda_p2p_backend,
+    get_p2p_buffer_size,
     is_cuda_p2p_group,
 )
-=======
-from torch.distributed._cuda_p2p import get_cuda_p2p_backend, is_cuda_p2p_group, get_p2p_buffer_size
->>>>>>> 6a75d9b7
 from torch.testing._internal.common_distributed import (
     MultiProcessTestCase,
     requires_nccl,
