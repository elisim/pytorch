# Copyright (c) Meta Platforms, Inc. and affiliates
# Owner(s): ["oncall: distributed"]
import os

import torch
import torch.distributed._functional_collectives as funcol
from torch.distributed._tensor import DTensor
from torch.distributed._tensor._collective_utils import (
    mesh_broadcast,
    mesh_scatter,
    unpad_tensor,
)
from torch.distributed._tensor.placement_types import _Partial, Shard
from torch.distributed.device_mesh import _mesh_resources, DeviceMesh, init_device_mesh

from torch.distributed.distributed_c10d import (
    _world,
    get_global_rank,
    get_world_size,
    init_process_group,
    is_initialized,
    is_nccl_available,
    ProcessGroup,
)
from torch.testing._internal.common_utils import run_tests
from torch.testing._internal.distributed._tensor.common_dtensor import (
    DTensorTestBase,
    skip_unless_torch_gpu,
    with_comms,
)
from torch.testing._internal.distributed.fake_pg import FakeStore


def _get_device_type(world_size):
    if (
        torch.cuda.is_available()
        and torch.cuda.device_count() >= world_size
        and is_nccl_available()
    ):
        device_type = "cuda"
    else:
        device_type = "cpu"
    return device_type


def _set_env_var(addr="localhost", port="25364", world_size=1, rank=0):
    os.environ["MASTER_ADDR"] = addr
    os.environ["MASTER_PORT"] = port
    os.environ["WORLD_SIZE"] = f"{world_size}"
    os.environ["RANK"] = f"{rank}"


class DeviceMeshTest(DTensorTestBase):
    @property
    def world_size(self):
        return 4

    def test_init_process_group(self):
        device_type = _get_device_type(self.world_size)
        mesh_tensor = torch.arange(4).reshape(2, 2)
        self.assertTrue(not is_initialized())
        _set_env_var(world_size=self.world_size, rank=self.rank)
        DeviceMesh(device_type, mesh_tensor)
        self.assertTrue(is_initialized())
        self.destroy_pg()

    @with_comms
    @skip_unless_torch_gpu
    def test_assert_invalid_mesh_tensor(self):
        mesh = torch.arange(self.world_size).to(self.rank)
        with self.assertRaises(ValueError):
            device_mesh = DeviceMesh(self.device_type, mesh)

    @with_comms
    def test_get_group(self):
        mesh_shape = (2, self.world_size // 2)
        mesh_2d = init_device_mesh(
            self.device_type, mesh_shape, mesh_dim_names=("dp", "tp")
        )

        tp_mesh = mesh_2d["tp"]
        dp_mesh = mesh_2d["dp"]

        self.assertEqual(len(mesh_2d.get_group()), 2)
        self.assertEqual(mesh_2d.get_group()[0], mesh_2d.get_group("dp"))
        self.assertEqual(mesh_2d.get_group()[1], mesh_2d.get_group("tp"))

        self.assertEqual(mesh_2d.get_group(0), mesh_2d.get_group("dp"))
        self.assertEqual(mesh_2d.get_group(1), mesh_2d.get_group("tp"))

        self.assertEqual(mesh_2d.get_group("dp"), dp_mesh.get_group())
        self.assertEqual(mesh_2d.get_group("tp"), tp_mesh.get_group())

    @with_comms
    def test_get_local_rank_raises_exception(self):
        mesh_shape = (2, self.world_size // 2)
        mesh_2d = init_device_mesh(
            self.device_type, mesh_shape, mesh_dim_names=("dp", "tp")
        )

        with self.assertRaisesRegex(
            RuntimeError,
            "Optional kwarg `mesh_dim` needs to be specified when device_mesh.ndim > 1.",
        ):
            local_rank = mesh_2d.get_local_rank()

    @with_comms
    def test_get_local_rank(self):
        mesh_shape = (2, self.world_size // 2)
        mesh_2d = init_device_mesh(
            self.device_type, mesh_shape, mesh_dim_names=("dp", "tp")
        )
        self.assertEqual(mesh_2d.get_local_rank("dp"), mesh_2d.get_local_rank(0))
        self.assertEqual(mesh_2d.get_local_rank("tp"), mesh_2d.get_local_rank(1))

        dp_mesh = mesh_2d["dp"]
        tp_mesh = mesh_2d["tp"]
        self.assertEqual(dp_mesh.get_local_rank(), mesh_2d.get_local_rank("dp"))
        self.assertEqual(tp_mesh.get_local_rank(), mesh_2d.get_local_rank("tp"))

    @with_comms
    def test_device_mesh_2d(self):
        mesh_tensor = torch.arange(4).reshape(2, 2)
        # construct a cuda device mesh
        mesh = DeviceMesh(self.device_type, mesh_tensor)

        # check all dim groups
        dim_to_subgroups = mesh.get_group()

        expected_ranks_by_dim = [[[0, 2], [1, 3]], [[0, 1], [2, 3]]]
        for dim, dim_group in enumerate(dim_to_subgroups):
            self.assertTrue(dim < 2)
            dim_ranks = expected_ranks_by_dim[dim]

            dim_group_size = get_world_size(dim_group)
            self.assertIsInstance(dim_group, ProcessGroup)
            self.assertEqual(dim_group_size, 2)
            global_ranks = [
                get_global_rank(dim_group, i) for i in range(dim_group_size)
            ]
            current_rank_expected_group_ranks = (
                dim_ranks[0] if self.rank in dim_ranks[0] else dim_ranks[1]
            )
            self.assertEqual(global_ranks, current_rank_expected_group_ranks)

    def test_fake_pg_device_mesh(self):
        fake_store = FakeStore()
        init_process_group("fake", store=fake_store, rank=0, world_size=self.world_size)
        device_type = "cuda" if torch.cuda.is_available() else "cpu"
        mesh = DeviceMesh(device_type, torch.arange(self.world_size))

        local_tensor = torch.randn(2, 8)
        global_tensor = funcol.all_gather_tensor(
            local_tensor, gather_dim=0, group=(mesh, 0)
        )
        self.assertEqual(global_tensor.shape, (self.world_size * 2, 8))

<<<<<<< HEAD
=======
    @with_comms
    def test_from_group(self):
        # Simple test: check `from_group` for a global PG vs. directly
        # initializing via `init_device_mesh`
        global_pg = _get_default_group()
        ref_global_mesh = init_device_mesh("cuda", (self.world_size,))
        global_mesh = DeviceMesh.from_group(global_pg, "cuda")
        self.assertEqual(ref_global_mesh, global_mesh)
        self.assertEqual(ref_global_mesh._dim_group_infos, global_mesh._dim_group_infos)
        self.assertEqual(
            ref_global_mesh._coordinate_on_dim, global_mesh._coordinate_on_dim
        )

    def test_raises_invalid_device_type(self):
        with self.assertRaisesRegex(
            RuntimeError,
            "Device type with GPU index is not supported",
        ):
            # test init_device_mesh with an invalid device type that contains a GPU index
            mesh_shape = (2, self.world_size // 2)
            mesh_2d = init_device_mesh(
                "cuda:0", mesh_shape=mesh_shape, mesh_dim_names=("dp", "tp")
            )

>>>>>>> 00dd4d55

class DeviceMeshTestNDim(DTensorTestBase):
    @property
    def world_size(self):
        return 8

    @with_comms
    def test_device_mesh_nd(self):
        # construct a cuda device mesh
        mesh_tensor = torch.arange(8).reshape(2, 2, 2)
        mesh = DeviceMesh(self.device_type, mesh_tensor)

        # check all dim groups
        dim_to_subgroups = mesh.get_group()

        for dim, dim_group in enumerate(dim_to_subgroups):
            self.assertTrue(dim < mesh_tensor.ndim)
            dim_ranks = mesh_tensor.swapdims(-1, dim).reshape(-1, 2)

            dim_group_size = get_world_size(dim_group)
            self.assertIsInstance(dim_group, ProcessGroup)
            self.assertEqual(dim_group_size, 2)
            global_ranks = [
                get_global_rank(dim_group, i) for i in range(dim_group_size)
            ]
            for ranks in dim_ranks:
                if self.rank in ranks:
                    self.assertEqual(global_ranks, ranks.tolist())

    @with_comms
    def test_device_mesh_hash(self):
        mesh_tensor_2d = torch.arange(8).reshape(4, 2)
        mesh = DeviceMesh(self.device_type, mesh_tensor_2d)
        mesh2 = DeviceMesh(self.device_type, mesh_tensor_2d)
        self.assertNotEqual(hash(mesh), hash(mesh2))
        mesh_tensor_3d = torch.arange(8).reshape(2, 2, 2)
        mesh3 = DeviceMesh(self.device_type, mesh_tensor_3d)
        self.assertNotEqual(hash(mesh), hash(mesh3))
        self.assertNotEqual(hash(mesh2), hash(mesh3))

    @with_comms
    def test_get_local_rank_3d(self):
        """
        If we have a 3D mesh and we want to apply dp, pp, tp to it,
        mesh_dim_names = ["dp", "pp", "tp"], and the mesh tensor would be:
        mesh_3d_tensor = [
            [
                [0, 1],
                [2, 3],
            ],
            [
                [4, 5],
                [6, 7],
            ]

        ]
        """
        mesh_shape = (2, 2, 2)
        mesh_3d = init_device_mesh(
            self.device_type, mesh_shape, mesh_dim_names=("dp", "pp", "tp")
        )

        # tp_rank_0: [0, 2, 4, 6], tp_rank_1: [1, 3, 5, 7]
        tp_rank = mesh_3d.get_local_rank("tp")
        print(f"{self.rank=}, {tp_rank=}")
        expected_tp_rank = self.rank % 2
        self.assertEqual(tp_rank, expected_tp_rank)

        # pp_rank_0: [0, 1, 4, 5], pp_rank_1: [2, 3, 6, 7]
        pp_rank = mesh_3d.get_local_rank("pp")
        expected_pp_rank = 0 if self.rank % 4 <= 1 else 1
        self.assertEqual(pp_rank, expected_pp_rank)

        # dp_rank_0: [0, 1, 2, 3], dp_rank_1: [4, 5, 6, 7]
        dp_rank = mesh_3d.get_local_rank("dp")
        expected_dp_rank = self.rank // 4
        self.assertEqual(dp_rank, expected_dp_rank)


class InitDeviceMeshTest(DTensorTestBase):
    @property
    def world_size(self):
        return 8

    @with_comms
    def test_init_device_mesh(self):
        mesh_shape = (2, 4)
        ref_mesh = DeviceMesh(self.device_type, torch.arange(8).view(mesh_shape))

        # test init_device_mesh with mesh_dim_names
        mesh_dim_names = ("DP", "TP")
        mesh_2d = init_device_mesh(
            self.device_type, mesh_shape, mesh_dim_names=mesh_dim_names
        )
        self.assertEqual(mesh_2d, ref_mesh)
        self.assertEqual(mesh_2d.mesh_dim_names, mesh_dim_names)

        # test init_device_mesh without mesh_dim_names
        mesh_2d = init_device_mesh(self.device_type, mesh_shape)
        self.assertEqual(mesh_2d, ref_mesh)

    @with_comms
    def test_raises_duplicate_mesh_dim_names(self):
        with self.assertRaisesRegex(
            RuntimeError,
            "Each mesh_dim_name must be unique.",
        ):
            mesh = init_device_mesh(
                self.device_type,
                (2, 4),
                mesh_dim_names=["dp", "dp"],
            )

    @with_comms
    def test_raises_mesh_shape_mesh_dim_names_mismatch(self):
        with self.assertRaisesRegex(
            RuntimeError,
            "mesh_shape and mesh_dim_names should have same length!",
        ):
            mesh = init_device_mesh(
                self.device_type,
                (8,),
                mesh_dim_names=["dp", "tp"],
            )


class TestDeviceMeshGetItem(DTensorTestBase):
    @property
    def world_size(self):
        return 8

    @with_comms
    def test_raises_no_mesh_dim_found(self):
        with self.assertRaisesRegex(KeyError, "No `mesh_dim_names` found."):
            mesh = init_device_mesh(self.device_type, (2, 4))
            child_mesh = mesh["DP"]

    @with_comms
    def test_raises_invalid_mesh_dim_name(self):
        child_mesh_dim_name = "PP"
        with self.assertRaisesRegex(
            KeyError, f"Mesh dimension '{child_mesh_dim_name}' does not exist."
        ):
            mesh_dim_names = ("DP", "TP")
            mesh = init_device_mesh(
                self.device_type, (2, 4), mesh_dim_names=mesh_dim_names
            )
            child_mesh = mesh[child_mesh_dim_name]

    @with_comms
    def test_get_item(self):
        mesh_shape = (2, 4)
        mesh_dim_names = ("DP", "TP")
        mesh_2d = init_device_mesh(
            self.device_type, mesh_shape, mesh_dim_names=mesh_dim_names
        )

        pg_ranks_by_dim_name = {}
        for mesh_dim_name in mesh_dim_names:
            mesh_dim = mesh_dim_names.index(mesh_dim_name)
            pg_ranks_by_dim_name[mesh_dim_name] = mesh_2d.mesh.swapdims(
                -1, mesh_dim
            ).reshape(-1, mesh_2d.mesh.size(mesh_dim))

        tp_mesh = mesh_2d["TP"]
        tp_group_idx = self.rank // 4
        self.assertEqual(tp_mesh.mesh, pg_ranks_by_dim_name["TP"][tp_group_idx])

        dp_mesh = mesh_2d["DP"]
        dp_group_idx = self.rank % 4
        self.assertEqual(mesh_2d["DP"].mesh, pg_ranks_by_dim_name["DP"][dp_group_idx])

    @with_comms
    def test_get_item_1d(self):
        mesh = init_device_mesh(self.device_type, (8,), mesh_dim_names=("dp",))
        # Make sure slicing out 1D mesh from a 1D mesh works.
        # We are just dummy return without the parent mesh here.
        dp_mesh = mesh["dp"]
        self.assertEqual(dp_mesh, mesh)

        with self.assertRaisesRegex(RuntimeError, "Invalid mesh_dim_name"):
            dp_mesh = mesh["dim0"]

    @with_comms
    def test_cache_and_reuse_submesh_slice_result(self):
        mesh = init_device_mesh(self.device_type, (2, 4), mesh_dim_names=("dp", "tp"))

        dp_mesh = mesh["dp"]
        ref_pg_count = _world.group_count

        # When we call the "dp" slice second time, it should not create any new pg.
        # As we are just using the cached result so the pg count should be the same.
        dp_mesh_2 = mesh["dp"]
        self.assertEqual(ref_pg_count, _world.group_count)

        # When we call the "tp" slice, it should create a new pg, as the "tp" slice is called
        # for the first time.
        tp_mesh = mesh["tp"]
        self.assertTrue(_world.group_count > ref_pg_count)


class TestMeshEnv(DTensorTestBase):
    @with_comms
    def test_get_parent_mesh(self):
        mesh_shape = (2, self.world_size // 2)
        mesh_dim_names = ("DP", "TP")
        mesh_2d = init_device_mesh(
            self.device_type, mesh_shape, mesh_dim_names=mesh_dim_names
        )

        self.assertEqual(_mesh_resources.get_parent_mesh(mesh_2d["DP"]), mesh_2d)
        self.assertEqual(_mesh_resources.get_parent_mesh(mesh_2d["TP"]), mesh_2d)

        mesh_0_2 = DeviceMesh(self.device_type, [0, 2])
        mesh_1_3 = DeviceMesh(self.device_type, [1, 3])

        self.assertEqual(_mesh_resources.get_parent_mesh(mesh_2d["DP"]), mesh_2d)
        self.assertEqual(_mesh_resources.get_parent_mesh(mesh_2d["TP"]), mesh_2d)
        self.assertEqual(_mesh_resources.get_parent_mesh(mesh_0_2), None)
        self.assertEqual(_mesh_resources.get_parent_mesh(mesh_1_3), None)

    @with_comms
    def test_get_parent_mesh_dim_exist(self):
        mesh_shape = (2, self.world_size // 2)
        mesh_dim_names = ("DP", "TP")
        mesh_2d = init_device_mesh(
            self.device_type, mesh_shape, mesh_dim_names=mesh_dim_names
        )

        self.assertEqual(_mesh_resources.get_parent_mesh_dim(mesh_2d["DP"]), 0)
        self.assertEqual(_mesh_resources.get_parent_mesh_dim(mesh_2d["TP"]), 1)

    @with_comms
    def test_get_parent_mesh_dim_not_exist(self):
        mesh_shape = (self.world_size,)
        mesh = init_device_mesh(self.device_type, mesh_shape)

        self.assertEqual(_mesh_resources.get_parent_mesh_dim(mesh), None)

    @with_comms
    def test_get_mesh_dim_by_name(self):
        mesh_shape = (2, self.world_size // 2)
        mesh_dim_names = ("DP", "TP")
        mesh_2d = init_device_mesh(
            self.device_type, mesh_shape, mesh_dim_names=mesh_dim_names
        )

        self.assertEqual(_mesh_resources.get_mesh_dim_by_name(mesh_2d, "DP"), 0)
        self.assertEqual(_mesh_resources.get_mesh_dim_by_name(mesh_2d, "TP"), 1)


class DeviceMeshCollectiveTest(DTensorTestBase):
    @property
    def world_size(self):
        return 8

    @with_comms
    def test_broadcast_1d(self):
        mesh = DeviceMesh(self.device_type, torch.arange(self.world_size))
        local_tensor = torch.ones(3, 3, device=self.device_type) * self.rank
        mesh_broadcast(local_tensor, mesh, mesh_dim=0)
        self.assertEqual(local_tensor, torch.zeros(3, 3))

    @with_comms
    def test_scatter_1d(self):
        mesh = DeviceMesh(self.device_type, torch.arange(self.world_size))
        scatter_tensor_shape = [3, 3, 3]
        for scatter_dim in range(len(scatter_tensor_shape)):
            shard_placement = Shard(scatter_dim)
            scatter_tensor_shape[scatter_dim] *= self.world_size
            # make the random seed same across rank
            torch.manual_seed(0)
            global_tensor = torch.randn(scatter_tensor_shape, device=self.device_type)
            splitted_list, _ = shard_placement._split_tensor(
                global_tensor, mesh.size(), with_padding=True, contiguous=True
            )
            recv_tensor = torch.empty_like(splitted_list[mesh.get_rank()])
            # scatter on dim > 0 would generate non-contiguous tensor, verify that works
            mesh_scatter(recv_tensor, splitted_list, mesh, mesh_dim=0)
            self.assertEqual(recv_tensor, splitted_list[mesh.get_rank()])

    @with_comms
    def test_scatter_uneven(self):
        device_mesh = DeviceMesh(self.device_type, list(range(self.world_size)))
        my_rank = device_mesh.get_rank()
        tensor_to_split = torch.randn(
            device_mesh.size() + 3, device_mesh.size() + 1, device=self.device_type
        )

        for shard_dim in range(tensor_to_split.ndim):
            shard_placement = Shard(shard_dim)

            tensor_to_scatter = tensor_to_split.clone()
            tensor_splitted_list = list(
                torch.chunk(tensor_to_split, self.world_size, dim=shard_dim)
            )
            for _ in range(self.world_size - len(tensor_splitted_list)):
                tensor_splitted_list.append(torch.tensor([], device=self.device_type))

            padded_tensor_list, pad_sizes = shard_placement._split_tensor(
                tensor_to_scatter,
                device_mesh.size(),
                with_padding=True,
                contiguous=True,
            )

            scattered_tensor = torch.empty_like(padded_tensor_list[my_rank])
            mesh_scatter(scattered_tensor, padded_tensor_list, device_mesh, mesh_dim=0)

            if pad_sizes[my_rank] != 0:
                scattered_tensor = unpad_tensor(
                    scattered_tensor, shard_dim, pad_sizes[my_rank]
                )

            if scattered_tensor.numel() == 0:
                # We need to check numel() instead of size if a tensor is ([]) after unpadding,
                # since the size could be ([0, 8]) after unpadding.
                self.assertEqual(
                    scattered_tensor.numel(), tensor_splitted_list[my_rank].numel()
                )
            else:
                self.assertEqual(
                    scattered_tensor.size(), tensor_splitted_list[my_rank].size()
                )
                self.assertEqual(scattered_tensor, tensor_splitted_list[my_rank])

    @with_comms
    def test_all_gather_uneven(self):
        device_mesh = DeviceMesh(self.device_type, list(range(self.world_size)))
        my_rank = device_mesh.get_rank()
        tensor_to_split = torch.ones(
            device_mesh.size() + 3,
            device_mesh.size() + 1,
            device=self.device_type,
        )

        for shard_dim in range(tensor_to_split.ndim):
            shard_placement = Shard(shard_dim)
            tensor_padded_list, pad_sizes = shard_placement._split_tensor(
                tensor_to_split,
                device_mesh.size(),
                with_padding=True,
                contiguous=True,
            )
            local_tensor = tensor_padded_list[my_rank]
            big_tensor = funcol.all_gather_tensor(
                local_tensor, gather_dim=shard_dim, group=(device_mesh, 0)
            )
            big_tensor_chunks = list(
                torch.chunk(big_tensor, device_mesh.size(), dim=shard_dim)
            )
            unpadded_list = [
                (
                    unpad_tensor(big_tensor_chunks[i], shard_dim, pad_sizes[i])
                    if pad_sizes[i] > 0
                    else big_tensor_chunks[i]
                )
                for i, big_tensor in enumerate(big_tensor_chunks)
            ]
            all_gathered_tensor = torch.cat(unpadded_list, dim=shard_dim)

            self.assertEqual(all_gathered_tensor.size(), tensor_to_split.size())
            self.assertEqual(all_gathered_tensor, tensor_to_split)

    @with_comms
    def test_reduce_scatter_contiguous(self):
        device_mesh = DeviceMesh(self.device_type, list(range(self.world_size)))
        my_rank = device_mesh.get_rank()

        # Init the tensor
        step = self.world_size * 2
        total_elem = step**2
        tensor = torch.arange(0, total_elem).view(step, -1).to(device=self.device_type)
        tensor = tensor * (my_rank + 1)

        # Get non-contiguous tensor by slicing
        tensor_to_reduce = tensor[::2, :2]
        tensor_contiguous = tensor_to_reduce.clone().contiguous()

        # Partial to Shard to trigger reduce_scatter
        tensor_to_reduce = DTensor.from_local(
            tensor_to_reduce, device_mesh, [_Partial()]
        )
        tensor_contiguous = DTensor.from_local(
            tensor_contiguous, device_mesh, [_Partial()]
        )
        new_tensor = tensor_to_reduce.redistribute(device_mesh, [Shard(0)])
        new_tensor_contiguous = tensor_contiguous.redistribute(device_mesh, [Shard(0)])

        # The output for contiguous and non-contiguous tensors of the same value
        # should return the same reducescatter value.
        new_tensor_local = new_tensor._local_tensor
        new_tensor_contiguous_local = new_tensor_contiguous._local_tensor
        self.assertEqual(new_tensor_local, new_tensor_contiguous_local)
        self.assertEqual(list(new_tensor_local.size()), [1, 2])

        # Check the reduce numerical value
        sum_base = (1 + self.world_size) * self.world_size / 2
        first_elem = my_rank * sum_base * step * 2
        expected_tensor = torch.tensor(
            [[first_elem, first_elem + sum_base]],
            dtype=new_tensor_local.dtype,
            device=self.device_type,
        )
        self.assertEqual(new_tensor_local, expected_tensor)

    @with_comms
    def test_reduce_scatter_uneven(self):
        device_mesh = DeviceMesh(self.device_type, list(range(self.world_size)))
        my_rank = device_mesh.get_rank()
        tensor_to_split = (
            torch.ones(
                device_mesh.size() + 3,
                device_mesh.size() + 1,
                device=self.device_type,
            )
            * self.rank
        )

        for shard_dim in range(tensor_to_split.ndim):
            shard_placement = Shard(shard_dim)
            tensor_to_scatter = tensor_to_split.clone()

            tensor_splitted_list = list(
                torch.chunk(tensor_to_split, self.world_size, dim=shard_dim)
            )
            for _ in range(self.world_size - len(tensor_splitted_list)):
                tensor_splitted_list.append(torch.tensor([], device=self.device_type))

            padded_tensor_list, pad_sizes = shard_placement._split_tensor(
                tensor_to_scatter,
                device_mesh.size(),
                with_padding=True,
                contiguous=True,
            )

            tensor_to_reduce = torch.cat(padded_tensor_list, shard_dim)

            res_num = ((0 + self.world_size - 1) * self.world_size) / 2

            scattered_tensor = funcol.reduce_scatter_tensor(
                tensor_to_reduce,
                reduceOp="sum",
                scatter_dim=shard_dim,
                group=(device_mesh, 0),
            )

            # unpad scattered_tensor
            if pad_sizes[my_rank] > 0:
                scattered_tensor = unpad_tensor(
                    scattered_tensor, shard_dim, pad_sizes[my_rank]
                )

            if scattered_tensor.numel() == 0:
                # We need to check numel() instead of size if a tensor is ([]) after unpadding,
                # since the size could be ([0, 8]) after unpadding.
                self.assertEqual(
                    scattered_tensor.numel(), tensor_splitted_list[my_rank].numel()
                )
            else:
                self.assertEqual(
                    scattered_tensor.size(), tensor_splitted_list[my_rank].size()
                )
                self.assertEqual(
                    scattered_tensor,
                    torch.ones_like(tensor_splitted_list[my_rank]) * res_num,
                )

    @with_comms
    def test_broadcast_nd(self):
        mesh_tensor = torch.arange(8).reshape(2, 2, 2)
        mesh = DeviceMesh(self.device_type, mesh_tensor)
        local_tensor = torch.ones(3, 3, device=self.device_type) * self.rank

        # check all dim groups
        dim_to_subgroups = mesh.get_group()
        for dim, dim_group in enumerate(dim_to_subgroups):
            dim_group_size = get_world_size(dim_group)
            global_ranks = [
                get_global_rank(dim_group, i) for i in range(dim_group_size)
            ]
            cloned_local_tensor = local_tensor.clone()
            mesh_broadcast(cloned_local_tensor, mesh, mesh_dim=dim)
            res_num = global_ranks[0]
            self.assertEqual(cloned_local_tensor, torch.ones(3, 3) * res_num)

    @with_comms
    def test_scatter_nd(self):
        mesh_tensor = torch.arange(8).reshape(2, 2, 2)
        mesh = DeviceMesh(self.device_type, mesh_tensor)

        # check all dim groups
        dim_to_subgroups = mesh.get_group()
        for dim, dim_group in enumerate(dim_to_subgroups):
            dim_group_size = get_world_size(dim_group)
            global_ranks = [
                get_global_rank(dim_group, i) for i in range(dim_group_size)
            ]
            scattered_tensors = [
                torch.ones(3, 3, device=self.device_type) * global_rank
                for global_rank in global_ranks
            ]
            received_tensor = torch.empty_like(
                scattered_tensors[mesh.get_coordinate()[dim]]
            )
            mesh_scatter(received_tensor, scattered_tensors, mesh, mesh_dim=dim)
            self.assertEqual(received_tensor, torch.ones(3, 3) * self.rank)


if __name__ == "__main__":
    run_tests()<|MERGE_RESOLUTION|>--- conflicted
+++ resolved
@@ -14,6 +14,7 @@
 from torch.distributed.device_mesh import _mesh_resources, DeviceMesh, init_device_mesh
 
 from torch.distributed.distributed_c10d import (
+    _get_default_group,
     _world,
     get_global_rank,
     get_world_size,
@@ -143,6 +144,17 @@
             )
             self.assertEqual(global_ranks, current_rank_expected_group_ranks)
 
+    @with_comms
+    def test_device_mesh_init_backend(self):
+        mesh = DeviceMesh(self.device_type, [1], _init_backend=False)
+
+        with self.assertRaisesRegex(RuntimeError, "process groups not initialized!"):
+            mesh.get_group()
+
+        # coordinates should always been populated when init_backend is False, as whenever
+        # we call init_backend we should make sure the default pg already created
+        mesh.get_coordinate()
+
     def test_fake_pg_device_mesh(self):
         fake_store = FakeStore()
         init_process_group("fake", store=fake_store, rank=0, world_size=self.world_size)
@@ -155,8 +167,6 @@
         )
         self.assertEqual(global_tensor.shape, (self.world_size * 2, 8))
 
-<<<<<<< HEAD
-=======
     @with_comms
     def test_from_group(self):
         # Simple test: check `from_group` for a global PG vs. directly
@@ -181,7 +191,6 @@
                 "cuda:0", mesh_shape=mesh_shape, mesh_dim_names=("dp", "tp")
             )
 
->>>>>>> 00dd4d55
 
 class DeviceMeshTestNDim(DTensorTestBase):
     @property
@@ -377,10 +386,10 @@
         dp_mesh_2 = mesh["dp"]
         self.assertEqual(ref_pg_count, _world.group_count)
 
-        # When we call the "tp" slice, it should create a new pg, as the "tp" slice is called
-        # for the first time.
+        # When we call the "tp" slice, it should not create a new pg, as the "tp" slice would
+        # just reuse the parent mesh pg.
         tp_mesh = mesh["tp"]
-        self.assertTrue(_world.group_count > ref_pg_count)
+        self.assertEqual(_world.group_count, ref_pg_count)
 
 
 class TestMeshEnv(DTensorTestBase):
