--- conflicted
+++ resolved
@@ -2611,39 +2611,6 @@
 
         self.assertEqual(model.x, compiled_model.x)
 
-<<<<<<< HEAD
-    def test_monkeypatching_forward(self):
-        class FakeModule(torch.nn.Module):
-            def forward(self, x):
-                return torch.sin(x)
-
-        class MyModule(torch.nn.Module):
-            def __init__(self, x):
-                super().__init__()
-
-            def forward(self, x):
-                return torch.cos(x)
-
-        mod = MyModule(3)
-
-        def fn(x):
-            return mod(x)
-
-        cnt = torch._dynamo.testing.CompileCounter()
-        opt_fn = torch._dynamo.optimize(cnt)(fn)
-        x = torch.randn(10)
-
-        opt_fn(x)
-        opt_fn(x)
-        self.assertEqual(cnt.frame_count, 1)
-
-        # Monkeypatch forward
-        mod.forward = types.MethodType(FakeModule.forward, mod)
-        ref = fn(x)
-        res = opt_fn(x)
-        self.assertEqual(ref, res)
-        self.assertEqual(cnt.frame_count, 2)
-=======
     def test_globals_change_in_other_file(self):
         @torch.compile(backend="eager", fullgraph=True)
         def fn(x):
@@ -2659,7 +2626,38 @@
         # other file.
         self.assertEqual(test_functions._variable, 1)
         self.assertEqual(res, 3 * torch.ones(10))
->>>>>>> 4e4619f4
+
+    def test_monkeypatching_forward(self):
+        class FakeModule(torch.nn.Module):
+            def forward(self, x):
+                return torch.sin(x)
+
+        class MyModule(torch.nn.Module):
+            def __init__(self, x):
+                super().__init__()
+
+            def forward(self, x):
+                return torch.cos(x)
+
+        mod = MyModule(3)
+
+        def fn(x):
+            return mod(x)
+
+        cnt = torch._dynamo.testing.CompileCounter()
+        opt_fn = torch._dynamo.optimize(cnt)(fn)
+        x = torch.randn(10)
+
+        opt_fn(x)
+        opt_fn(x)
+        self.assertEqual(cnt.frame_count, 1)
+
+        # Monkeypatch forward
+        mod.forward = types.MethodType(FakeModule.forward, mod)
+        ref = fn(x)
+        res = opt_fn(x)
+        self.assertEqual(ref, res)
+        self.assertEqual(cnt.frame_count, 2)
 
 
 if __name__ == "__main__":
