# Owner(s): ["module: inductor"]
import copy
import os
import sys
import tempfile
import types
import unittest
from typing import Dict, Tuple

import torch
import torch._inductor
from torch._dynamo.testing import rand_strided, same
from torch._dynamo.utils import counters
from torch._inductor import config
from torch._inductor.exc import CppWrapperCodeGenError
from torch._inductor.test_case import TestCase
from torch._inductor.utils import cache_dir

from torch.export import Dim, export
from torch.testing import FileCheck
from torch.testing._internal import common_utils
from torch.testing._internal.common_cuda import SM80OrLater, SM90OrLater
from torch.testing._internal.common_quantization import (
    skip_if_no_torchvision,
    skipIfNoFBGEMM,
)
from torch.testing._internal.common_utils import (
    DeterministicGuard,
    IS_CI,
    IS_FBCODE,
    IS_WINDOWS,
    skipIfRocm,
    TEST_WITH_ROCM,
)

from torch.testing._internal.triton_utils import HAS_CUDA, requires_cuda
from torch.utils import _pytree as pytree

if HAS_CUDA:
    import triton
    from torch.testing._internal.triton_utils import (
        add_kernel,
        add_kernel_2d_autotuned,
        add_kernel_autotuned,
        add_kernel_with_optional_param,
    )

if IS_WINDOWS and IS_CI:
    sys.stderr.write(
        "Windows CI does not have necessary dependencies for test_torchinductor yet\n"
    )
    if __name__ == "__main__":
        sys.exit(0)
    raise unittest.SkipTest("requires sympy/functorch/filelock")

try:
    try:
        from .test_aot_inductor_utils import AOTIRunnerUtil
        from .test_control_flow import CondModels, prepend_predicates
        from .test_torchinductor import copy_tests, requires_multigpu, TestFailure
    except ImportError:
        from test_aot_inductor_utils import AOTIRunnerUtil
        from test_control_flow import CondModels, prepend_predicates
        from test_torchinductor import copy_tests, requires_multigpu, TestFailure
except (unittest.SkipTest, ImportError) as e:
    if __name__ == "__main__":
        sys.exit(0)
    raise


def check_model(
    self: TestCase,
    model,
    example_inputs,
    options=None,
    dynamic_shapes=None,
    disable_constraint_solver=False,
):
    with torch.no_grad(), config.patch(
        {
            "abi_compatible": self.abi_compatible,
            "allow_stack_allocation": self.allow_stack_allocation,
            "use_minimal_arrayref_interface": self.use_minimal_arrayref_interface,
        }
    ):
        torch.manual_seed(0)
        if not isinstance(model, types.FunctionType):
            model = model.to(self.device)
        ref_model = copy.deepcopy(model)
        ref_inputs = copy.deepcopy(example_inputs)
        expected = ref_model(*ref_inputs)

        torch.manual_seed(0)
        actual = AOTIRunnerUtil.run(
            self.device,
            model,
            example_inputs,
            options,
            dynamic_shapes,
            disable_constraint_solver,
        )

    self.assertTrue(same(actual, expected))


def check_model_with_multiple_inputs(
    self: TestCase,
    model,
    list_example_inputs,
    options=None,
    dynamic_shapes=None,
):
    with torch.no_grad(), config.patch(
        {
            "abi_compatible": self.abi_compatible,
            "allow_stack_allocation": self.allow_stack_allocation,
        }
    ):
        torch.manual_seed(0)
        model = model.to(self.device)
        ref_model = copy.deepcopy(model)
        ref_inputs = copy.deepcopy(list_example_inputs)
        list_expected = [ref_model(*inputs) for inputs in ref_inputs]

        torch.manual_seed(0)
        list_actual = AOTIRunnerUtil.run_multiple(
            self.device, model, list_example_inputs, options, dynamic_shapes
        )

    self.assertTrue(same(list_actual, list_expected))


class AOTInductorTestsTemplate:
    def test_simple(self):
        class Model(torch.nn.Module):
            def __init__(self):
                super().__init__()
                self.linear = torch.nn.Linear(10, 10)

            def forward(self, x, y):
                return x + self.linear(y)

        example_inputs = (
            torch.randn(10, 10, device=self.device),
            torch.randn(10, 10, device=self.device),
        )
        self.check_model(Model(), example_inputs)

    def test_small_constant(self):
        class Model(torch.nn.Module):
            def __init__(self):
                super().__init__()
                self.linear = torch.nn.Linear(4, 4)

            def forward(self, x):
                return self.linear(x)

        example_inputs = (torch.randn(4, 4, device=self.device),)
        with config.patch({"always_keep_tensor_constants": True}):
            self.check_model(Model().to(self.device), example_inputs)

    def test_output_path_1(self):
        class Model(torch.nn.Module):
            def __init__(self):
                super().__init__()
                self.linear = torch.nn.Linear(10, 10)

            def forward(self, x, y):
                return x + self.linear(y)

        example_inputs = (
            torch.randn(10, 10, device=self.device),
            torch.randn(10, 10, device=self.device),
        )
        with config.patch("aot_inductor.output_path", "tmp_output_"):
            self.check_model(Model(), example_inputs)

    def test_output_path_2(self):
        class Model(torch.nn.Module):
            def __init__(self):
                super().__init__()
                self.linear = torch.nn.Linear(10, 10)

            def forward(self, x, y):
                return x + self.linear(y)

        model = Model().to(device=self.device)
        example_inputs = (
            torch.randn(10, 10, device=self.device),
            torch.randn(10, 10, device=self.device),
        )
        expected_path = os.path.join(tempfile.mkdtemp(dir=cache_dir()), "model.so")
        actual_path = AOTIRunnerUtil.compile(
            model, example_inputs, options={"aot_inductor.output_path": expected_path}
        )
        self.assertTrue(actual_path == expected_path)

    def test_constant_folding(self):
        class Model(torch.nn.Module):
            def __init__(self, device):
                super().__init__()
                self.w_pre = torch.randn(4, 4, device=device)
                self.b = torch.randn(4, device=device)

            def forward(self, x):
                w_transpose = torch.transpose(self.w_pre, 0, 1)
                w_relu = torch.nn.functional.relu(w_transpose)
                w = w_relu + self.b
                return torch.matmul(x, w)

        example_inputs = (torch.randn(4, 4, device=self.device),)
        with config.patch({"aot_inductor.use_runtime_constant_folding": True}):
            self.check_model(Model(self.device), example_inputs)

    @skipIfRocm
    @requires_cuda
    def test_duplicate_constant_folding(self):
        class Model(torch.nn.Module):
            def __init__(self, device):
                super().__init__()
                self.w1 = torch.randn(4, 4, device=device)
                self.w2 = torch.randn(4, 4, device=device)
                self.w3 = torch.randn(4, 4, device=device)
                self.w4 = torch.randn(4, 4, device=device)

            def forward(self, x):
                w_concat = torch.cat((self.w1, self.w2, self.w3, self.w4))
                return torch.cat((x, w_concat))

        example_inputs = (torch.randn(4, 4, device=self.device),)
        with config.patch({"aot_inductor.use_runtime_constant_folding": True}):
            self.check_model(Model(self.device), example_inputs)

    @requires_cuda
    def test_multi_device(self):
        class Model(torch.nn.Module):
            def forward(self, x):
                x = x + 1
                x = x.cpu()
                x = x + 2
                x = x.cuda()
                return x

        example_inputs = (torch.randn(32, 64, device=self.device),)
        self.check_model(Model(), example_inputs)

    def test_large(self):
        class Model(torch.nn.Module):
            def __init__(self):
                super().__init__()
                self.linear = torch.nn.Linear(512, 250112)

            def forward(self, x, y):
                return x + self.linear(y)

        example_inputs = (
            torch.randn(1, 250112, device=self.device),
            torch.randn(1, 512, device=self.device),
        )
        self.check_model(Model(), example_inputs)

    def test_with_offset(self):
        class Model(torch.nn.Module):
            def __init__(self, device):
                super().__init__()
                self.orig_tensor = torch.randn(2, 15, 10, device=device)[0]
                self.tensor = self.orig_tensor[5:, :]

            def forward(self, x, y):
                return (
                    x
                    + torch.nn.functional.linear(y, self.orig_tensor[:10, :])
                    + self.tensor
                )

        example_inputs = (
            torch.randn(10, 10, device=self.device),
            torch.randn(10, 10, device=self.device),
        )
        self.check_model(Model(self.device), example_inputs)

    def test_freezing(self):
        class Model(torch.nn.Module):
            def __init__(self, device):
                super().__init__()
                self.weight = torch.randn(9, 10, device=device)
                self.padding = torch.randn(1, 10, device=device)

            def forward(self, x, y):
                padded_weight = torch.cat((self.weight, self.padding), dim=0)
                return x + torch.nn.functional.linear(y, padded_weight)

        example_inputs = (
            torch.randn(10, 10, device=self.device),
            torch.randn(10, 10, device=self.device),
        )

        with config.patch({"freezing": True}):
            self.check_model(Model(self.device), example_inputs)

    def test_simple_split(self):
        class Model(torch.nn.Module):
            def __init__(self):
                super().__init__()

            def forward(self, x):
                return torch.cat(tensors=torch.split(x, 4, dim=1), dim=-2)

        example_inputs = (torch.randn(2, 8, device=self.device),)
        counters.clear()
        self.check_model(Model(), example_inputs)
        self.assertEqual(counters["inductor"]["scmerge_split_removed"], 1)
        self.assertEqual(counters["inductor"]["scmerge_cat_removed"], 1)
        self.assertEqual(counters["inductor"]["scmerge_split_sections_removed"], 1)

    def test_missing_output(self):
        class Model(torch.nn.Module):
            def __init__(self):
                super().__init__()

            def forward(self, x, y):
                a = torch.sin(x)
                b = torch.mm(a, y)
                c = torch.cos(b)
                return c

        example_inputs = (
            torch.randn(10, 10, device=self.device),
            torch.randn(10, 10, device=self.device),
        )
        self.check_model(Model(), example_inputs)

    def test_output_misaligned(self):
        class Model(torch.nn.Module):
            def __init__(self):
                super().__init__()

            def forward(self, x, y):
                x_unsqueeze = torch.unsqueeze(x, dim=0)
                y_unsqueeze = torch.unsqueeze(y, dim=0)
                cat = torch.cat([x_unsqueeze, y_unsqueeze], dim=0)
                x_getitem = cat[0]
                y_getitem = cat[1]
                x_sigmoid = torch.sigmoid(x_getitem)
                return x_sigmoid, y_getitem

        example_inputs = (
            torch.randn(10, 10, device=self.device),
            torch.randn(10, 10, device=self.device),
        )
        self.check_model(Model(), example_inputs)

    def test_dynamic_smem_above_default_limit(self):
        class Model(torch.nn.Module):
            def forward(self, x, y):
                return x @ y

        model = Model().to(self.device)
        # on A100, the generated Triton kernel for this MM
        # requires 55296 bytes of dynamic SMEM which is above
        # the A100's default dynamic SMEM limit of 49152 bytes.
        example_inputs = (
            torch.randn(10285, 96, device=self.device),
            torch.randn(96, 1, device=self.device),
        )
        self.check_model(
            model,
            example_inputs,
            options={
                "max_autotune": True,
                "max_autotune_gemm_backends": "TRITON",
            },
        )

    @unittest.skipIf(IS_FBCODE, "Not yet runnable in fbcode")
    def test_seq(self):
        layernorm = torch.nn.LayerNorm(10)
        net = torch.nn.Sequential(
            layernorm,
            torch.nn.ReLU(),
            layernorm,
            torch.nn.ReLU(),
        )

        example_inputs = (torch.randn(10, device=self.device),)
        self.check_model(net.eval(), example_inputs)

    def test_addmm(self):
        class Model(torch.nn.Module):
            def __init__(self, n, k, device):
                super().__init__()
                self.weight = torch.randn(n, k, device=device)
                self.bias = torch.randn(n, device=device)

            def forward(self, a):
                return torch.nn.functional.linear(a, self.weight, self.bias)

        M = 8
        N = 6
        K = 16
        model = Model(N, K, self.device)
        batch = 2
        a = torch.randn(batch, M, K, device=self.device)
        example_inputs = (a,)
        self.check_model(model, example_inputs)

    def test_aliased_buffer_reuse(self):
        class Model(torch.nn.Module):
            def __init__(self):
                super().__init__()

            def forward(self, x, y):
                x = 2 * x
                y = 2 * y
                c = torch.cat([x, y], dim=-1)
                d = 1 + c
                m = torch.mm(d, d)
                return m[:, :2] + x

        example_inputs = (
            torch.randn(4, 2, device=self.device),
            torch.randn(4, 2, device=self.device),
        )
        self.check_model(Model(), example_inputs)

    def test_buffer_reuse(self):
        class Model(torch.nn.Module):
            def __init__(self):
                super().__init__()

            def forward(self, x, y):
                a = torch.sin(x)
                b = torch.cos(y)
                c = torch.mm(a, b)
                d = torch.relu(c)
                e = torch.sigmoid(d)
                f = torch.mm(x, y)
                g = e + f
                return g

        example_inputs = (
            torch.randn(4, 4, device=self.device),
            torch.randn(4, 4, device=self.device),
        )
        self.check_model(Model(), example_inputs)

    def test_duplicated_params(self):
        class Model(torch.nn.Module):
            def __init__(self):
                super().__init__()
                self.p = torch.nn.Parameter(torch.rand(6))
                self.q = self.p

            def forward(self, x):
                return self.p * x + self.q

        example_inputs = (torch.rand(6, device=self.device),)
        self.check_model(Model(), example_inputs)

    @unittest.skip("Skip this test, only for local test. SIGABRT is produced.")
    def test_inf(self):
        class Model(torch.nn.Module):
            def __init__(self):
                super().__init__()
                self.linear = torch.nn.Linear(10, 10)

            def forward(self, x, y):
                return x + self.linear(y)

        x = torch.randn(10, 10, device=self.device)
        x[0][0] = float("Inf")
        example_inputs = (
            x,
            torch.randn(10, 10, device=self.device),
        )
        self.check_model(
            Model().to(self.device),
            example_inputs,
            options={"debug_check_inf_and_nan": True},
        )

    @unittest.skip("Skip this test, only for local test. SIGABRT is produced.")
    def test_nan(self):
        class Model(torch.nn.Module):
            def __init__(self):
                super().__init__()
                self.linear = torch.nn.Linear(10, 10)

            def forward(self, x, y):
                return x + self.linear(y)

        x = torch.randn(10, 10, device=self.device)
        x[0][0] = float("nan")
        example_inputs = (
            x,
            torch.randn(10, 10, device=self.device),
        )
        self.check_model(
            Model().to(self.device),
            example_inputs,
            options={"debug_check_inf_and_nan": True},
        )

    def test_assert_async(self):
        if self.device != "cuda":
            raise unittest.SkipTest("requires CUDA")

        class Model(torch.nn.Module):
            def __init__(self):
                super().__init__()

            def forward(self, x):
                u0 = x.item()
                torch._check(u0 > 3)
                return torch.ones(u0)[0]

        x = torch.tensor(23, device=self.device)
        example_inputs = (x,)
        self.check_model(Model(), example_inputs)

    def test_simple_dynamic(self):
        class Model(torch.nn.Module):
            def __init__(self):
                super().__init__()

            def forward(self, x, y):
                add_0 = x + y
                return torch.nn.functional.relu(input=add_0, inplace=False)

        x = torch.randn(128, 2048, device=self.device)
        y = torch.randn(128, 2048, device=self.device)
        dim0_x = Dim("dim0_x", min=1, max=2048)
        dynamic_shapes = {"x": {0: dim0_x}, "y": {0: dim0_x}}
        example_inputs = (x, y)
        self.check_model(Model(), example_inputs, dynamic_shapes=dynamic_shapes)

    @unittest.skipIf(
        not torch.cuda.is_available() or torch.cuda.get_device_capability() < (9, 0),
        "FP8 is only supported on H100+",
    )
    @skipIfRocm  # _scaled_mm_out_cuda  is not compiled for ROCm platform
    def test_fp8(self):
        class Model(torch.nn.Module):
            def __init__(self, dtype):
                super().__init__()
                self.out_dtype = dtype

            def forward(self, x, weight, bias, scale_a, scale_b):
                weight = weight.to(torch.float8_e4m3fn)
                output, updated_amax = torch._scaled_mm(
                    x,
                    weight,
                    bias=input_bias,
                    out_dtype=self.out_dtype,
                    scale_a=scale_a,
                    scale_b=scale_b,
                )
                return output

        dtype = torch.float16

        a_scale = torch.Tensor([1.0]).to(device="cuda")
        b_scale = torch.Tensor([1.0]).to(device="cuda")
        input_bias = torch.rand(32, device="cuda", dtype=dtype)
        weight_shape = (32, 16)
        weight = torch.rand(*weight_shape, device="cuda", dtype=dtype).T
        a_inverse_scale = 1 / a_scale
        b_inverse_scale = 1 / b_scale

        x_shape = (16, 16)
        x = torch.rand(*x_shape, device="cuda", dtype=dtype).to(torch.float8_e4m3fn)
        dim0_x = Dim("dim0_x", min=1, max=2048)
        dynamic_shapes = ({0: dim0_x}, None, None, None, None)
        self.check_model(
            Model(dtype),
            (x, weight, input_bias, a_inverse_scale, b_inverse_scale),
            dynamic_shapes=dynamic_shapes,
        )

    def test_poi_multiple_dynamic(self):
        class Model(torch.nn.Module):
            def __init__(self):
                super().__init__()

            def forward(self, x, y):
                add_0 = x + y
                return torch.nn.functional.relu(input=add_0, inplace=False)

        x = torch.randn(128, 2048, device=self.device)
        y = torch.randn(128, 2048, device=self.device)
        dim0_x = Dim("dim0_x", min=1, max=2048)
        dynamic_shapes = {"x": {0: dim0_x}, "y": {0: dim0_x}}
        list_example_inputs = [(x, y)]
        list_example_inputs.append(
            (
                torch.randn(64, 2048, device=self.device),
                torch.randn(64, 2048, device=self.device),
            ),
        )
        list_example_inputs.append(
            (
                torch.randn(211, 2048, device=self.device),
                torch.randn(211, 2048, device=self.device),
            ),
        )
        self.check_model_with_multiple_inputs(
            Model(), list_example_inputs, dynamic_shapes=dynamic_shapes
        )

    def test_addmm_multiple_dynamic(self):
        class Model(torch.nn.Module):
            def __init__(self, n, k, device):
                super().__init__()
                self.weight = torch.randn(n, k, device=device)
                self.bias = torch.randn(n, device=device)

            def forward(self, a):
                return torch.nn.functional.linear(a, self.weight, self.bias)

        M = 8
        N = 6
        K = 16
        model = Model(N, K, self.device)
        batch = 2
        a = torch.randn(batch, M, K, device=self.device)
        dim0_a = Dim("dim0_a", min=1, max=2048)
        dynamic_shapes = {"a": {0: dim0_a}}
        list_example_inputs = [(a,)]
        batch = 2048
        list_example_inputs.append(
            (torch.randn(batch, M, K, device=self.device),),
        )
        batch = 128
        list_example_inputs.append(
            (torch.randn(batch, M, K, device=self.device),),
        )
        self.check_model_with_multiple_inputs(
            model,
            list_example_inputs,
            dynamic_shapes=dynamic_shapes,
            options={
                "max_autotune": True,
                "max_autotune_gemm_backends": "TRITON",
            },
        )

    def test_bmm_multiple_dynamic(self):
        class Model(torch.nn.Module):
            def __init__(self):
                super().__init__()

            def forward(self, a, b):
                return torch.bmm(a, b)

        M = 8
        N = 6
        K = 16
        model = Model()
        batch = 1024
        a = torch.randn(batch, M, K, device=self.device)
        b = torch.randn(batch, K, N, device=self.device)
        dim0_a = Dim("dim0_a", min=1, max=2048)
        dynamic_shapes = {"a": {0: dim0_a}, "b": {0: dim0_a}}
        list_example_inputs = [(a, b)]
        batch = 2048
        list_example_inputs.append(
            (
                torch.randn(batch, M, K, device=self.device),
                torch.randn(batch, K, N, device=self.device),
            ),
        )
        batch = 128
        list_example_inputs.append(
            (
                torch.randn(batch, M, K, device=self.device),
                torch.randn(batch, K, N, device=self.device),
            ),
        )
        self.check_model_with_multiple_inputs(
            model,
            list_example_inputs,
            options={
                "max_autotune": True,
                "max_autotune_gemm_backends": "TRITON",
            },
            dynamic_shapes=dynamic_shapes,
        )

    def test_foreach_multiple_dynamic(self):
        class Model(torch.nn.Module):
            def __init__(self):
                super().__init__()

            def forward(self, x, y):
                x_unsqueeze = torch.unsqueeze(x, dim=0)
                y_unsqueeze = torch.unsqueeze(y, dim=0)
                cat = torch.cat([x_unsqueeze, y_unsqueeze], dim=0)
                return cat

        model = Model()
        x = torch.randn(128, 2048, device=self.device)
        y = torch.randn(128, 2048, device=self.device)
        dim0_x = Dim("dim0_x", min=1, max=2048)
        dynamic_shapes = {"x": {0: dim0_x}, "y": {0: dim0_x}}
        list_example_inputs = [(x, y)]
        list_example_inputs.append(
            (
                torch.randn(64, 2048, device=self.device),
                torch.randn(64, 2048, device=self.device),
            ),
        )
        list_example_inputs.append(
            (
                torch.randn(211, 2048, device=self.device),
                torch.randn(211, 2048, device=self.device),
            ),
        )
        self.check_model_with_multiple_inputs(
            model,
            list_example_inputs,
            dynamic_shapes=dynamic_shapes,
        )

    # scaled_dot_product_flash_attention
    @unittest.skipIf(IS_FBCODE, "Not yet runnable in fbcode")
    @unittest.skipIf(not SM80OrLater, "bfloat16 only supported in sm80+")
    def test_sdpa(self):
        class Model(torch.nn.Module):
            def __init__(self):
                super().__init__()

            def forward(self, q, k, v):
                return torch.nn.functional.scaled_dot_product_attention(q, k, v)[0]

        example_inputs = (
            torch.randn(1, 48, 64, 64, dtype=torch.bfloat16, device=self.device),
            torch.randn(1, 48, 64, 64, dtype=torch.bfloat16, device=self.device),
            torch.randn(1, 48, 64, 64, dtype=torch.bfloat16, device=self.device),
        )
        self.check_model(Model(), example_inputs)

    @unittest.skipIf(IS_FBCODE, "Not yet runnable in fbcode")
    @unittest.skipIf(not SM80OrLater, "bfloat16 only supported in sm80+")
    def test_sdpa_2(self):
        class Model(torch.nn.Module):
            def __init__(self):
                super().__init__()

            def forward(self, q, k, v, x):
                t = torch.nn.functional.scaled_dot_product_attention(
                    q, k, v, is_causal=True
                )[0]
                return x + t

        example_inputs = (
            torch.randn(1, 48, 64, 64, dtype=torch.bfloat16, device=self.device),
            torch.randn(1, 48, 64, 64, dtype=torch.bfloat16, device=self.device),
            torch.randn(1, 48, 64, 64, dtype=torch.bfloat16, device=self.device),
            torch.randn(1, 48, 64, 64, dtype=torch.bfloat16, device=self.device),
        )
        self.check_model(Model(), example_inputs)

    @skipIfNoFBGEMM
    def test_quantized_linear(self):
        class Model(torch.nn.Module):
            def __init__(self, device):
                super().__init__()
                self.weight = torch.randn(10, 10, device=device)
                self.bias = torch.randn(10, device=device)

            def forward(self, x):
                return torch.ops.quantized.linear_dynamic_fp16_unpacked_weight(
                    x, self.weight, self.bias
                )

        example_inputs = (torch.randn(10, 10, device=self.device),)
        with config.patch({"aot_inductor.use_runtime_constant_folding": True}):
            self.check_model(Model(self.device), example_inputs)

    def test_zero_grid_with_unbacked_symbols(self):
        class Repro(torch.nn.Module):
            def __init__(self):
                super().__init__()

            def forward(self, x, y):
                nz = torch.nonzero(x)
                b = torch.ones_like(nz, dtype=torch.float16)
                c = torch.zeros_like(nz, dtype=torch.float16)
                d = (b + c) @ y
                return d.sum()

        example_inputs = (
            torch.tensor([1, 1, 1], device=self.device),
            torch.randn((1, 32), dtype=torch.float16, device=self.device),
        )
        self.check_model(Repro(), example_inputs)

    @skipIfRocm
    def test_cond_simple(self):
        inputs = (
            torch.randn((10, 20), device=self.device),
            torch.randn((10, 20), device=self.device),
        )
        dim0_ab = Dim("s0", min=2, max=1024)
        dynamic_shapes = {
            "p": {},
            "a": {0: dim0_ab, 1: None},
            "b": {0: dim0_ab, 1: None},
        }
        self.check_model_with_multiple_inputs(
            CondModels.Simple(),
            prepend_predicates(inputs),
            dynamic_shapes=dynamic_shapes,
        )

    @skipIfRocm
    def test_cond_nested(self):
        inputs = (
            torch.randn((10, 20), device=self.device),
            torch.randn((10, 20), device=self.device),
            torch.randn((10, 20), device=self.device),
        )
        dim0_abc = Dim("s0", min=2, max=1024)
        dynamic_shapes = {
            "p0": {},
            "p1": {},
            "p2": {},
            "a": {0: dim0_abc, 1: None},
            "b": {0: dim0_abc, 1: None},
            "c": {0: dim0_abc, 1: None},
        }
        self.check_model_with_multiple_inputs(
            CondModels.Nested(),
            prepend_predicates(inputs, num_predicates=3),
            dynamic_shapes=dynamic_shapes,
        )

    @skipIfRocm
    def test_cond_with_parameters(self):
        inputs = (torch.randn((10, 20), device=self.device),)
        dim0_abc = Dim("s0", min=2, max=1024)
        dynamic_shapes = {
            "p": {},
            "a": {0: dim0_abc, 1: None},
        }
        self.check_model_with_multiple_inputs(
            CondModels.Parameters(self.device),
            prepend_predicates(inputs),
            dynamic_shapes=dynamic_shapes,
        )

    @skipIfRocm
    def test_cond_with_reinterpret_view_inputs_outputs(self):
        inputs = (
            torch.randn((10, 20), device=self.device),
            torch.randn((10, 20), device=self.device),
        )
        dim0_ab = Dim("s0", min=3, max=1024)
        dynamic_shapes = {
            "p": {},
            "a": {0: dim0_ab, 1: None},
            "b": {0: dim0_ab, 1: None},
        }
        self.check_model_with_multiple_inputs(
            CondModels.ReinterpretView(),
            prepend_predicates(inputs),
            dynamic_shapes=dynamic_shapes,
        )

    @skipIfRocm
    def test_cond_with_multiple_outputs(self):
        inputs = (
            torch.randn((10, 20), device=self.device),
            torch.randn((10, 20), device=self.device),
            torch.randn((30, 40), device=self.device),
        )
        dim0_ab = Dim("s0", min=2, max=1024)
        dim0_c = Dim("s1", min=2, max=1024)
        dynamic_shapes = {
            "p": {},
            "a": {0: dim0_ab, 1: None},
            "b": {0: dim0_ab, 1: None},
            "c": {0: dim0_c, 1: None},
        }
        self.check_model_with_multiple_inputs(
            CondModels.MultipleOutputs(),
            prepend_predicates(inputs),
            dynamic_shapes=dynamic_shapes,
        )

    @skipIfRocm
    def test_cond_with_outer_code_before_after(self):
        inputs = (
            torch.randn((10, 20), device=self.device),
            torch.randn((10, 20), device=self.device),
        )
        dim0_ab = Dim("s0", min=2, max=1024)
        dynamic_shapes = {
            "p": {},
            "a": {0: dim0_ab, 1: None},
            "b": {0: dim0_ab, 1: None},
        }
        self.check_model_with_multiple_inputs(
            CondModels.OuterCode(),
            prepend_predicates(inputs),
            dynamic_shapes=dynamic_shapes,
        )

    @skipIfRocm
    def test_cond_use_buffers_from_outer_scope(self):
        inputs = (
            torch.randn((10, 20), device=self.device),
            torch.randn((10, 20), device=self.device),
            torch.randn((10, 20), device=self.device),
        )
        dim0_abc = Dim("s0", min=2, max=1024)
        dynamic_shapes = {
            "p": {},
            "a": {0: dim0_abc, 1: None},
            "b": {0: dim0_abc, 1: None},
            "c": {0: dim0_abc, 1: None},
        }
        self.check_model_with_multiple_inputs(
            CondModels.OuterBuffers(),
            prepend_predicates(inputs),
            dynamic_shapes=dynamic_shapes,
        )

    @skipIfRocm
    @common_utils.parametrize("dynamic", [False, True])
    def test_cond_non_tensor_predicates(self, dynamic):
        inputs1 = (
            torch.randn((10, 20), device=self.device),
            torch.randn((15, 20), device=self.device),
        )
        inputs2 = (
            torch.randn((10, 20), device=self.device),
            torch.randn((5, 20), device=self.device),
        )
        inputs = (inputs1,)
        dynamic_shapes = None
        if dynamic:
            inputs = (inputs1, inputs2)
            dim0_a = Dim("s0", min=2, max=1024)
            dim0_b = Dim("s1", min=2, max=1024)
            dynamic_shapes = {
                "a": {0: dim0_a, 1: None},
                "b": {0: dim0_b, 1: None},
            }
        self.check_model_with_multiple_inputs(
            CondModels.WithNonTensorPredicate(),
            inputs,
            dynamic_shapes=dynamic_shapes,
        )

    @config.patch({"is_predispatch": True})
    def test_constant(self):
        class M(torch.nn.Module):
            def __init__(self, device):
                super().__init__()
                self.device = device

            def forward(self, x):
                t = torch.tensor(x.size(-1), device=self.device, dtype=torch.float)
                t = torch.sqrt(t * 3)
                return x * t

        self.check_model(M(self.device), (torch.randn(5, 5, device=self.device),))

    def test_zero_grid_with_backed_symbols(self):
        class Repro(torch.nn.Module):
            def __init__(self):
                super().__init__()

            def forward(self, x, b):
                return x + b

        example_inputs = (
            x := torch.randn((3, 2), device=self.device),
            torch.randn((1, 2), device=self.device),
        )
        torch._dynamo.mark_dynamic(x, index=0)  # Create dynamic symbol

        # Compile & run model where dynamic dim size > 0.
        so_path: str = AOTIRunnerUtil.compile(
            Repro(),
            example_inputs,
        )
        aot_inductor_module = AOTIRunnerUtil.load("cuda", so_path)
        aot_inductor_module(*example_inputs)

        # Re-run where dynamic dim size is 0.
        example_inputs = (
            torch.randn((0, 2), device=self.device),
            torch.randn((1, 2), device=self.device),
        )
        actual = aot_inductor_module(*example_inputs)
        expected = Repro()(*example_inputs)
        torch.testing.assert_close(actual, expected)

    def test_repeat_interleave(self):
        class Repro(torch.nn.Module):
            def __init__(self):
                super().__init__()

            def forward(self, x):
                return torch.ops.aten.repeat_interleave.Tensor(x, output_size=12)

        example_inputs = (torch.ones((1,), dtype=torch.int32, device=self.device) * 12,)
        self.check_model(Repro(), example_inputs)

    def test_dynamic_cat(self):
        class Model(torch.nn.Module):
            def __init__(self):
                super().__init__()

            def forward(self, a, b):
                return torch.cat([a, b], dim=0)

        a = torch.randn(2, 4, device=self.device)
        b = torch.randn(3, 4, device=self.device)
        dim0_a = Dim("dim0_a", min=1, max=10)
        dim0_b = Dim("dim0_b", min=1, max=20)
        dynamic_shapes = {"a": {0: dim0_a}, "b": {0: dim0_b}}
        example_inputs = (a, b)
        self.check_model(Model(), example_inputs, dynamic_shapes=dynamic_shapes)

<<<<<<< HEAD
    def test_buffer_mutation(self):
=======
    def test_buffer_mutation_1(self):
>>>>>>> b279034e
        class Model(torch.nn.Module):
            def __init__(self, device):
                super().__init__()
                self.register_buffer("foo", torch.randn(4, 4, device=device))

            def forward(self, x):
                self.foo.add_(1)
                return self.foo + x

        example_inputs = (torch.rand(4, 4, device=self.device),)
        torch._export.aot_compile(Model(self.device), example_inputs)
<<<<<<< HEAD
        with self.assertRaisesRegex(AssertionError, "False is not true"):
            # TODO: AOTI seems to mutate the buffer while tracing
            self.check_model(Model(self.device), example_inputs)
=======
        self.check_model(Model(self.device), example_inputs)

    def test_buffer_mutation_2(self):
        class Model(torch.nn.Module):
            def __init__(self, device):
                super().__init__()
                self.register_buffer("foo", torch.arange(10, device=device))
                self.register_buffer("bar", torch.arange(10, device=device))

            def forward(self, x):
                self.bar.mul_(2)
                self.foo[5] = self.bar[0]
                return x + self.bar, x * self.foo

        example_inputs = (torch.randn(10, device=self.device),)
        self.check_model(Model(self.device), example_inputs)

    def test_buffer_mutation_3(self):
        class KVCache(torch.nn.Module):
            def __init__(
                self,
                max_batch_size,
                max_seq_length,
                n_heads,
                head_dim,
                dtype=torch.float,
            ):
                super().__init__()
                cache_shape = (max_batch_size, n_heads, max_seq_length, head_dim)
                self.register_buffer("k_cache", torch.zeros(cache_shape, dtype=dtype))
                self.register_buffer("v_cache", torch.zeros(cache_shape, dtype=dtype))

            def update(self, input_pos, k_val, v_val):
                # input_pos: [S], k_val: [B, H, S, D]
                k_out = self.k_cache
                v_out = self.v_cache
                k_out[:, :, input_pos] = k_val
                v_out[:, :, input_pos] = v_val

                return k_out, v_out

        class Model(torch.nn.Module):
            def __init__(self, device):
                super().__init__()
                self.kv_cache = KVCache(1, 256, 6, 48)

            def forward(self, inp_pos, k, v):
                self.kv_cache.update(inp_pos, k, v)
                return self.kv_cache.k_cache + 1, self.kv_cache.v_cache / 2

        example_inputs = (
            torch.tensor([0], device=self.device),
            torch.randn(1, 6, 1, 48, device=self.device),
            torch.randn(1, 6, 1, 48, device=self.device),
        )
        self.check_model(Model(self.device), example_inputs)
>>>>>>> b279034e

    @skipIfRocm
    @requires_multigpu()
    def test_replicate_on_devices(self):
        if self.device != "cuda":
            raise unittest.SkipTest("requires CUDA")

        class Model(torch.nn.Module):
            def __init__(self, w1, w2):
                super().__init__()
                self.w1 = w1
                self.w2 = w2

            def forward(self, x, y):
                a = x * self.w1
                b = y * self.w2
                return a + b

        w1 = torch.randn(10, 10)
        w2 = torch.randn(10, 10)
        inputs = (torch.randn(10, 10), torch.randn(10, 10))
        result_cpu = Model(w1, w2)(*inputs)

        # Compile model with AOTInductor
        with torch.cuda.device(0), config.patch("abi_compatible", self.abi_compatible):
            so_path = AOTIRunnerUtil.compile(
                model=Model(w1.cuda(0), w2.cuda(0)),
                example_inputs=tuple(t.cuda(0) for t in inputs),
            )

        # Run model on cuda:N
        for i in range(torch.cuda.device_count()):
            with torch.cuda.device(i):
                example_inputs = tuple(t.cuda(i) for t in inputs)
                optimized = AOTIRunnerUtil.load("cuda", so_path)
                result_cuda = optimized(*example_inputs)
            self.assertTrue(same(result_cpu, result_cuda.cpu()))

    def test_pytree_inputs(self):
        class M(torch.nn.Module):
            def __init__(self):
                super().__init__()

            def forward(self, x: Dict[str, torch.Tensor]):
                add_ = torch.zeros(5)
                mul_ = torch.ones(5)
                for v in x.values():
                    add_ += v
                    mul_ *= v

                return [add_, mul_]

        self.check_model(M(), ({"x": torch.ones(5), "y": torch.ones(5)},))

    @skipIfRocm
    @requires_multigpu()
    def test_non_default_cuda_device(self):
        if self.device != "cuda":
            raise unittest.SkipTest("requires CUDA")

        class Model(torch.nn.Module):
            def __init__(self, weight):
                super().__init__()
                self.weight = weight

            def forward(self, x, y):
                return x + torch.nn.functional.linear(y, self.weight)

        weight = torch.randn(10, 10)
        inputs = (torch.randn(10, 10), torch.randn(10, 10))
        result_cpu = Model(weight)(*inputs)

        with torch.cuda.device(0), torch.no_grad(), config.patch(
            "abi_compatible", self.abi_compatible
        ):
            result_cuda_0 = AOTIRunnerUtil.run(
                "cuda", Model(weight.cuda(0)), tuple(t.cuda(0) for t in inputs)
            )

        with torch.cuda.device(1), torch.no_grad(), config.patch(
            "abi_compatible", self.abi_compatible
        ):
            result_cuda_1 = AOTIRunnerUtil.run(
                "cuda", Model(weight.cuda(1)), tuple(t.cuda(1) for t in inputs)
            )

        self.assertTrue(same(result_cpu, result_cuda_0.cpu()))
        self.assertTrue(same(result_cpu, result_cuda_1.cpu()))

    def test_reuse_kernel(self):
        class Model(torch.nn.Module):
            def __init__(self):
                super().__init__()

            def forward(self, x, y):
                a = torch.sin(x)
                b = torch.mm(a, y)
                c = torch.sin(b)
                d = torch.mm(b, c)
                return d

        example_inputs = (
            torch.randn(87, 87, device=self.device),
            torch.randn(87, 87, device=self.device),
        )
        self.check_model(Model(), example_inputs)

        if self.device == "cuda":
            so_path = torch._export.aot_compile(Model(), example_inputs)
            with open(os.path.splitext(so_path)[0] + ".cpp") as cpp:
                src_code = cpp.read()
                FileCheck().check_count(
                    "triton_poi_fused_sin_0 = loadKernel(",
                    1,
                    exactly=True,
                ).run(src_code)

    def test_reuse_kernel_dynamic(self):
        class Model(torch.nn.Module):
            def __init__(self, device):
                super().__init__()
                self.cst = torch.randn(48, device=device, dtype=torch.float)
                self.weights = torch.randn(6, 48, 48, device=device, dtype=torch.float)
                self.cst_1 = torch.randn(48, device=device, dtype=torch.float)
                self.weights_1 = torch.randn(
                    6, 48, 48, device=device, dtype=torch.float
                )

            def forward(self, x, y, z):
                dim0 = x.size(1)
                add_0 = z + z
                expand_2 = add_0.expand(-1, -1, 48)
                # [s0, 6, 48]
                mul_3 = add_0 * expand_2
                # [6, s0, 48]
                permute_4 = torch.permute(mul_3, (1, 0, 2))
                # [6, s0, 48]
                bmm_5 = torch.bmm(permute_4, self.weights)
                add_6 = bmm_5 + self.cst
                reshape_7 = torch.reshape(add_6, [6, dim0 * 6, 8])
                # [6*s0, 6, 8]
                permute_8 = torch.permute(reshape_7, (1, 0, 2))
                mul_9 = permute_8 * 0.123
                reshape_10 = torch.reshape(y, [8, dim0 * 6, 4])
                # [6*s0, 8, 4]
                permute_11 = torch.permute(reshape_10, (1, 0, 2))
                bmm_12 = torch.bmm(mul_9, permute_11)

                add_0_1 = z + z
                expand_2_1 = add_0_1.expand(-1, -1, 48)
                # [s0, 6, 48]
                mul_3_1 = add_0_1 * expand_2_1
                # [6, s0, 48]
                permute_4_1 = torch.permute(mul_3_1, (1, 0, 2))
                # [6, s0, 48]
                bmm_5_1 = torch.bmm(permute_4_1, self.weights_1)
                add_6_1 = bmm_5_1 + self.cst_1
                reshape_7_1 = torch.reshape(add_6_1, [6, dim0 * 6, 8])
                # [6*s0, 6, 8]
                permute_8_1 = torch.permute(reshape_7_1, (1, 0, 2))
                mul_9_1 = permute_8_1 * 0.123
                reshape_10_1 = torch.reshape(y, [8, dim0 * 6, 4])
                # [6*s0, 8, 4]
                permute_11_1 = torch.permute(reshape_10_1, (1, 0, 2))
                bmm_12_1 = torch.bmm(mul_9_1, permute_11_1)
                return bmm_12 + bmm_12_1

        x = torch.randn(6, 2, 48, device=self.device, dtype=torch.float)
        y = torch.randn(48, 2, 4, device=self.device, dtype=torch.float)
        z = torch.randn(2, 6, 1, device=self.device, dtype=torch.float)
        dim0 = Dim("dim0", min=1, max=2048)
        dynamic_shapes = {
            "x": {1: dim0},
            "y": {1: dim0},
            "z": {0: dim0},
        }

        example_inputs = (x, y, z)
        m = Model(self.device).to(dtype=torch.float)
        self.check_model(m, example_inputs, dynamic_shapes=dynamic_shapes)

    def test_fake_tensor_device_validation(self):
        if self.device != "cuda":
            raise unittest.SkipTest("requires CUDA")

        class Model(torch.nn.Module):
            def __init__(self):
                super().__init__()

            def forward(self, x, y):
                return x + y

        example_inputs = (torch.randn(10, 10), torch.randn(10, 10))

        # Export on CPU
        exported_program = export(Model(), example_inputs)

        # Compile exported model on CUDA
        gm = exported_program.graph_module.to(self.device)
        with self.assertRaisesRegex(ValueError, "Device mismatch between fake input"):
            torch._inductor.aot_compile(
                gm, tuple(i.to(self.device) for i in example_inputs)
            )

    @unittest.mock.patch("torch._inductor.graph.supported_dtype_of_cpp_wrapper")
    def test_unsupported_input_dtype(self, supported_dtype_of_cpp_wrapper_mock):
        supported_dtype_of_cpp_wrapper_mock.return_value = False

        class Model(torch.nn.Module):
            def __init__(self):
                super().__init__()

            def forward(self, x, y):
                return x + y

        example_inputs = (
            torch.randn(10, 10).to(self.device),
            torch.randn(10, 10).to(self.device),
        )
        with self.assertRaisesRegex(
            CppWrapperCodeGenError, "Unsupported input dtype torch.float32"
        ):
            torch._export.aot_compile(Model(), example_inputs)

        supported_dtype_of_cpp_wrapper_mock.assert_called_once_with(
            torch.float32, self.device == "cuda"
        )

    def test_consecutive_compiles(self):
        """Test that compilation behaves correctly with cache hits"""

        class TestModule(torch.nn.Module):
            def __init__(self):
                super().__init__()

            def forward(self, x):
                return x + 1

        mod = TestModule()
        inp = torch.rand(1)
        mod(inp)
        mod2 = torch.fx.symbolic_trace(mod, concrete_args=[inp])
        so = torch._export.aot_compile(mod2, (inp,))
        assert so is not None
        # compile the 2nd time with cache hit
        so = torch._export.aot_compile(mod2, (inp,))
        assert so is not None

    def test_normal_functional(self):
        class Model(torch.nn.Module):
            def __init__(self):
                super().__init__()

            def forward(self, x):
                return torch.ops.aten.normal_functional.default(x)

        self.check_model(Model(), (torch.empty(4, 1, 4, 4),))

    def test_empty_graph(self):
        class Model(torch.nn.Module):
            def __init__(self):
                super().__init__()

            def forward(self, x):
                return x

        example_inputs = (torch.randn(8, 4, 4, device=self.device),)
        self.check_model(Model(), example_inputs)

    @unittest.skipIf(IS_FBCODE, "Not runnable in fbcode")
    def test_dup_unbacked_sym_decl(self):
        class Model(torch.nn.Module):
            def __init__(self):
                super().__init__()

            def forward(self, x):
                abs_1 = torch.ops.aten.abs.default(x)
                lt = torch.ops.aten.lt.Scalar(abs_1, 0.001)
                eq = torch.ops.aten.eq.Scalar(lt, 0)
                index_1 = torch.ops.aten.index.Tensor(x, [eq])
                sin = torch.ops.aten.sin.default(index_1)
                index_2 = torch.ops.aten.index.Tensor(x, [eq])
                div_3 = torch.ops.aten.div.Tensor(sin, index_2)
                return div_3

        example_inputs = (torch.randn(4, 4, 4, 4).to(self.device),)
        self.check_model(Model(), example_inputs)

    def test_run_with_grad_enabled(self):
        class Model(torch.nn.Module):
            def forward(self, x, weight, bias):
                return torch.ops.aten.addmm(bias, weight, x)

        m = Model().to(device=self.device)
        x = torch.rand(8, 8, device=self.device, requires_grad=True)
        weight = torch.rand(8, 8, device=self.device, requires_grad=True)
        bias = torch.rand(8, device=self.device, requires_grad=True)
        example_inputs = (x, weight, bias)

        expected = m(*example_inputs)
        expected = pytree.tree_leaves(expected)

        # compiler under no_grad
        with torch.no_grad():
            so_path = AOTIRunnerUtil.compile(m, example_inputs)

        # run under grad enabled
        self.assertTrue(torch.is_grad_enabled())

        optimized = AOTIRunnerUtil.load(self.device, so_path)
        actual = optimized(*example_inputs)
        actual = pytree.tree_leaves(actual)

        self.assertTrue(same(actual, expected))

    def test_return_constant(self):
        class Model(torch.nn.Module):
            def __init__(self, device):
                super().__init__()
                self.cst = torch.randn(5, 5, device=device)

            def forward(self, x):
                a = self.cst.clone()
                return (x, a)

        x = torch.randn(5, device=self.device)
        self.check_model(Model(self.device), (x,))

    def test_return_view_constant(self):
        class Model(torch.nn.Module):
            def __init__(self, device):
                super().__init__()
                self.cst = torch.randn(5, 5, device=device)

            def forward(self, x):
                a = torch.transpose(self.cst, 0, 1)
                return (x, a)

        x = torch.randn(5, device=self.device)
        self.check_model(Model(self.device), (x,))

    def test_with_profiler(self):
        class Model(torch.nn.Module):
            def __init__(self):
                super().__init__()
                self.linear = torch.nn.Linear(10, 10)

            def forward(self, x, y):
                return x + self.linear(y)

        example_inputs = (
            torch.randn(10, 10, device=self.device),
            torch.randn(10, 10, device=self.device),
        )
        with config.patch({"profile_bandwidth": "1", "profile_bandwidth_regex": ""}):
            self.check_model(Model(), example_inputs)

    def test_with_no_triton_profiler(self):
        class Model(torch.nn.Module):
            def __init__(self):
                super().__init__()

            def forward(self, x):
                return torch.permute(x, (1, 0))

        example_inputs = (torch.randn(10, 10, device=self.device),)
        with config.patch({"profile_bandwidth": "1", "profile_bandwidth_regex": ""}):
            self.check_model(Model(), example_inputs)

    def test_repeat_output(self):
        class Model(torch.nn.Module):
            def __init__(self):
                super().__init__()

            def forward(self, x):
                y = torch.sin(x)
                return y, y

        example_inputs = (torch.randn(3, 10, device=self.device),)
        self.check_model(Model(), example_inputs)

    @skip_if_no_torchvision
    def test_missing_cubin(self):
        from torchvision.models.resnet import Bottleneck, ResNet

        class Model(ResNet):
            def __init__(self):
                super().__init__(
                    block=Bottleneck,
                    layers=[3, 4, 6, 3],
                    replace_stride_with_dilation=[False, False, True],
                    norm_layer=None,
                )

            def forward(self, x):
                x = self.conv1(x)
                x = self.bn1(x)
                x = self.relu(x)
                f1 = x
                x = self.maxpool(x)
                x = self.layer1(x)
                f2 = x
                x = self.layer2(x)
                f3 = x
                x = self.layer3(x)
                x = self.layer4(x)
                f4 = x
                return [f1, f2, f3, f4]

        # Call eval() here so that batch_norm won't update the running stats
        # Use float64 to avoid numeric difference failure
        model = Model().to(device=self.device, dtype=torch.float64).eval()
        example_inputs = (
            torch.randn(4, 3, 64, 64, device=self.device, dtype=torch.float64),
        )
        self.check_model(model, example_inputs)

    @skipIfRocm
    @common_utils.parametrize("grid_type", [1, 2, 3])
    @common_utils.parametrize("num_dims", [1, 2])
    @common_utils.parametrize("dynamic", [False, True])
    @common_utils.parametrize("autotune", [False, True])
    def test_triton_kernel(self, grid_type, num_dims, dynamic, autotune):
        if self.device != "cuda":
            raise unittest.SkipTest("requires CUDA")

        class Model(torch.nn.Module):
            def __init__(self):
                super().__init__()

            def forward(self, x, y):
                output = torch.zeros_like(x)
                if autotune and num_dims == 2:
                    x_elements = output.size()[0]
                    y_elements = output.size()[1]
                else:
                    n_elements = output.numel()

                # Select grid
                if autotune and num_dims == 2:
                    if grid_type == 1:
                        grid = (x_elements, y_elements)
                    elif grid_type == 2:
                        grid = lambda meta: (  # noqa: E731
                            triton.cdiv(x_elements, meta["BLOCK_SIZE_X"]),
                            triton.cdiv(y_elements, meta["BLOCK_SIZE_Y"]),
                        )
                    else:

                        def grid_fn(meta):
                            return (
                                triton.cdiv(x_elements, meta["BLOCK_SIZE_X"]),
                                triton.cdiv(y_elements, meta["BLOCK_SIZE_Y"]),
                            )

                        grid = grid_fn
                else:
                    if grid_type == 1:
                        grid = (n_elements,)
                    elif grid_type == 2:
                        grid = lambda meta: (  # noqa: E731
                            triton.cdiv(n_elements, meta["BLOCK_SIZE"]),
                        )
                    else:

                        def grid_fn(meta):
                            return (triton.cdiv(n_elements, meta["BLOCK_SIZE"]),)

                        grid = grid_fn

                # Select kernel
                if autotune:
                    if num_dims == 1:
                        add_kernel_autotuned[grid](x, y, output, n_elements)
                    else:
                        add_kernel_2d_autotuned[grid](
                            x, y, output, x_elements, y_elements
                        )
                else:
                    add_kernel[grid](x, y, output, n_elements, BLOCK_SIZE=16)
                return output

        dims = [10] * num_dims
        x = torch.randn(*dims, device=self.device)
        y = torch.randn(*dims, device=self.device)
        dynamic_shapes = []
        if dynamic:
            dim0_x = Dim("dim0_x", min=1, max=10)
            dim0_y = Dim("dim0_y", min=1, max=10)
            dynamic_shapes = {"x": {0: dim0_x}, "y": {0: dim0_y}}
        self.check_model(Model(), (x, y), dynamic_shapes=dynamic_shapes)

    @skipIfRocm
    def test_triton_kernel_dynamic_shape_with_div(self):
        if self.device != "cuda":
            raise unittest.SkipTest("requires CUDA")

        @triton.jit
        def pass_kernel(x, num):
            pass

        class Model(torch.nn.Module):
            def __init__(self):
                super().__init__()

            def forward(self, x):
                num = x.numel() // 4

                grid = lambda meta: (triton.cdiv(num, 16),)  # noqa: E731
                pass_kernel[grid](x, num)
                return x

        x = torch.randn(10, device=self.device)
        dim0_x = Dim("dim0_x", min=1, max=10)
        dynamic_shapes = {"x": {0: dim0_x}}
        self.check_model(Model(), (x,), dynamic_shapes=dynamic_shapes)

    @skipIfRocm
    def test_triton_kernel_reinterpret_view(self):
        if self.device != "cuda":
            raise unittest.SkipTest("requires CUDA")

        @triton.jit
        def pass_kernel(x, y):
            pass

        class Model(torch.nn.Module):
            def __init__(self):
                super().__init__()

            def forward(self, x):
                out = torch.zeros_like(x[:, 4:])
                # the slicing below creates two ReinterpretView
                # instances: with offset=3 and offset=4
                add_kernel[(10,)](
                    in_ptr0=x[:, 3:-1],
                    in_ptr1=x[:, 4:],
                    out_ptr=out,
                    n_elements=160,
                    BLOCK_SIZE=16,
                )
                return out

        example_inputs = (torch.randn(10, 20, device=self.device),)
        self.check_model(Model(), example_inputs)

    @skipIfRocm
    def test_triton_kernel_with_none_input(self):
        if self.device != "cuda":
            raise unittest.SkipTest("requires CUDA")

        class Model(torch.nn.Module):
            def __init__(self):
                super().__init__()

            def forward(self, x, y):
                n_elements = x.size()[0]
                BLOCK_SIZE = 1024

                output_wo_y = torch.empty_like(x)
                output_with_y = torch.empty_like(x)

                wo_kernel = add_kernel_with_optional_param[(1,)](
                    x,
                    None,
                    output_wo_y,
                    n_elements,
                    ARGS_PASSED="one",
                    BLOCK_SIZE=BLOCK_SIZE,
                )
                with_kernel = add_kernel_with_optional_param[(1,)](
                    x,
                    y,
                    output_with_y,
                    n_elements,
                    ARGS_PASSED="two",
                    BLOCK_SIZE=BLOCK_SIZE,
                )

                return 2.71 * output_wo_y + 3.14 * output_with_y

        example_inputs = (
            torch.randn(1023, device=self.device),
            torch.randn(1023, device=self.device),
        )

        self.check_model(Model(), example_inputs)

    @skipIfRocm
    def test_triton_kernel_equal_to_1_arg(self):
        if self.device != "cuda":
            raise unittest.SkipTest("requires CUDA")

        class Model(torch.nn.Module):
            def forward(self, x, y):
                out = torch.empty_like(x)
                n_elements = x.numel()
                add_kernel[(n_elements,)](x, y, out, n_elements, BLOCK_SIZE=16)
                return out

        example_inputs = (
            torch.randn(1, device=self.device),
            torch.randn(1, device=self.device),
        )

        self.check_model(Model(), example_inputs)

    def test_shifted_constraint_ranges(self):
        class Model(torch.nn.Module):
            def __init__(self):
                super().__init__()

            def forward(
                self,
                x: torch.Tensor,
                y: torch.Tensor,
            ):
                torch._check(y.size(0) == x.size(0) + 1)
                return x.sum(0) + y.sum(0)

        a = torch.randn((4, 5), device=self.device)
        b = torch.randn((5, 5), device=self.device)
        dim0_x = Dim("dim0_x", min=2, max=1024)
        dim0_y = dim0_x + 1
        dynamic_shapes = {"x": {0: dim0_x}, "y": {0: dim0_y}}
        self.check_model(
            Model(),
            (a, b),
            dynamic_shapes=dynamic_shapes,
        )

    def test_scatter_fallback(self):
        class Model(torch.nn.Module):
            def __init__(self):
                super().__init__()

            def forward(
                self,
                inp: torch.Tensor,
                index: torch.Tensor,
                src: torch.Tensor,
            ):
                return torch.scatter(inp, 1, index, src)

        inputs = (
            torch.ones((3, 5), device=self.device, dtype=torch.int64),
            torch.tensor([[0, 1, 2, 0]], device=self.device, dtype=torch.int64),
            torch.zeros((2, 5), device=self.device, dtype=torch.int64),
        )

        self.check_model(Model(), inputs)

    def test_scatter_reduce_fallback(self):
        class Model(torch.nn.Module):
            def __init__(self):
                super().__init__()

            def forward(
                self,
                inp: torch.Tensor,
                index: torch.Tensor,
                src: torch.Tensor,
            ):
                return torch.scatter_reduce(inp, 0, index, src, reduce="sum")

        inputs = (
            torch.tensor([1, 10, 100, 1000], device=self.device, dtype=torch.int64),
            torch.tensor([0, 1, 0, 1, 2, 1], device=self.device, dtype=torch.int64),
            torch.tensor([1, 2, 3, 4, 5, 6], device=self.device, dtype=torch.int64),
        )

        self.check_model(Model(), inputs)

    def test_index_put_fallback(self):
        # index_put falls back in the deterministic mode
        with DeterministicGuard(True):

            class Model(torch.nn.Module):
                def __init__(self):
                    super().__init__()

                def forward(
                    self,
                    self_tensor: torch.Tensor,
                    indices: Tuple[torch.Tensor],
                    values: torch.Tensor,
                ):
                    return torch.index_put(
                        self_tensor, indices, values, accumulate=True
                    )

            inputs = (
                torch.ones(4, device=self.device, dtype=torch.int64),
                (torch.tensor([1, 1, 2, 2], device=self.device, dtype=torch.bool),),
                torch.ones(4, device=self.device, dtype=torch.int64),
            )

            self.check_model(Model(), inputs)

    def test_convolution(self):
        class Model(torch.nn.Module):
            def __init__(self):
                super().__init__()

            def forward(self, x, w, b):
                return torch.ops.aten.convolution(x, w, b, [4], [0], [1], True, [0], 1)

        example_inputs = (
            torch.randn([2, 32, 90], device=self.device),
            torch.randn([32, 16, 8], device=self.device),
            torch.randn([16], device=self.device),
        )
        with config.patch(
            {
                "max_autotune": True,
                "max_autotune_gemm_backends": "Triton",
            }
        ):
            self.check_model(Model(), example_inputs)

    def test_zero_size_weight(self):
        class Model(torch.nn.Module):
            def __init__(self, channel, r=8):
                super().__init__()
                self.pool = torch.nn.AdaptiveAvgPool2d(1)
                self.net = torch.nn.Sequential(
                    torch.nn.Linear(channel, channel // r, bias=False),
                    torch.nn.ReLU(inplace=True),
                    torch.nn.Linear(channel // r, channel, bias=False),
                    torch.nn.Sigmoid(),
                )

            def forward(self, inp):
                b, c, _, _ = inp.shape
                x = self.pool(inp).view(b, c)
                x = self.net(x).view(b, c, 1, 1)
                x = inp * x
                return x

        inputs = (torch.rand(4, 4, 4, 4, device=self.device),)
        self.check_model(Model(4), inputs)

    def test_no_args(self):
        class Model(torch.nn.Module):
            def __init__(self, m, n):
                super().__init__()
                self.weight = torch.nn.Parameter(
                    torch.randn(m, n),
                )
                self.alpha = torch.nn.Parameter(torch.randn(m, n))

            def forward(self):
                return self.weight * self.alpha

        self.check_model(Model(6, 4), ())

    def test_dynamic_scalar(self):
        class Model(torch.nn.Module):
            def __init__(self):
                super().__init__()
                self.criterion_ce = torch.nn.CrossEntropyLoss(reduction="none")

            def forward(self, inputs, targets, split_index=None):
                statistics = {}
                total_loss = self.criterion_ce(inputs, targets).sum()
                statistics["dl"] = total_loss.item()
                return total_loss, statistics

        inputs = (
            torch.rand(4, 4, 4, 4, device=self.device),
            torch.rand(4, 4, 4, 4, device=self.device),
        )
        self.check_model(Model(), inputs)

    def test_constant_original_fqn_and_dtype(self):
        class FooBarModule(torch.nn.Module):
            def __init__(self):
                super().__init__()
                self.register_parameter("0", torch.nn.Parameter(torch.randn(3, 4)))
                self.register_buffer("test_buf", torch.randn(3, 4))
                self.register_parameter(
                    "test_param", torch.nn.Parameter(torch.randn(3, 4))
                )

            def forward(self, x):
                return ((x + self.test_buf) * getattr(self, "0")) / self.test_param

        class TestModule(torch.nn.Module):
            def __init__(self):
                super().__init__()
                self.foo_bar = FooBarModule()
                self.register_parameter(
                    "test_param", torch.nn.Parameter(torch.randn(3, 4))
                )
                self.register_buffer("test_buf", torch.randn(3, 4))

            def forward(self, x):
                return (self.foo_bar(x) + self.test_param) * self.test_buf

        with torch.no_grad():
            so_path = AOTIRunnerUtil.compile(
                model=TestModule().to(device=self.device),
                example_inputs=(torch.rand(3, 4, device=self.device),),
            )

        runner = AOTIRunnerUtil.load_runner(self.device, so_path)

        expected_original_fqns = {
            "L__self___test_param": "test_param",
            "L__self___test_buf": "test_buf",
            "getattr_L__self___foo_bar___0__": "foo_bar.0",
            "L__self___foo_bar_test_param": "foo_bar.test_param",
            "L__self___foo_bar_test_buf": "foo_bar.test_buf",
        }
        self.assertEqual(
            expected_original_fqns, runner.get_constant_names_to_original_fqns()
        )

        expected_dtypes = {
            "L__self___test_param": 6,
            "L__self___test_buf": 6,
            "getattr_L__self___foo_bar___0__": 6,
            "L__self___foo_bar_test_param": 6,
            "L__self___foo_bar_test_buf": 6,
        }
        self.assertEqual(expected_dtypes, runner.get_constant_names_to_dtypes())

    def test_fqn(self):
        class NestedChild(torch.nn.Module):
            def __init__(self):
                super().__init__()
                self.register_buffer("nestedchild3buffer", torch.ones(2, 3) * 3)

            def forward(self, x):
                return x / self.nestedchild3buffer

        class Child1(torch.nn.Module):
            def __init__(self):
                super().__init__()
                self.nested = NestedChild()
                self.register_parameter(
                    "child1param", torch.nn.Parameter(torch.ones(2, 3))
                )

            def forward(self, x):
                x = self.nested(x)
                return x + self.child1param

        class Child2(torch.nn.Module):
            def __init__(self):
                super().__init__()
                self.register_buffer("child2buffer", torch.ones(2, 3) * 2)

            def forward(self, x):
                return x - self.child2buffer

        class MyModule(torch.nn.Module):
            def __init__(self):
                super().__init__()
                self.foo = Child1()
                self.bar = Child2()
                self.register_parameter(
                    "rootparam", torch.nn.Parameter(torch.ones(2, 3) * 4)
                )

            def forward(self, x):
                x = x * self.rootparam
                x = self.foo(x)
                x = self.bar(x)
                return x

        orig_eager = MyModule()

        self.check_model(MyModule(), (torch.randn(2, 3, device=self.device),))

    def test_model_modified_weights(self):
        class Model(torch.nn.Module):
            def __init__(self, n, k, device):
                super().__init__()
                self.weight = torch.randn(n, k, device=device)
                self.bias = torch.randn(n, device=device)

            def forward(self, a):
                return torch.nn.functional.linear(a, self.weight, self.bias)

        M = 16
        N = 10
        K = 128
        batch = 8
        example_inputs = (torch.randn(2, M, K, device=self.device),)
        model = Model(N, K, self.device)
        self.check_model(model, example_inputs)
        # Update model weights, after this AOTInductor should re-generate model.so
        # if weights are stored in the model.so
        model.weight += 1
        self.check_model(model, example_inputs)

    @skipIfRocm
    def test_triton_kernel_extern_kernel_arg(self):
        if self.device != "cuda":
            raise unittest.SkipTest("requires CUDA")

        class Model(torch.nn.Module):
            def forward(self, x, y):
                out = torch.zeros_like(x)
                # torch.mm is ExternKernelOut
                add_kernel[(4,)](x, torch.mm(x, y), out, 4, 16)
                return out

        example_inputs = (
            torch.randn(4, 4, device="cuda"),
            torch.randn(4, 4, device="cuda"),
        )

        self.check_model(Model(), example_inputs)

    @skipIfRocm
    def test_triton_kernel_multi_output_arg(self):
        if self.device != "cuda":
            raise unittest.SkipTest("requires CUDA")

        class Model(torch.nn.Module):
            def forward(self, x, y):
                out = torch.zeros_like(x)
                # torch.sort creates fallback kernel and hence MultiOutput
                add_kernel[(4,)](x, torch.sort(y).values, out, 4, 16)
                return out

        example_inputs = (
            torch.randn(4, 4, device="cuda"),
            torch.randn(4, 4, device="cuda"),
        )

        self.check_model(Model(), example_inputs)

    @skipIfRocm
    @config.patch({"abi_compatible": True})
    def test_triton_kernel_reinterpret_view_mem_leak(self):
        # Check for memory leak when using user-defined Triton Kernel + AOTI.
        if self.device != "cuda":
            raise unittest.SkipTest("requires CUDA")

        class Model(torch.nn.Module):
            def __init__(self):
                super().__init__()

            def forward(self, x, y):
                out = torch.zeros_like(x)
                yy = y * y
                # reshape creates a ReinterpretView
                add_kernel[(4,)](x, yy.reshape_as(x), out, 4, 16)
                return out

        example_inputs = (
            torch.randn(4, 4, device="cuda"),
            torch.randn(1, 16, device="cuda"),
        )

        so_path: str = AOTIRunnerUtil.compile(
            Model(),
            example_inputs,
        )
        aot_inductor_module = AOTIRunnerUtil.load("cuda", so_path)

        # Don't assign outputs to a variable b/c it will allocate GPU memory.
        device: int = torch.cuda.current_device()
        mem_before = torch.cuda.memory_allocated(device)
        aot_inductor_module(*example_inputs)
        aot_inductor_module(*example_inputs)
        mem_after = torch.cuda.memory_allocated(device)
        self.assertEqual(mem_before, mem_after)

        actual = aot_inductor_module(*example_inputs)
        expected = Model()(*example_inputs)
        torch.testing.assert_close(actual, expected)

    @skipIfRocm
    def test_scaled_dot_product_efficient_attention(self):
        if self.device != "cuda":
            raise unittest.SkipTest("requires CUDA")

        class Model(torch.nn.Module):
            def forward(self, q, k, v, attn_bias):
                return torch.ops.aten._scaled_dot_product_efficient_attention(
                    q, k, v, attn_bias, False
                )[0]

        example_inputs = (
            torch.randn(4, 4, 36, 36, device="cuda"),
            torch.randn(4, 4, 36, 36, device="cuda"),
            torch.randn(4, 4, 36, 36, device="cuda"),
            torch.randn(4, 4, 36, 36, device="cuda"),
        )
        self.check_model(Model(), example_inputs)

    @skipIfRocm
    def test_index_put_with_none_index(self):
        # index_put falls back in the deterministic mode
        with DeterministicGuard(True):

            class Model(torch.nn.Module):
                def forward(self, x, i1, i2, y):
                    return torch.ops.aten.index_put(
                        x,
                        (None, None, i1, i2.transpose(0, 1)),
                        y,
                        accumulate=True,
                    )

            example_inputs = (
                torch.rand(8, 192, 30, 30, device=self.device),
                torch.zeros(3, 14, 1, 1, dtype=torch.int64, device=self.device),
                torch.ones(14, 3, dtype=torch.int64, device=self.device),
                torch.randn(8, 192, 3, 14, 3, 14, device=self.device),
            )
            self.check_model(Model(), example_inputs)

    def test_runtime_checks(self):
        class Model(torch.nn.Module):
            def __init__(self):
                super().__init__()

            def forward(self, x0, x1, x2, x3, x4, x5, x6, x7, x8, x9):
                return (x0, x1, x2, x3, x4, x5, x6, x7, x8, x9)

        inputs = []
        for dtype in (
            torch.float16,
            torch.float32,
            torch.float64,
            torch.bfloat16,
            torch.bool,
            torch.int8,
            torch.int16,
            torch.int32,
            torch.int64,
            torch.uint8,
        ):
            inputs.append(torch.ones(4, 8, 10, dtype=dtype, device=self.device))
        dim0 = Dim("s0", min=2, max=1024)
        dim1 = Dim("s1", min=2, max=512)
        dim2 = Dim("s2", min=2, max=128)
        dynamic_shapes = {
            "x0": {0: dim0},
            "x1": {0: dim0},
            "x2": {0: dim0},
            "x3": {1: dim1},
            "x4": {1: dim1},
            "x5": {1: dim1},
            "x6": {},
            "x7": {2: dim2},
            "x8": {2: dim2},
            "x9": {2: dim2},
        }
        m = Model()
        inputs = tuple(inputs)
        with torch.no_grad(), config.patch(
            {
                "abi_compatible": self.abi_compatible,
                "aot_inductor.debug_compile": True,
            }
        ):
            so_path = AOTIRunnerUtil.compile(m, inputs, dynamic_shapes=dynamic_shapes)
        with open(os.path.splitext(so_path)[0] + ".cpp") as cpp:
            src_code = cpp.read()
            FileCheck().check_count(
                "unmatched dtype",
                10,
                exactly=True,
            ).run(src_code)
            FileCheck().check_count(
                "unmatched dim value at",
                21,  # we have 9 dynamic dims for which we generate different checks
                exactly=True,
            ).run(src_code)
            FileCheck().check_count(
                "dim value is too",
                18,  # we have 9 dynamic dims for which we generate two checks
                exactly=True,
            ).run(src_code)
            FileCheck().check_count(
                "unmatched stride value at",
                21,  # we have 9 symbolic strides for which we don't generate checks
                exactly=True,
            ).run(src_code)
        optimized = AOTIRunnerUtil.load(self.device, so_path)
        actual = optimized(*inputs)
        expected = m(*inputs)
        torch.testing.assert_close(actual, expected)

    @unittest.skipIf(TEST_WITH_ROCM, "FP8 is not supported on ROCM")
    @unittest.skipIf(not SM90OrLater, "FP8 is only supported on H100+")
    def test_runtime_checks_fp8(self):
        class Model(torch.nn.Module):
            def __init__(self):
                super().__init__()

            def forward(self, x0, x1, x2, x3, x4):
                t = (
                    x0.to(torch.float)
                    + x1.to(torch.float)
                    + x2.to(torch.float)
                    + x3.to(torch.float)
                )
                return t

        inputs = []
        for dtype in (
            torch.float8_e4m3fn,
            torch.float8_e5m2,
            torch.float8_e4m3fnuz,
            torch.float8_e5m2fnuz,
        ):
            inputs.append(torch.ones(8, 8, 8, dtype=dtype, device=self.device))
        dim0 = Dim("s0", min=2, max=1024)
        dynamic_shapes = {
            "x0": {0: dim0},
            "x1": {0: dim0},
            "x2": {0: dim0},
            "x3": {0: dim0},
        }
        with torch.no_grad(), config.patch(
            {
                "abi_compatible": self.abi_compatible,
                "aot_inductor.debug_compile": True,
            }
        ):
            self.check_model(
                Model(),
                tuple(inputs),
                dynamic_shapes=dynamic_shapes,
            )

    def test_runtime_checks_complex(self):
        class Model(torch.nn.Module):
            def __init__(self):
                super().__init__()

            def forward(self, x0, x1, x2):
                return (x0, x1, x2)

        inputs = []
        x0 = torch.tensor([1, -1], dtype=torch.complex32, device=self.device)
        x1 = torch.tensor(
            [1 + 1j, -1 + 1j, -2 + 2j, 3 - 3j, 0, 1j, 1, -1],
            dtype=torch.complex64,
            device=self.device,
        )
        x2 = torch.tensor(128, dtype=torch.complex128, device=self.device)
        inputs.append(x0)
        inputs.append(x1)
        inputs.append(x2)
        dim0 = Dim("s0", min=2, max=1024)
        dynamic_shapes = {
            "x0": {0: dim0},
            "x1": {},
            "x2": {},
        }
        with torch.no_grad(), config.patch(
            {
                "abi_compatible": self.abi_compatible,
                "aot_inductor.debug_compile": True,
            }
        ):
            self.check_model(
                Model(),
                tuple(inputs),
                dynamic_shapes=dynamic_shapes,
            )

    @unittest.skipIf(IS_FBCODE, "Not yet runnable in fbcode")
    def test_runtime_checks_dtype_failed(self):
        class Model(torch.nn.Module):
            def __init__(self):
                super().__init__()

            def forward(self, x):
                y = x.type(torch.float)
                return y

        x = torch.randn(1, 4, dtype=torch.float16, device=self.device)
        model = Model()
        with torch.no_grad(), config.patch(
            {
                "abi_compatible": self.abi_compatible,
                "aot_inductor.debug_compile": True,
            }
        ):
            so_path: str = AOTIRunnerUtil.compile(
                model,
                (x,),
            )
        aot_inductor_module = AOTIRunnerUtil.load(self.device, so_path)
        x_casted = x.float()
        with self.assertRaisesRegex(Exception, ""):
            aot_inductor_module(x_casted)

    def test_non_contiguous_output_alias(self):
        # Test return x, x.contiguous() where x is non-contiguous.
        class Model(torch.nn.Module):
            def forward(self, x):
                squared = x * x
                transposed = squared.t()  # non-contiguous
                contig = transposed.contiguous()
                return transposed, contig

        x = torch.randn(3, 4, dtype=torch.float16, device=self.device)
        model = Model()
        with torch.no_grad(), config.patch(
            {
                "abi_compatible": self.abi_compatible,
            }
        ):
            result = AOTIRunnerUtil.run(
                self.device,
                model,
                (x,),
            )
        actual = model(x)
        self.assertTrue(same(result, actual))

        # contiguous() should create a new tensor
        self.assertTrue(result[0].data_ptr() != result[1].data_ptr())

    def test_multiple_output_alias(self):
        # Test when mutliple outputs alias the same tensor
        class Model(torch.nn.Module):
            def forward(self, x):
                squared = x * x
                contig = squared.contiguous()  # alias
                reshaped = squared.reshape(squared.shape)  # alias
                cubed = squared * x
                return squared, contig, reshaped, cubed

        x = torch.randn(3, 4, dtype=torch.float32, device=self.device)
        model = Model()

        with torch.no_grad(), config.patch(
            {
                "abi_compatible": self.abi_compatible,
            }
        ):
            result = AOTIRunnerUtil.run(
                self.device,
                model,
                (x,),
            )
        actual = model(x)
        self.assertTrue(same(result, actual))

        # squared, contig and reshaped alias the same tensor.
        self.assertTrue(result[0].data_ptr() == result[1].data_ptr())
        self.assertTrue(result[0].data_ptr() == result[2].data_ptr())
        # cubed shouldn't be an alias.
        self.assertTrue(result[0].data_ptr() != result[3].data_ptr())

    def test_runtime_checks_shape_failed(self):
        class Model(torch.nn.Module):
            def __init__(self):
                super().__init__()

            def forward(self, x):
                return x

        x = torch.randn(4, 4, 4, dtype=torch.float16, device=self.device)
        y0 = torch.randn(8, 4, 4, dtype=torch.float16, device=self.device)
        y1 = torch.randn(4, 8, 4, dtype=torch.float16, device=self.device)
        y2 = rand_strided(
            (4, 4, 4), (16, 1, 4), dtype=torch.float16, device=self.device
        )
        # batch size is outside of the range
        y3 = torch.randn(2048, 3, 4, dtype=torch.float16, device=self.device)
        y4 = torch.randn(2048, 4, 4, dtype=torch.float16, device=self.device)
        dim0 = Dim("s0", min=4, max=1024)
        dynamic_shapes = {
            "x": {0: dim0},
        }
        model = Model()
        with torch.no_grad(), config.patch(
            {
                "abi_compatible": self.abi_compatible,
                "aot_inductor.debug_compile": True,
            }
        ):
            so_path: str = AOTIRunnerUtil.compile(
                model, (x,), dynamic_shapes=dynamic_shapes
            )
        aot_inductor_module = AOTIRunnerUtil.load(self.device, so_path)
        # dynamic dim works fine
        _ = aot_inductor_module(y0)
        with self.assertRaisesRegex(Exception, ""):
            aot_inductor_module(y1)
        with self.assertRaisesRegex(Exception, ""):
            aot_inductor_module(y2)
        with self.assertRaisesRegex(Exception, ""):
            aot_inductor_module(y3)
        with self.assertRaisesRegex(Exception, ""):
            aot_inductor_module(y4)

    def test_add_complex(self):
        class Model(torch.nn.Module):
            def forward(self, a, b):
                return torch.add(a, b)

        x = torch.tensor(
            [1 + 1j, -1 + 1j, -2 + 2j, 3 - 3j, 0, 1j, 1, -1], device=self.device
        )
        y = torch.tensor(
            [1 + 1j, -1 + 1j, -2 + 2j, 3 - 3j, 0, 1j, 1, -1], device=self.device
        )
        self.check_model(Model(), (x, y))

    def test_embedding_bag(self):
        class Model(torch.nn.Module):
            def forward(self, w, i, o):
                return torch.ops.aten._embedding_bag(w, i, o, False, 0, False, None)

        example_inputs = (
            torch.randn([10, 4], device=self.device),
            torch.randint(10, [8], device=self.device),
            torch.tensor([0, 2, 6], device=self.device),
        )
        self.check_model(Model(), example_inputs)

    def test_fft_c2c(self):
        class Model(torch.nn.Module):
            def forward(self, x):
                return torch.fft.fftn(x), torch.fft.fftn(x).real

        example_inputs = (torch.randn(16, 16, 16, device=self.device),)
        self.check_model(Model(), example_inputs)


common_utils.instantiate_parametrized_tests(AOTInductorTestsTemplate)


class AOTInductorTestABICompatibleCpu(TestCase):
    device = "cpu"
    abi_compatible = True
    check_model = check_model
    check_model_with_multiple_inputs = check_model_with_multiple_inputs
    allow_stack_allocation = False
    use_minimal_arrayref_interface = False


def fail_with_and_without_stack_allocation(is_skip=False):
    return TestFailure(
        (
            "abi_compatible_cpu",
            "abi_compatible_cpu_with_stack_allocation",
            "abi_compatible_cpu_with_stack_allocation_and_minimal_arrayref_interface",
        ),
        is_skip=is_skip,
    )


def fail_stack_allocation(is_skip=False):
    return TestFailure(
        (
            "abi_compatible_cpu_with_stack_allocation",
            "abi_compatible_cpu_with_stack_allocation_and_minimal_arrayref_interface",
        ),
        is_skip=is_skip,
    )


def fail_minimal_arrayref_interface(is_skip=False):
    return TestFailure(
        ("abi_compatible_cpu_with_stack_allocation_and_minimal_arrayref_interface",),
        is_skip=is_skip,
    )


def fail_cuda(is_skip=False):
    return TestFailure(
        ("abi_compatible_cuda", "non_abi_compatible_cuda"),
        is_skip=is_skip,
    )


def fail_abi_compatible_cuda(is_skip=False):
    return TestFailure(
        ("abi_compatible_cuda",),
        is_skip=is_skip,
    )


def fail_non_abi_compatible_cuda(is_skip=False):
    return TestFailure(
        ("non_abi_compatible_cuda",),
        is_skip=is_skip,
    )


# test_failures, xfail by default, set is_skip=True to skip
CPU_TEST_FAILURES = {
    "test_add_complex": fail_stack_allocation(is_skip=True),
    "test_addmm_multiple_dynamic": fail_with_and_without_stack_allocation(),
    "test_bmm_multiple_dynamic": fail_with_and_without_stack_allocation(),
    # FIXME: failed with Segfault while exiting the Python runtime
    "test_duplicate_constant_folding": fail_with_and_without_stack_allocation(
        is_skip=True
    ),
    "test_dup_unbacked_sym_decl": fail_with_and_without_stack_allocation(),
    "test_dynamic_cat": fail_minimal_arrayref_interface(),
    # https://github.com/pytorch/pytorch/issues/122978
    "test_dynamic_scalar": fail_stack_allocation(is_skip=True),
    "test_dynamic_smem_above_default_limit": fail_with_and_without_stack_allocation(),
    # https://github.com/pytorch/pytorch/issues/122980
    "test_fft_c2c": fail_stack_allocation(is_skip=True),
    # TODO: test_freezing_abi_compatible_cpu somehow fails on CI but not locally,
    #   NotImplementedError: Cannot access storage of OpaqueTensorImpl
    "test_freezing": fail_with_and_without_stack_allocation(is_skip=True),
    # FIXME: failed with Segfault while exiting the Python runtime
    "test_missing_cubin": fail_with_and_without_stack_allocation(is_skip=True),
    # minimal arrayref interface only works with CPU; test crashes.
    # https://github.com/pytorch/pytorch/issues/122983
    "test_multi_device": fail_minimal_arrayref_interface(is_skip=True),
    "test_normal_functional": fail_with_and_without_stack_allocation(),
    # undefined symbol: _Z16aoti_torch_dtypeIN3c104HalfEEiv
    "test_non_contiguous_output_alias": fail_with_and_without_stack_allocation(
        is_skip=True
    ),
<<<<<<< HEAD
=======
    "test_return_view_constant": fail_minimal_arrayref_interface(is_skip=True),
>>>>>>> b279034e
    # The same issue as https://github.com/pytorch/pytorch/issues/122978
    "test_reuse_kernel_dynamic": fail_minimal_arrayref_interface(is_skip=True),
    # the test segfaults
    "test_repeat_output": fail_stack_allocation(is_skip=True),
    "test_multiple_output_alias": fail_with_and_without_stack_allocation(is_skip=True),
<<<<<<< HEAD
    "test_buffer_mutation": fail_stack_allocation(is_skip=True),
=======
    "test_buffer_mutation_1": fail_stack_allocation(is_skip=True),
    "test_buffer_mutation_2": fail_stack_allocation(is_skip=True),
    "test_buffer_mutation_3": fail_stack_allocation(is_skip=True),
>>>>>>> b279034e
    # FIXME: failed with Segfault while exiting the Python runtime
    "test_scatter_fallback": fail_stack_allocation(is_skip=True),
    # Looks like the same issue as https://github.com/pytorch/pytorch/issues/122978
    "test_scatter_reduce_fallback": fail_stack_allocation(is_skip=True),
    # Looks like the same issue as https://github.com/pytorch/pytorch/issues/122978
    "test_index_put_fallback": fail_stack_allocation(is_skip=True),
    # https://github.com/pytorch/pytorch/issues/122984
    "test_index_put_with_none_index": fail_stack_allocation(is_skip=True),
    # FIXME: failed with Segfault while exiting the Python runtime
    "test_constant": fail_stack_allocation(is_skip=True),
    # C++ compile error, need for aoti_torch___scaled_dot_product_flash_attention_for_cpu
    # https://github.com/pytorch/pytorch/issues/122986
    "test_sdpa": fail_with_and_without_stack_allocation(is_skip=True),
    # The same issue as https://github.com/pytorch/pytorch/issues/122986
    "test_sdpa_2": fail_with_and_without_stack_allocation(is_skip=True),
    # Looks like the same issue as https://github.com/pytorch/pytorch/issues/122978
    "test_shifted_constraint_ranges": fail_with_and_without_stack_allocation(
        is_skip=True
    ),
    "test_simple_dynamic": fail_minimal_arrayref_interface(),
    # https://github.com/pytorch/pytorch/issues/122989
    "test_zero_grid_with_unbacked_symbols": fail_with_and_without_stack_allocation(
        is_skip=True
    ),
    # failed on MacOS
    "test_zero_grid_with_backed_symbols": fail_with_and_without_stack_allocation(
        is_skip=True
    ),
    # https://github.com/pytorch/pytorch/issues/122990
    "test_cond_non_tensor_predicates_dynamic_False": fail_stack_allocation(
        is_skip=True
    ),
    # same issue as https://github.com/pytorch/pytorch/issues/122990
    "test_cond_non_tensor_predicates_dynamic_True": fail_stack_allocation(is_skip=True),
    # https://github.com/pytorch/pytorch/issues/122991
    "test_runtime_checks_complex": fail_with_and_without_stack_allocation(is_skip=True),
    "test_runtime_checks_fp8": fail_with_and_without_stack_allocation(is_skip=True),
}

CUDA_TEST_FAILURES = {
    # test_failures, xfail by default, set is_skip=True to skip
    "test_dup_unbacked_sym_decl": fail_abi_compatible_cuda(),
    "test_normal_functional": fail_abi_compatible_cuda(),
    # There is a double-free issue which will be fixed in another PR
    # no ABI shim fn for torch.sort; remove this when adding one
    "test_triton_kernel_multi_output_arg": fail_abi_compatible_cuda(is_skip=True),
    # no runtime checks for non_abi_compatible mode
    "test_runtime_checks": fail_non_abi_compatible_cuda(is_skip=True),
    "test_runtime_checks_complex": fail_non_abi_compatible_cuda(is_skip=True),
    "test_runtime_checks_fp8": fail_non_abi_compatible_cuda(is_skip=True),
    "test_runtime_checks_dtype_failed": fail_non_abi_compatible_cuda(is_skip=True),
    "test_runtime_checks_shape_failed": fail_non_abi_compatible_cuda(is_skip=True),
    # quantized unsupported for GPU
    "test_quantized_linear": fail_cuda(is_skip=True),
}

if TEST_WITH_ROCM:
    CUDA_TEST_FAILURES.update(
        {
            "test_dup_unbacked_sym_decl": fail_cuda(is_skip=True),
            "test_addmm_multiple_dynamic": fail_cuda(is_skip=True),
            "test_bmm_multiple_dynamic": fail_cuda(is_skip=True),
            "test_convolution": fail_cuda(is_skip=True),
            "test_large": fail_cuda(is_skip=True),
            "test_missing_cubin": fail_cuda(is_skip=True),
            "test_multi_device": fail_cuda(is_skip=True),
            "test_poi_multiple_dynamic": fail_cuda(is_skip=True),
            "test_sdpa": fail_cuda(is_skip=True),
            "test_sdpa_2": fail_cuda(is_skip=True),
            "test_dynamic_smem_above_default_limit": fail_cuda(is_skip=True),
            "test_foreach_multiple_dynamic": fail_cuda(is_skip=True),
            "test_reuse_kernel": fail_cuda(is_skip=True),
            "test_zero_grid_with_unbacked_symbols": fail_cuda(is_skip=True),
            "test_zero_grid_with_backed_symbols": fail_cuda(is_skip=True),
            "test_reuse_kernel_dynamic": fail_cuda(is_skip=True),
        }
    )

if not IS_FBCODE:
    # The following tests look like they pass in both pytest and unittest (xml
    # and terminal output say pass), but the process will segfault.  This only
    # happens in OSS CI and is fine internally.
    CPU_TEST_FAILURES.update(
        {
            "test_duplicated_params": fail_stack_allocation(is_skip=True),
            "test_embedding_bag": fail_stack_allocation(is_skip=True),
            "test_fqn": fail_stack_allocation(is_skip=True),
            "test_no_args": fail_stack_allocation(is_skip=True),
            "test_output_misaligned": fail_stack_allocation(is_skip=True),
            "test_pytree_inputs": fail_stack_allocation(is_skip=True),
            "test_seq": fail_stack_allocation(is_skip=True),
            "test_simple_split": fail_stack_allocation(is_skip=True),
            "test_addmm": fail_minimal_arrayref_interface(is_skip=True),
            "test_aliased_buffer_reuse": fail_minimal_arrayref_interface(is_skip=True),
            "test_buffer_reuse": fail_minimal_arrayref_interface(is_skip=True),
            "test_constant_folding": fail_minimal_arrayref_interface(is_skip=True),
            "test_convolution": fail_minimal_arrayref_interface(is_skip=True),
            "test_empty_graph": fail_minimal_arrayref_interface(is_skip=True),
            "test_large": fail_minimal_arrayref_interface(is_skip=True),
            "test_missing_output": fail_minimal_arrayref_interface(is_skip=True),
            "test_model_modified_weights": fail_minimal_arrayref_interface(
                is_skip=True
            ),
            "test_output_path_1": fail_minimal_arrayref_interface(is_skip=True),
            "test_quantized_linear": fail_minimal_arrayref_interface(is_skip=True),
            "test_repeat_interleave": fail_minimal_arrayref_interface(is_skip=True),
            "test_return_constant": fail_minimal_arrayref_interface(is_skip=True),
            "test_reuse_kernel": fail_minimal_arrayref_interface(is_skip=True),
            "test_simple": fail_minimal_arrayref_interface(is_skip=True),
            "test_small_constant": fail_minimal_arrayref_interface(is_skip=True),
            "test_with_no_triton_profiler": fail_minimal_arrayref_interface(
                is_skip=True
            ),
            "test_with_offset": fail_minimal_arrayref_interface(is_skip=True),
            "test_with_profiler": fail_minimal_arrayref_interface(is_skip=True),
            "test_zero_size_weight": fail_minimal_arrayref_interface(is_skip=True),
        }
    )

copy_tests(
    AOTInductorTestsTemplate,
    AOTInductorTestABICompatibleCpu,
    "abi_compatible_cpu",
    CPU_TEST_FAILURES,
)


class AOTInductorTestABICompatibleCpuWithStackAllocation(TestCase):
    device = "cpu"
    abi_compatible = True
    check_model = check_model
    check_model_with_multiple_inputs = check_model_with_multiple_inputs
    allow_stack_allocation = True
    use_minimal_arrayref_interface = False


copy_tests(
    AOTInductorTestsTemplate,
    AOTInductorTestABICompatibleCpuWithStackAllocation,
    "abi_compatible_cpu_with_stack_allocation",
    CPU_TEST_FAILURES,
)


class AOTInductorTestABICompatibleCpuWithStackAllocationAndMinimalArrayRefInterface(
    TestCase
):
    device = "cpu"
    abi_compatible = True
    check_model = check_model
    check_model_with_multiple_inputs = check_model_with_multiple_inputs
    allow_stack_allocation = True
    use_minimal_arrayref_interface = True


copy_tests(
    AOTInductorTestsTemplate,
    AOTInductorTestABICompatibleCpuWithStackAllocationAndMinimalArrayRefInterface,
    "abi_compatible_cpu_with_stack_allocation_and_minimal_arrayref_interface",
    CPU_TEST_FAILURES,
)


@unittest.skipIf(sys.platform == "darwin", "No CUDA on MacOS")
class AOTInductorTestABICompatibleCuda(TestCase):
    device = "cuda"
    abi_compatible = True
    check_model = check_model
    check_model_with_multiple_inputs = check_model_with_multiple_inputs
    allow_stack_allocation = False
    use_minimal_arrayref_interface = False


copy_tests(
    AOTInductorTestsTemplate,
    AOTInductorTestABICompatibleCuda,
    "abi_compatible_cuda",
    CUDA_TEST_FAILURES,
)


@unittest.skipIf(
    IS_FBCODE or sys.platform == "darwin",
    "NonABI mode should not be used in fbcode nor on MacOS",
)
class AOTInductorTestNonABICompatibleCpu(TestCase):
    device = "cpu"
    abi_compatible = False
    check_model = check_model
    check_model_with_multiple_inputs = check_model_with_multiple_inputs
    allow_stack_allocation = False
    use_minimal_arrayref_interface = False


copy_tests(
    AOTInductorTestsTemplate,
    AOTInductorTestNonABICompatibleCpu,
    "non_abi_compatible_cpu",
    # test_failures, xfail by default, set is_skip=True to skip
    {
        "test_addmm_multiple_dynamic": TestFailure(("non_abi_compatible_cpu",)),
        "test_bmm_multiple_dynamic": TestFailure(("non_abi_compatible_cpu",)),
        "test_duplicate_constant_folding": TestFailure(
            ("non_abi_compatible_cpu",), is_skip=True
        ),
        "test_dynamic_smem_above_default_limit": TestFailure(
            ("non_abi_compatible_cpu",)
        ),
        # TODO: test_freezing_non_abi_compatible_cpu somehow fails on CI but not locally,
        #   NotImplementedError: Cannot access storage of OpaqueTensorImpl
        "test_freezing": TestFailure(("non_abi_compatible_cpu",), is_skip=True),
        # no runtime checks for non_abi_compatible mode
        "test_runtime_checks": TestFailure(("non_abi_compatible_cpu",), is_skip=True),
        "test_runtime_checks_dtype_failed": TestFailure(
            ("non_abi_compatible_cpu",), is_skip=True
        ),
        "test_runtime_checks_shape_failed": TestFailure(
            ("non_abi_compatible_cpu",), is_skip=True
        ),
    },
)


@unittest.skipIf(
    IS_FBCODE or sys.platform == "darwin",
    "NonABI mode should not be used in fbcode nor on MacOS",
)
class AOTInductorTestNonABICompatibleCuda(TestCase):
    device = "cuda"
    abi_compatible = False
    check_model = check_model
    check_model_with_multiple_inputs = check_model_with_multiple_inputs
    allow_stack_allocation = False
    use_minimal_arrayref_interface = False


copy_tests(
    AOTInductorTestsTemplate,
    AOTInductorTestNonABICompatibleCuda,
    "non_abi_compatible_cuda",
    CUDA_TEST_FAILURES,
)


if __name__ == "__main__":
    from torch._inductor.test_case import run_tests

    # cpp_extension N/A in fbcode
    if HAS_CUDA or sys.platform == "darwin":
        run_tests(needs="filelock")<|MERGE_RESOLUTION|>--- conflicted
+++ resolved
@@ -1025,11 +1025,7 @@
         example_inputs = (a, b)
         self.check_model(Model(), example_inputs, dynamic_shapes=dynamic_shapes)
 
-<<<<<<< HEAD
-    def test_buffer_mutation(self):
-=======
     def test_buffer_mutation_1(self):
->>>>>>> b279034e
         class Model(torch.nn.Module):
             def __init__(self, device):
                 super().__init__()
@@ -1041,11 +1037,6 @@
 
         example_inputs = (torch.rand(4, 4, device=self.device),)
         torch._export.aot_compile(Model(self.device), example_inputs)
-<<<<<<< HEAD
-        with self.assertRaisesRegex(AssertionError, "False is not true"):
-            # TODO: AOTI seems to mutate the buffer while tracing
-            self.check_model(Model(self.device), example_inputs)
-=======
         self.check_model(Model(self.device), example_inputs)
 
     def test_buffer_mutation_2(self):
@@ -1102,7 +1093,6 @@
             torch.randn(1, 6, 1, 48, device=self.device),
         )
         self.check_model(Model(self.device), example_inputs)
->>>>>>> b279034e
 
     @skipIfRocm
     @requires_multigpu()
@@ -2526,22 +2516,15 @@
     "test_non_contiguous_output_alias": fail_with_and_without_stack_allocation(
         is_skip=True
     ),
-<<<<<<< HEAD
-=======
     "test_return_view_constant": fail_minimal_arrayref_interface(is_skip=True),
->>>>>>> b279034e
     # The same issue as https://github.com/pytorch/pytorch/issues/122978
     "test_reuse_kernel_dynamic": fail_minimal_arrayref_interface(is_skip=True),
     # the test segfaults
     "test_repeat_output": fail_stack_allocation(is_skip=True),
     "test_multiple_output_alias": fail_with_and_without_stack_allocation(is_skip=True),
-<<<<<<< HEAD
-    "test_buffer_mutation": fail_stack_allocation(is_skip=True),
-=======
     "test_buffer_mutation_1": fail_stack_allocation(is_skip=True),
     "test_buffer_mutation_2": fail_stack_allocation(is_skip=True),
     "test_buffer_mutation_3": fail_stack_allocation(is_skip=True),
->>>>>>> b279034e
     # FIXME: failed with Segfault while exiting the Python runtime
     "test_scatter_fallback": fail_stack_allocation(is_skip=True),
     # Looks like the same issue as https://github.com/pytorch/pytorch/issues/122978
