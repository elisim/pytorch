--- conflicted
+++ resolved
@@ -1343,8 +1343,6 @@
             out = compiled_fn(activations)
             self.assertTrue(len(activations) == 0)
 
-<<<<<<< HEAD
-=======
     def test_verbose_logs_graph(self):
         torch._logging.set_logs(compiled_autograd_verbose=True)
 
@@ -1488,7 +1486,6 @@
 
         self.assertEqual(sum(1 for e in unexpected_logs if e in logs.getvalue()), 0)
 
->>>>>>> ee0c4734
 
 def load_test_module(name):
     testdir = Path(__file__).absolute().parent.parent
