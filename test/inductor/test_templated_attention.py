--- conflicted
+++ resolved
@@ -15,7 +15,15 @@
 )
 from torch._inductor.test_case import TestCase as InductorTestCase
 from torch._inductor.utils import run_and_get_code
-from torch.nn.attention._templated_attention import _compose, _templated_attention
+from torch.nn.attention._templated_attention import (
+    _causal,
+    _compose,
+    _generate_alibi_bias,
+    _identity,
+    _rel_bias,
+    _rel_causal,
+    _templated_attention,
+)
 from torch.testing import FileCheck
 from torch.testing._internal import common_utils
 from torch.testing._internal.common_cuda import PLATFORM_SUPPORTS_BF16
@@ -51,10 +59,6 @@
     test_dtypes = [torch.float32]
 
 
-<<<<<<< HEAD
-def _identity_mod(score, b, h, m, n):
-    return score
-=======
 # --------- Useful score mod functions for testing ---------
 
 test_score_mods = [
@@ -64,7 +68,6 @@
     _rel_causal,
     _generate_alibi_bias(8),
 ]
->>>>>>> 00dd4d55
 
 
 def _times_two(score, b, h, m, n):
@@ -151,58 +154,8 @@
 
     @supported_platform
     @common_utils.parametrize("dtype", test_dtypes)
-    def test_identity(self, dtype: torch.dtype):
-        def score_mod(score, b, h, m, n):
-            return score
-
-        self.run_test(score_mod, dtype)
-
-    @supported_platform
-    @common_utils.parametrize("dtype", test_dtypes)
-    def test_causal_mask(self, dtype: torch.dtype):
-        def score_mod(score, b, h, token_q, token_kv):
-            return torch.where(token_q >= token_kv, score, float("-inf"))
-
-        self.run_test(score_mod, dtype)
-
-    @supported_platform
-    @common_utils.parametrize("dtype", test_dtypes)
-    def test_rel_bias(self, dtype: torch.dtype):
-        def score_mod(score, b, h, m, n):
-            return score + (m - n)
-
-        self.run_test(score_mod, dtype)
-
-    @supported_platform
-    @common_utils.parametrize("dtype", test_dtypes)
-    def test_alibi_bias(self, dtype: torch.dtype):
-        def score_mod(score, b, h, m, n):
-            return score + (m - n) * h
-
-        self.run_test(score_mod, dtype)
-
-    @supported_platform
-    @common_utils.parametrize("dtype", test_dtypes)
-    def test_rel_causal(self, dtype: torch.dtype):
-        def score_mod(score, b, h, m, n):
-            return torch.where(m <= n, score + (m - n), float("-inf"))
-
-        self.run_test(score_mod, dtype)
-
-    @supported_platform
-    @common_utils.parametrize("dtype", test_dtypes)
-    def test_skip_odd_keys(self, dtype: torch.dtype):
-        def score_mod(score, b, h, q, kv):
-            return torch.where(kv % 2 == 0, score, float("-inf"))
-
-        self.run_test(score_mod, dtype)
-
-    @supported_platform
-    @common_utils.parametrize("dtype", test_dtypes)
-    def test_alibi_causal(self, dtype: torch.dtype):
-        def score_mod(score, b, h, m, n):
-            return torch.where(m <= n, score + (m - n) * h, float("-inf"))
-
+    @common_utils.parametrize("score_mod", test_score_mods)
+    def test_builtin_score_mods(self, dtype: torch.dtype, score_mod: Callable):
         self.run_test(score_mod, dtype)
 
     @supported_platform
@@ -371,11 +324,7 @@
             requires_grad=True,
         )
         q, k, v = make_tensor(), make_tensor(), make_tensor()
-<<<<<<< HEAD
-        out = _templated_attention(q, k, v, _identity_mod)
-=======
         func = torch.compile(_templated_attention, backend="inductor", fullgraph=True)
->>>>>>> 00dd4d55
         with self.assertRaisesRegex(
             AssertionError, "templated_attention_backward is not an OpOverload"
         ):
@@ -390,7 +339,7 @@
         with self.assertRaisesRegex(
             ValueError, "Expected query, key, and value to have the same dtype"
         ):
-            _templated_attention(query, key, value, _identity_mod)
+            _templated_attention(query, key, value, _identity)
 
     @supported_platform
     def test_different_sequence_length_fails(self):
@@ -398,7 +347,7 @@
         key = torch.randn((1, 1, 1024, 64), dtype=torch.float32, device="cuda")
         value = torch.randn((1, 1, 1024, 64), dtype=torch.float32, device="cuda")
         with self.assertRaisesRegex(ValueError, "NYI: The target sequence length"):
-            _templated_attention(query, key, value, _identity_mod)
+            _templated_attention(query, key, value, _identity)
 
     @supported_platform
     @patch.object(torch._inductor.config, "max_autotune", True)
@@ -425,7 +374,7 @@
 
     @supported_platform
     @common_utils.parametrize("dtype", test_dtypes)
-    @common_utils.parametrize("score_mod", [_identity_mod, _causal_mod])
+    @common_utils.parametrize("score_mod", [_identity, _causal])
     def test_logsumexp_correctness(self, dtype, score_mod):
         @torch.compile
         def sdpa_hop(q, k, v, score_mod):
@@ -458,8 +407,8 @@
         # this means that the base for the LSE computed by ref is e while for the compiled
         # version it is 2. To compare we use the change of base formula
         # log_2(x_compiled) = log_e(x_ref) * log_2(e) where
-        # x_ref      = ∑_i e^(scores[i])
-        # x_compiled = ∑_i 2^(log2(e) * scores[i])
+        # x_ref      = sum(_i e^(scores[i]))
+        # x_compiled = sum(_i 2^(log2(e) * scores[i]))
 
         self.assertTrue(ref_lse.dtype == torch.float64)
         self.assertTrue(compiled_lse.dtype == torch.float32)
@@ -496,7 +445,7 @@
             lse_2 = lse * 2
             return lse_2
 
-        _, code = run_and_get_code(func, q, k, v, _identity_mod)
+        _, code = run_and_get_code(func, q, k, v, _identity)
         # Ensure that two kernels are generated
         FileCheck().check_count(".run(", 2, True).run(code[0])
 
@@ -517,7 +466,7 @@
             lse_2 = lse * 2
             return out, lse_2
 
-        _, code = run_and_get_code(func, q, k, v, _identity_mod)
+        _, code = run_and_get_code(func, q, k, v, _identity)
         # Ensure that two kernels are generated
         FileCheck().check_count(".run(", 2, True).run(code[0])
 
