--- conflicted
+++ resolved
@@ -282,13 +282,9 @@
     from torch._inductor.graph import output_code_log
 
     output_code_log.addHandler(ch)
-<<<<<<< HEAD
     prev_level = output_code_log.level
     output_code_log.setLevel(logging.DEBUG)
-    fn(*args)
-=======
     fn(*args, **kwargs)
->>>>>>> 56aa6f7c
     s = log_capture_string.getvalue()
     output_code_log.setLevel(prev_level)
     output_code_log.removeHandler(ch)
