# mypy: disable-error-code="method-assign"

"""
Functions in this file are responsible for modifying the eval frame
handler at RUNTIME.  Therefore, all functions in this file are hot.
Functions that only execute at compile time should be placed
in torch._dynamo.convert_frame.
"""

from __future__ import annotations

import contextlib
import functools
import inspect
import logging
import os
import sys
import textwrap
import traceback
import types
import warnings
import weakref
from enum import Enum
from os.path import dirname, join
from typing import (
    Any,
    Callable,
    Dict,
    List,
    NamedTuple,
    Optional,
    Set,
    Tuple,
    TYPE_CHECKING,
    Union,
)
from unittest.mock import patch

import torch
import torch.fx
import torch.utils._pytree as pytree
import torch.utils.checkpoint
from torch import _guards
from torch._utils_internal import log_export_usage
from torch.export.dynamic_shapes import _process_dynamic_shapes
from torch.fx.experimental.proxy_tensor import make_fx, maybe_disable_fake_tensor_mode
from torch.fx.experimental.symbolic_shapes import (
    ConstraintViolationError,
    DimDynamic,
    StatelessSymbolicContext,
)
from torch.fx.graph import _PyTreeCodeGen, _PyTreeInfo

from ..fx import GraphModule
from .backends.registry import CompilerFn, lookup_backend

from .hooks import Hooks

# see discussion at https://github.com/pytorch/pytorch/issues/120699
reset_code = torch._C._dynamo.eval_frame.reset_code  # noqa: F401
set_eval_frame = torch._C._dynamo.eval_frame.set_eval_frame  # noqa: F401
set_guard_error_hook = torch._C._dynamo.eval_frame.set_guard_error_hook  # noqa: F401
skip_code = torch._C._dynamo.eval_frame.skip_code  # noqa: F401
unsupported = torch._C._dynamo.eval_frame.unsupported  # noqa: F401

from . import config, convert_frame, external_utils, trace_rules, utils
from .code_context import code_context
from .exc import CondOpArgsMismatchError, UserError, UserErrorType
from .mutation_guard import install_generation_tagging_init
from .utils import common_constant_types, compile_times

log = logging.getLogger(__name__)

from torch._dispatch.python import enable_python_dispatcher

always_optimize_code_objects = utils.ExactWeakKeyDictionary()
null_context = contextlib.nullcontext


import sympy

if TYPE_CHECKING:
    from torch._subclasses import fake_tensor
    from .types import CacheEntry, DynamoCallback


# See https://github.com/python/typing/pull/240
class Unset(Enum):
    token = 0


cached_backends: Dict[int, CompilerFn] = {}

unset = Unset.token


def _reset_guarded_backend_cache():
    global cached_backends
    for backend in cached_backends.values():
        if hasattr(backend, "reset"):
            backend.reset()
    cached_backends.clear()


DONT_WRAP_FILES = {
    # For tracing into fx modules
    inspect.getsourcefile(GraphModule),
    join(dirname(dirname(__file__)), "onnx/_internal/fx/dynamo_graph_extractor.py"),
}


def _debug_get_cache_entry_list(
    code: Union[types.CodeType, Callable[..., Any]]
) -> List[CacheEntry]:
    """
    Given a code object or a callable object, retrieve the cache entries
     stored in this code.
    """
    if callable(code):
        code = code.__code__
    return torch._C._dynamo.eval_frame._debug_get_cache_entry_list(code)


class OptimizedModule(torch.nn.Module):
    """
    Wraps the original nn.Module object and later patches its
    forward method to optimized self.forward method.
    """

    _torchdynamo_orig_callable: Callable[..., Any]
    get_compiler_config: Callable[[], Any]

    _opt_mod_attributes = {
        "_orig_mod",
        "dynamo_ctx",
        "_torchdynamo_orig_callable",
        "get_compiler_config",
        "forward",
        "_forward",
        "__dict__",
        "named_children_walk",
    }

    def __init__(self, mod: torch.nn.Module, dynamo_ctx):
        super().__init__()
        # Installs the params/buffer
        self._orig_mod = mod
        self.dynamo_ctx = dynamo_ctx
        self._initialize()

    def _initialize(self):
        # Do this stuff in constructor to lower overhead slightly
<<<<<<< HEAD
        if (
            isinstance(self._orig_mod.forward, types.MethodType)
            and (
                trace_rules.check(self._orig_mod.forward)
                # TODO(yf225): this is a workaround to allow inplace fully-sharded module to
                # still go into this branch (instead of the second branch).
                # If we don't do this, `torch.compile(fully_shard(module_from_user_defined_module_class))` will ignore all module hooks which will break FSDP tracing.
                # But, is this the right way to support it?
                or getattr(self._orig_mod, "_is_fsdp_managed_module", False)
            )
=======
        if isinstance(self.dynamo_ctx, DisableContext):
            # No need to check trace rules
            self.forward = self.dynamo_ctx(self._orig_mod.__call__)
        elif isinstance(self._orig_mod.forward, types.MethodType) and trace_rules.check(
            self._orig_mod.forward
>>>>>>> a0429c01
        ):
            # This may be a torch.nn.* instance in trace_rules.py which
            # won't trigger a frame evaluation workaround to add an extra
            # frame we can capture
            self.forward = self.dynamo_ctx(external_utils.wrap_inline(self._orig_mod))
        else:
            # Invoke hooks outside of dynamo then pickup the inner frame
            self.forward = self.dynamo_ctx(self._orig_mod.__call__)

        if hasattr(self._orig_mod, "_initialize_hook"):
            self._forward = self.forward
            self.forward = self._call_lazy_check

    def __getstate__(self):
        state = dict(self.__dict__)
        state.pop("forward", None)
        state.pop("__call__", None)
        return state

    def __setstate__(self, state):
        self.__dict__ = state
        self._initialize()

    def __getattr__(self, name):
        if name == "_orig_mod":
            return self._modules["_orig_mod"]
        return getattr(self._orig_mod, name)

    def __setattr__(self, name, val):
        # Allow patching over class attributes
        if hasattr(type(self), name):
            return super().__setattr__(name, val)

        if name in OptimizedModule._opt_mod_attributes:
            return super().__setattr__(name, val)
        return setattr(self._orig_mod, name, val)

    def _call_lazy_check(self, *args, **kwargs):
        if hasattr(self._orig_mod, "_initialize_hook"):
            # In the case of a lazy module, we want to run
            # the pre-hooks which initialize it.
            # Afterwards, lazy module deletes its pre-hooks
            # to avoid treating it as lazy on subsequent recompile.
            self._orig_mod._infer_parameters(self._orig_mod, args, kwargs)
        return self._forward(*args, **kwargs)

    def __dir__(self):
        orig_mod_attrs = self._orig_mod.__dir__()
        return orig_mod_attrs + [
            attr for attr in super().__dir__() if attr not in orig_mod_attrs
        ]


def remove_from_cache(f):
    """
    Make sure f.__code__ is not cached to force a recompile
    """
    if isinstance(f, types.CodeType):
        reset_code(f)
    elif hasattr(f, "__code__"):
        reset_code(f.__code__)
    elif hasattr(getattr(f, "forward", None), "__code__"):
        reset_code(f.forward.__code__)
    else:
        from . import reset  # type: ignore[attr-defined]

        reset()
        log.warning("could not determine __code__ for %s", f)


def nothing():
    pass


def always_false():
    return False


def innermost_fn(fn):
    """
    In case of nesting of _TorchDynamoContext calls, find the innermost
    function. TorchDynamo caches on fn.__code__ object, so its necessary to find
    the innermost function to pass on the optimize, run, disable etc.
    """
    unaltered_fn = fn
    while hasattr(unaltered_fn, "_torchdynamo_orig_callable"):
        unaltered_fn = unaltered_fn._torchdynamo_orig_callable
        assert callable(unaltered_fn)
    return unaltered_fn


def make_set_enable_dynamic(enable: bool):
    assert isinstance(enable, bool)
    if enable:
        # Assume everything is dynamic by default
        return config._make_closure_patcher(assume_static_by_default=False)
    else:
        return config._make_closure_patcher(
            automatic_dynamic_shapes=False, assume_static_by_default=True
        )


class _TorchDynamoContext:
    def __init__(
        self,
        callback: DynamoCallback,
        on_enter=nothing,
        backend_ctx_ctor=null_context,
        patch_fn=nothing,
        first_ctx=False,
        *,
        export=False,
        dynamic=None,
        compiler_config=None,
    ):
        super().__init__()
        assert callable(callback) or callback is False or callback is None
        self.callback: DynamoCallback = callback
        self.prior: Union[Unset, DynamoCallback] = unset
        self.first_ctx = first_ctx
        self.export = export
        self.compiler_config = compiler_config
        self.cleanup_fns: List[Callable[[], Any]] = []
        self.enter_exit_hooks = []
        patch_fn()

        # Save the backends so that we can reset them during torch._dynamo.reset
        backend = innermost_fn(callback)
        cached_backends.setdefault(id(backend), backend)

        if dynamic is not None:
            self.enter_exit_hooks.append(make_set_enable_dynamic(dynamic))

        if on_enter is not nothing:
            # this case is not common
            def call_on_enter():
                on_enter()
                return nothing

            self.enter_exit_hooks.append(call_on_enter)

        if backend_ctx_ctor is not contextlib.nullcontext:
            # this case is not common
            def call_backend_ctx():
                ctx = backend_ctx_ctor()
                ctx.__enter__()
                return functools.partial(ctx.__exit__, None, None, None)

            self.enter_exit_hooks.append(call_backend_ctx)

    def __enter__(self):
        if config.raise_on_ctx_manager_usage:
            raise RuntimeError(
                "torch._dynamo.optimize(...) is used with a context manager. "
                "Please refer to https://pytorch.org/tutorials/intermediate/torch_compile_tutorial.html "
                "to use torch._dynamo.optimize(...) as an annotation/decorator. "
            )
        self.cleanup_fns = [enter() for enter in self.enter_exit_hooks]
        self.prior = set_eval_frame(self.callback)

    def __exit__(self, exc_type, exc_val, exc_tb):
        assert self.prior is not unset
        set_eval_frame(self.prior)
        self.prior = unset
        for cleanup in self.cleanup_fns:
            cleanup()
        self.cleanup_fns.clear()

    def __call__(self, fn):
        # public api for compiler config/options
        def get_compiler_config():
            return self.compiler_config

        fn = innermost_fn(fn)

        # add context containing GraphModule to any GraphModule forward functions
        if isinstance(fn, GraphModule):
            # add context containing GraphModule to any GraphModule forward functions
            code_context.get_context(fn.forward.__code__)[
                "orig_graphmodule"
            ] = weakref.ref(fn)

        # Optimize the forward method of torch.nn.Module object
        if isinstance(fn, torch.nn.Module):
            mod = fn
            new_mod = OptimizedModule(mod, self)
            # Save the function pointer to find the original callable while nesting
            # of decorators.
            new_mod._torchdynamo_orig_callable = mod.forward

            # when compiling torch.nn.Module,
            # provide public api OptimizedModule.get_compiler_config()
            assert not hasattr(new_mod, "get_compiler_config")
            new_mod.get_compiler_config = get_compiler_config

            return new_mod

        if inspect.isclass(fn):
            # User has wrapped the class with compile/disable decorator. Apply
            # disable to init/call method.
            cls_obj = fn
            cls_obj.__call__ = self(cls_obj.__call__)
            if issubclass(cls_obj, torch.nn.Module):
                # NN module variable tracker directly inlines the _call_impl.
                cls_obj._call_impl = self(cls_obj._call_impl)
            return cls_obj

        assert callable(fn)

        try:
            filename = inspect.getsourcefile(fn)
        except TypeError:
            filename = None
        if (
            (filename is None or trace_rules.check(fn))
            and (
                getattr(fn, "__name__", "")
                not in ["_call_impl", "_wrapped_call_impl", "_lazy_forward"]
            )
            and filename not in DONT_WRAP_FILES
        ):
            # call to a builtin without a frame for us to capture
            fn = external_utils.wrap_inline(fn)

        callback = self.callback

        is_jit_tracing = torch._C._is_tracing
        is_fx_tracing = torch.fx._symbolic_trace.is_fx_tracing

        @functools.wraps(fn)
        def _fn(*args, **kwargs):
            if is_fx_tracing():
                if config.error_on_nested_fx_trace:
                    raise RuntimeError(
                        "Detected that you are using FX to symbolically trace "
                        "a dynamo-optimized function. This is not supported at the moment."
                    )
                else:
                    return fn(*args, **kwargs)

            if is_jit_tracing():
                if config.error_on_nested_jit_trace:
                    raise RuntimeError(
                        "Detected that you are using FX to torch.jit.trace "
                        "a dynamo-optimized function. This is not supported at the moment."
                    )
                else:
                    return fn(*args, **kwargs)

            cleanups = [enter() for enter in self.enter_exit_hooks]
            prior = set_eval_frame(callback)
            try:
                # Ensure that if an assertion occurs after graph pushes
                # something onto the DynamicLayerStack then we pop it off (the
                # constructed graph code isn't guarded with try/finally).
                with torch._C._functorch._PreserveDynamicLayerStack():
                    return fn(*args, **kwargs)
            finally:
                set_eval_frame(prior)
                for cleanup in cleanups:
                    cleanup()

        # hooks to properly handle inlining
        _fn._torchdynamo_inline = fn  # type: ignore[attr-defined]

        # Save the function pointer to find the original callable while nesting
        # of decorators.
        _fn._torchdynamo_orig_callable = fn  # type: ignore[attr-defined]

        # when compiling user function instead of nn.Module
        # provide public api _fn.get_compiler_config()
        assert not hasattr(_fn, "get_compiler_config")
        _fn.get_compiler_config = get_compiler_config  # type: ignore[attr-defined]

        # If the function is called using torch._dynamo.optimize decorator, we
        # should prevent any type of skipping.
        if callback not in (None, False):
            if not hasattr(fn, "__code__"):
                raise RuntimeError(
                    textwrap.dedent(
                        """

                        torch._dynamo.optimize is called on a non function object.
                        If this is a callable class, please wrap the relevant code into a function and optimize the
                        wrapper function.

                        >> class CallableClass:
                        >>     def __init__(self):
                        >>         super().__init__()
                        >>         self.relu = torch.nn.ReLU()
                        >>
                        >>     def __call__(self, x):
                        >>         return self.relu(torch.sin(x))
                        >>
                        >>     def print_hello(self):
                        >>         print("Hello world")
                        >>
                        >> mod = CallableClass()

                        If you want to optimize the __call__ function and other code, wrap that up in a function

                        >> def wrapper_fn(x):
                        >>     y = mod(x)
                        >>     return y.sum()

                        and then optimize the wrapper_fn

                        >> opt_wrapper_fn = torch._dynamo.optimize(wrapper_fn)
                        """
                    )
                )
            always_optimize_code_objects[fn.__code__] = True

        return _fn


class OptimizeContext(_TorchDynamoContext):
    def __init__(
        self,
        callback,
        backend_ctx_ctor,
        first_ctx=False,
        *,
        export=False,
        dynamic=None,
        compiler_config=None,
    ):
        def on_enter():
            install_generation_tagging_init()

        super().__init__(
            callback=callback,
            on_enter=on_enter,
            backend_ctx_ctor=backend_ctx_ctor,
            patch_fn=TorchPatcher.patch,
            first_ctx=first_ctx,
            export=export,
            dynamic=dynamic,
            compiler_config=compiler_config,
        )


class RunOnlyContext(_TorchDynamoContext):
    def __init__(self):
        # cudagraph trees relies on generation increment
        def on_enter():
            torch._dynamo.mutation_guard.GenerationTracker.generation += 1

        super().__init__(callback=False, on_enter=on_enter)


class DisableContext(_TorchDynamoContext):
    def __init__(self):
        super().__init__(callback=None)

    def __call__(self, fn):
        # Earlier this code was in the base class _TorchDynamoContext. But we
        # moved it here to have better code organization. For disable, we just
        # want the callback to be None. We don't have to check trace_rules or
        # create any wrapper.
        fn = innermost_fn(fn)

        if isinstance(fn, torch.nn.Module):
            mod = fn
            new_mod = OptimizedModule(mod, self)
            new_mod._torchdynamo_orig_callable = mod.forward
            return new_mod

        if inspect.isclass(fn):
            # User has wrapped the class with compile/disable decorator. Apply
            # disable to init/call method.
            cls_obj = fn
            # Disable on init is useful for reconstruction of bytecodes where we
            # want to prevent Dynamo from tracing into the init function. Check
            # test_reconstruction in test_model_output.py.
            cls_obj.__init__ = self(cls_obj.__init__)
            cls_obj.__call__ = self(cls_obj.__call__)
            if issubclass(cls_obj, torch.nn.Module):
                # NN module variable tracker directly inlines the _call_impl. Disable it.
                cls_obj._call_impl = self(cls_obj._call_impl)
            return cls_obj

        assert callable(fn)

        callback = self.callback

        @functools.wraps(fn)
        def _fn(*args, **kwargs):
            prior = set_eval_frame(callback)
            try:
                return fn(*args, **kwargs)
            finally:
                set_eval_frame(prior)

        _fn._torchdynamo_disable = True  # type: ignore[attr-defined]

        # Save the function pointer to find the original callable while nesting
        # of decorators.
        _fn._torchdynamo_orig_callable = fn  # type: ignore[attr-defined]

        return _fn


def _optimize_catch_errors(
    compile_fn,
    hooks: Hooks,
    backend_ctx_ctor=null_context,
    export=False,
    dynamic=None,
    compiler_config=None,
):
    return OptimizeContext(
        convert_frame.catch_errors_wrapper(compile_fn, hooks),
        backend_ctx_ctor=backend_ctx_ctor,
        first_ctx=True,
        export=export,
        dynamic=dynamic,
        compiler_config=compiler_config,
    )


def get_compiler_fn(compiler_fn):
    from .repro.after_dynamo import wrap_backend_debug

    if hasattr(compiler_fn, "compiler_name"):
        compiler_str = compiler_fn.compiler_name
    elif isinstance(compiler_fn, str):
        compiler_str = compiler_fn
    else:
        compiler_str = None
    compiler_fn = lookup_backend(compiler_fn)
    return wrap_backend_debug(compiler_fn, compiler_str)


class _NullDecorator(contextlib.nullcontext):  # type: ignore[type-arg]
    def __call__(self, fn):
        assert callable(fn)
        return fn


def check_if_dynamo_supported():
    if sys.version_info >= (3, 13):
        raise RuntimeError("Python 3.13+ not yet supported for torch.compile")


def is_dynamo_supported():
    try:
        check_if_dynamo_supported()
        return True
    except Exception:
        return False


def check_if_inductor_supported():
    check_if_dynamo_supported()

    if sys.platform == "win32":
        raise RuntimeError("Windows not yet supported for inductor")


def is_inductor_supported():
    try:
        check_if_inductor_supported()
        return True
    except Exception:
        return False


def optimize(
    backend="inductor",
    *,
    nopython=False,
    guard_export_fn=None,
    guard_fail_fn=None,
    disable=False,
    dynamic=None,
):
    """
    The main entrypoint of TorchDynamo.  Do graph capture and call
    backend() to optimize extracted graphs.

    Args:
        backend: One of the two things:
            - Either, a function/callable taking a torch.fx.GraphModule and
            example_inputs and returning a python callable that runs the
            graph faster.
            One can also provide additional context for the backend, like
            torch.jit.fuser("fuser2"), by setting the backend_ctx_ctor attribute.
            See AOTAutogradMemoryEfficientFusionWithContext for the usage.
            - Or, a string backend name in `torch._dynamo.list_backends()`
        nopython: If True, graph breaks will be errors and there will
            be a single whole-program graph.
        disable: If True, turn this decorator into a no-op
        dynamic: If True, upfront compile as dynamic a kernel as possible.  If False,
            disable all dynamic shapes support (always specialize).  If None, automatically
            detect when sizes vary and generate dynamic kernels upon recompile.

    Example Usage::

        @torch._dynamo.optimize()
        def toy_example(a, b):
            ...
    """
    check_if_dynamo_supported()
    # Note: The hooks object could be global instead of passed around, *however* that would make
    # for a confusing API usage and plumbing story wherein we nest multiple .optimize calls.
    # There is some prior art around this, w/r/t nesting backend calls are enforced to be the same
    # compiler, however, this feels onerous for callback and hooks, and it feels better to give our users an
    # easier to understand UX at the cost of a little more plumbing on our end.
    hooks = Hooks(guard_export_fn=guard_export_fn, guard_fail_fn=guard_fail_fn)
    torch._C._log_api_usage_once("torch._dynamo.optimize")
    if disable or os.environ.get("TORCHDYNAMO_DISABLE", "") == "1":
        return _NullDecorator()

    backend = get_compiler_fn(backend)

    # Find if backend has any extra context manager
    backend_ctx_ctor = getattr(backend, "backend_ctx_ctor", null_context)

    if nopython:
        return optimize_assert(
            backend,
            dynamic=dynamic,
            hooks=hooks,
        )
    # The backend function is stashed in the callable returned by
    # _optimize_catch_errors in the field _torchdynamo_orig_callable. This can
    # be used by eval_frame.c to insert a guard on the backend.
    return _optimize_catch_errors(
        convert_frame.convert_frame(backend, hooks=hooks),
        hooks,
        backend_ctx_ctor,
        dynamic=dynamic,
        compiler_config=backend.get_compiler_config()
        if hasattr(backend, "get_compiler_config")
        else None,
    )


# TODO(voz): Consider making "explain" output alongside a run / part of a run
@patch("torch._dynamo.symbolic_convert.explain", True)
def explain(f, *extra_args, **extra_kwargs):
    def inner(*args, **kwargs):
        # TODO(voz): Do we want a decorator for this?
        from . import reset  # type: ignore[attr-defined]

        reset()

        graphs: List[torch.fx.GraphModule] = []
        break_reasons: List[Any] = []
        op_count: int = 0
        ops_per_graph: List[torch.fx.Node] = []
        out_guards: List[_guards.Guard] = []

        def dynamo_graph_accumulating_compiler(
            gm: torch.fx.GraphModule, example_inputs
        ):
            from .backends.debugging import _explain_graph_detail

            nonlocal graphs
            nonlocal op_count
            nonlocal ops_per_graph
            nonlocal break_reasons

            gm, graphs, op_count, ops_per_graph, break_reasons = _explain_graph_detail(
                gm, graphs, op_count, ops_per_graph, break_reasons
            )

            return gm.forward

        def guard_export_print(guards):
            nonlocal out_guards
            out_guards.extend(guards)

        opt_f = optimize(
            dynamo_graph_accumulating_compiler,
            nopython=False,
            guard_export_fn=guard_export_print,
        )(f)
        # TODO(voz): We may have instances of `f` that mutate inputs, we should track sideeffects and reject.
        opt_f(*args, **kwargs)

        graph_count = len(graphs)
        graph_break_count = graph_count - 1
        compile_time = compile_times(repr="str")

        # TODO(voz): Do we want a decorator for this?
        reset()
        from .backends.debugging import ExplainOutput

        return ExplainOutput(
            graphs,
            graph_count,
            graph_break_count,
            break_reasons,
            op_count,
            ops_per_graph,
            out_guards,
            compile_time,
        )

    if extra_args or extra_kwargs:
        warnings.warn(
            "explain(f, *args, **kwargs) is deprecated, use explain(f)(*args, **kwargs) instead.  "
            "If you don't migrate, we may break your explain call in the future if your user defined kwargs "
            "conflict with future kwargs added to explain(f)."
        )
        return inner(*extra_args, **extra_kwargs)
    else:
        return inner


class FlattenInputOutputSignature(torch.fx.interpreter.Transformer):
    def __init__(
        self,
        m: torch.fx.GraphModule,
        flat_args: Tuple[Any],
        matched_input_elements_positions: List[int],
        flat_results: List[Any],
        matched_output_elements_positions: List[int],
        example_fake_inputs: List[torch.Tensor],
        flat_args_dynamic_dims: List[Set[int]],
        fake_mode: Optional[fake_tensor.FakeTensorMode] = None,
    ):
        super().__init__(m)

        assert len(flat_args_dynamic_dims) == len(flat_args)
        matched_input_elements_to_fake = {
            val: example_fake_inputs[ix]
            for ix, val in enumerate(matched_input_elements_positions)
        }

        self.new_args = []
        for i in range(0, len(flat_args)):
            arg = super().placeholder(f"arg{i}", (), {})
            if i in matched_input_elements_to_fake:
                arg.node.meta["val"] = matched_input_elements_to_fake[i]
            else:
                # Fill node.mata["val"] with faketensor from the input,
                # if it's not found in matched_input_elements_positions
                if fake_mode is not None and isinstance(flat_args[i], torch.Tensor):
                    # TODO(zhxchen17) Also preserve all the user constraints here.
                    arg.node.meta["val"] = fake_mode.from_tensor(
                        flat_args[i],
                        symbolic_context=StatelessSymbolicContext(
                            dynamic_sizes=[
                                DimDynamic.DYNAMIC
                                if d in flat_args_dynamic_dims[i]
                                else DimDynamic.STATIC
                                for d in range(len(flat_args[i].shape))
                            ],
                            constraint_sizes=[None] * len(flat_args[i].shape),
                        ),
                    )
            self.new_args.append(arg)
        self.old_args_gen = (self.new_args[i] for i in matched_input_elements_positions)
        self.matched_output_elements_positions = matched_output_elements_positions
        self.flat_results = flat_results

    def placeholder(self, target, args, kwargs):
        arg = next(self.old_args_gen)
        if "val" in self.current_node.meta:
            arg.node.meta["val"] = self.current_node.meta["val"]
        if "tensor_dict" in self.current_node.meta:
            arg.node.meta["tensor_dict"] = self.current_node.meta["tensor_dict"]
        if "example_value" in self.current_node.meta:
            # NB: intentionally do not use set_example_value
            arg.node.meta["example_value"] = self.current_node.meta["example_value"]
        if "unbacked_bindings" in self.current_node.meta:
            arg.node.meta["unbacked_bindings"] = self.current_node.meta[
                "unbacked_bindings"
            ]
        return arg

    def output(self, target, args, kwargs):
        dynamo_result_flat = args[0]
        lookup = [*dynamo_result_flat, *self.new_args]
        new_results_flat = []
        for i in range(len(self.flat_results)):
            if self.matched_output_elements_positions[i] is not None:
                new_results_flat.append(
                    lookup[self.matched_output_elements_positions[i]]
                )
            else:
                const_val = self.flat_results[i]
                assert isinstance(const_val, tuple(common_constant_types))
                new_results_flat.append(const_val)
        return super().output(target, (new_results_flat,), {})

    def run_node(self, n):
        self.current_node = n
        result_proxy = super().run_node(n)
        if "val" in self.current_node.meta:
            result_proxy.node.meta["val"] = self.current_node.meta["val"]
        if "example_value" in self.current_node.meta:
            # NB: intentionally do not use set_example_value
            result_proxy.node.meta["example_value"] = self.current_node.meta[
                "example_value"
            ]
        if "unbacked_bindings" in self.current_node.meta:
            result_proxy.node.meta["unbacked_bindings"] = self.current_node.meta[
                "unbacked_bindings"
            ]
        if self.current_node.op != "output":
            result_proxy.node._rename(
                getattr(self.current_node, "name", result_proxy.node.name)
            )
        return result_proxy

    def transform(self):
        result_gm = super().transform()
        if "dynamo_flat_name_to_original_fqn" in self.module.meta:
            result_gm.meta["dynamo_flat_name_to_original_fqn"] = self.module.meta[
                "dynamo_flat_name_to_original_fqn"
            ]
        return result_gm


class ExportResult(NamedTuple):
    graph_module: torch.fx.GraphModule
    guards: _guards.GuardsSet
    # NB: Do not add new fields without overriding __iter__; people are
    # destructuring so it is BC-breaking


def check_signature_rewritable(graph):
    input_errors = []
    for node in graph.graph.find_nodes(op="placeholder"):
        assert hasattr(node, "_dynamo_source")
        source = node._dynamo_source
        user_stacks = graph._source_to_user_stacks.get(source)
        if user_stacks is None:
            continue
        assert len(user_stacks) > 0
        # In some cases we may not have a useful stack.  Look for a
        # useful stack
        stack = None
        for s in user_stacks:
            if len(s) == 0:
                continue
            stack = s
            break
        if stack is None:
            msg = f"{source.name()}, a closed over free variable"
        else:
            tb = "".join(traceback.format_list(stack))
            extra = ""
            if len(user_stacks) > 1:
                extra = f"(elided {len(user_stacks)-1} more accesses)"
            msg = f"{source.name()}, accessed at:\n{tb}{extra}"
        # TODO: option to print ALL of the stack traces at once
        input_errors.append(msg)

    if input_errors:
        raise UserError(
            UserErrorType.INVALID_INPUT,
            "Cannot export model which references tensors that are neither "
            "buffers/parameters/constants nor are direct inputs.  For each tensor, if you'd "
            "like this tensor to be an explicit input, add it as a dummy argument "
            "to the top-level model definition you are exporting; if you would "
            "like its value to be embedded as an exported constant, wrap its access "
            "in a function marked with @assume_constant_result.\n\n"
            + "\n\n".join(input_errors),
        )


def rewrite_signature(
    f_sig,
    graph,
    fake_mode,
    flat_args,
    in_spec,
    example_fake_inputs,
    graph_captured_input,
    graph_captured_output,
    dynamo_traced_result,
    flat_args_dynamic_dims,
):
    orig_args, orig_kwargs = pytree.tree_unflatten(flat_args, in_spec)

    def check_user_input_output(flat_values, error_type):
        supported_types = [
            torch.Tensor,
            torch.SymInt,
            torch.SymFloat,
            torch.SymBool,
            torch._C.ScriptObject,
        ] + list(common_constant_types)

        def is_supported_type(val):
            return isinstance(val, tuple(supported_types))

        value_type = "input" if error_type == UserErrorType.INVALID_INPUT else "output"
        # We only check that the outputs are not None. Inputs can be None.
        for v in flat_values:
            if not is_supported_type(v):
                if error_type == UserErrorType.INVALID_INPUT and v is None:
                    continue

                raise UserError(
                    error_type,
                    f"It looks like one of the {value_type}s with type `{type(v)}` "
                    "is not supported or pytree-flattenable. \n"
                    f"Exported graphs {value_type}s can only contain the "
                    f"following supported types: {supported_types}. \n"
                    "If you are using a custom class object, "
                    "please register a pytree_flatten/unflatten function "
                    "using `torch.utils._pytree.register_pytree_node` or "
                    "`torch.export.register_dataclass`.",
                )

    check_user_input_output(flat_args, UserErrorType.INVALID_INPUT)
    flat_results_traced, out_spec_traced = pytree.tree_flatten(dynamo_traced_result)
    check_user_input_output(flat_results_traced, UserErrorType.INVALID_OUTPUT)

    def produce_matching(debug_type, sources, candidates):
        matched_elements_positions: List[Optional[int]] = []
        dict_of_source_vals = {}
        for i, val in enumerate(sources):
            dict_of_source_vals[id(val)] = i

        for i, val in enumerate(candidates):
            if isinstance(val, tuple(common_constant_types)):
                matched_elements_positions.append(None)
            elif id(val) not in dict_of_source_vals:
                raise AssertionError(
                    f"Unexpectedly found a {type(val)} in the {debug_type}.\n"
                    'Please file an issue along with a paste of the logs from TORCH_LOGS="+export"'
                )
            else:
                matched_elements_positions.append(dict_of_source_vals[id(val)])

        return matched_elements_positions

    matched_input_elements_positions = produce_matching(
        "inputs", flat_args, graph_captured_input
    )

    assert graph_captured_output is not None
    matched_output_elements_positions = produce_matching(
        "outputs", list(graph_captured_output) + flat_args, flat_results_traced
    )

    new_graph = FlattenInputOutputSignature(
        graph,
        flat_args,
        matched_input_elements_positions,
        flat_results_traced,
        matched_output_elements_positions,
        example_fake_inputs,
        flat_args_dynamic_dims,
        fake_mode,
    ).transform()

    # Make dynamo graph to have same input/output spec as user code
    def argument_names(f_sig, args, kwargs) -> List[str]:
        def signature_to_fullargspec(sig: inspect.Signature):
            # Get a list of Parameter objects from the Signature object
            params = list(sig.parameters.values())
            # Separate positional arguments, keyword-only arguments and varargs/varkw
            args = [
                p.name
                for p in params
                if p.kind == inspect.Parameter.POSITIONAL_OR_KEYWORD
            ]
            kwonlyargs = [
                p.name for p in params if p.kind == inspect.Parameter.KEYWORD_ONLY
            ]
            varargs = next(
                (p.name for p in params if p.kind == inspect.Parameter.VAR_POSITIONAL),
                None,
            )
            varkw = next(
                (p.name for p in params if p.kind == inspect.Parameter.VAR_KEYWORD),
                None,
            )
            # Get default values for positional arguments and keyword-only arguments
            defaults = tuple(
                p.default
                for p in params
                if p.kind == inspect.Parameter.POSITIONAL_OR_KEYWORD
                and p.default is not inspect.Parameter.empty
            )
            kwonlydefaults = {
                p.name: p.default
                for p in params
                if p.kind == inspect.Parameter.KEYWORD_ONLY
                and p.default is not inspect.Parameter.empty
            }
            # Get annotations for parameters and return value
            annotations = {}
            if sig.return_annotation:
                annotations = {"return": sig.return_annotation}
            for parameter in params:
                annotations[parameter.name] = parameter.annotation
            # Return a FullArgSpec object with the extracted attributes
            return inspect.FullArgSpec(
                args, varargs, varkw, defaults, kwonlyargs, kwonlydefaults, annotations
            )

        fullargspec = signature_to_fullargspec(f_sig)

        # 1. Map `args` 1-to-1 to positional arguments in original signature.
        input_strs = fullargspec.args[: len(args)]

        if len(args) > len(fullargspec.args):
            # 2. If there are more arguments left in `args`, they map to varargs in original
            # signature. Assign names as {varargs}_0, {varargs}_1, ...
            assert fullargspec.varargs is not None, "More arguments than expected"
            input_strs += [
                f"{fullargspec.varargs}_{i}"
                for i in range(0, len(args) - len(input_strs))
            ]
        elif len(args) < len(fullargspec.args):
            # 3. If there are fewer arguments in `args` than `fullargspec.args`,
            # it implies these are arguments either with default values, or provided in
            # `kwargs`. The former can be safely ignored. Because Dynamo.export does not
            # export them as part of the function signature. The latter will be handled
            # in the next step.
            for unprovided_arg in fullargspec.args[
                len(args) : -len(fullargspec.defaults or [])
            ]:
                assert unprovided_arg in kwargs, f"Missing argument {unprovided_arg}"

        # 4. Keyword arguments provided in `kwargs`.
        input_strs += list(kwargs.keys())

        # 5. Keyword-only arguments with default values if not provided are not exported
        # as part of the function signature.
        for kwonly_arg in fullargspec.kwonlyargs:
            kwonlydefaults = fullargspec.kwonlydefaults or {}
            assert (
                kwonly_arg in kwargs or kwonly_arg in kwonlydefaults
            ), f"Missing keyword only argument {kwonly_arg}"

        return input_strs

    new_graph.graph._codegen = _PyTreeCodeGen(
        _PyTreeInfo(
            argument_names(f_sig, orig_args, orig_kwargs),
            in_spec,
            out_spec_traced,
        )
    )
    new_graph.recompile()
    return new_graph


def export(
    f: Callable[..., Any],
    *extra_args,
    aten_graph: bool = False,
    pre_dispatch: bool = False,
    decomposition_table: Optional[
        Dict[torch._ops.OpOverload, Callable[..., Any]]
    ] = None,
    tracing_mode: str = "symbolic",
    dynamic_shapes: Optional[Union[Dict[str, Any], Tuple[Any], List[Any]]] = None,
    assume_static_by_default: bool = False,
    same_signature: bool = True,
    disable_constraint_solver: bool = False,
    _log_export_usage: bool = True,
    **extra_kwargs,
) -> Callable[..., ExportResult]:
    """
    Export an input function f to a format that can be executed outside of PyTorch using the FX graph.

    Args:
        f (callable): A PyTorch function to be exported.

        aten_graph (bool): If True, exports a graph with ATen operators.
        If False, exports a graph with Python operators. Default is False.

        pre_dispatch (bool): If True, exports a graph with ATen operators,
        but before any logic in the PyTorch dispatcher has run.
        This can be useful if you want to apply further transformations on a graph before running it
        through autograd, autocast, or any other functionalities that are integrated into the dispatcher.
        This flag is only valid if aten_graph=True is set.
        Default is False.

        decomposition_table (dict): A dictionary that maps operators to their decomposition functions.
        Required if aten_graph or tracing_mode is specified. Default is None.

        tracing_mode (str): If "symbolic", turn on dynamic shapes support. Default is "symbolic".

        dynamic_shapes:
         An optional argument where the type should either be:
         1) a dict from argument names of ``f`` to their dynamic shape specifications,
         2) a tuple that specifies dynamic shape specifications for each input in original order.
         If you are specifying dynamism on keyword args, you will need to pass them in the order that
         is defined in the original function signature.

         The dynamic shape of a tensor argument can be specified as either
         (1) a dict from dynamic dimension indices to :func:`Dim` types, where it is
         not required to include static dimension indices in this dict, but when they are,
         they should be mapped to None; or (2) a tuple / list of :func:`Dim` types or None,
         where the :func:`Dim` types correspond to dynamic dimensions, and static dimensions
         are denoted by None. Arguments that are dicts or tuples / lists of tensors are
         recursively specified by using mappings or sequences of contained specifications.

        same_signature (bool): If True, rewrite the returned graph's signature to be the same as f.

        disable_constraint_solver (bool): Whether the dim constraint solver must be disabled.

    Returns:
        A function that given args and kwargs, returns a tuple of (graph, guards)
        Graph: An FX graph representing the execution of the input PyTorch function with the provided arguments and options.
        Guards: The guards we accumulated during tracing f above

    Raises:
        AssertionError: If decomposition_table is specified without setting aten_graph=True,
        or if graph breaks during tracing in export.

        AssertionError: If Dynamo input and output is not consistent with traced input/output.

    Note - this headerdoc was authored by ChatGPT, with slight modifications by the author.
    """
    if _log_export_usage:
        log_export_usage(event="export.private_api", flags={"_dynamo"})

    # Deal with "local variable referenced before assignment"
    _f = f
    _assume_static_by_default = assume_static_by_default

    def inner(*args, **kwargs):
        constraints = _process_dynamic_shapes(_f, args, kwargs, dynamic_shapes)
        f = _f
        assume_static_by_default = _assume_static_by_default
        check_if_dynamo_supported()
        torch._C._log_api_usage_once("torch._dynamo.export")
        if decomposition_table is not None:
            assert (
                aten_graph
            ), "Specifying a decomposition_table table or tracing mode is illegal without setting aten_graph=True"
        if pre_dispatch:
            assert aten_graph, "pre_dispatch=True can only be used when aten_graph=True"
        f = innermost_fn(f)
        call_to_inspect = f.forward if isinstance(f, torch.nn.Module) else f
        original_signature = inspect.signature(call_to_inspect)
        graph = None
        out_guards = None
        graph_captured_input = None
        graph_captured_result: Optional[Tuple[torch.Tensor, ...]] = None
        fake_mode = None

        def guard_export_print(guards: _guards.GuardsSet):
            nonlocal out_guards
            assert (
                out_guards is None
            ), "whole graph export entails exactly one guard export"
            out_guards = guards

        example_inputs = []

        def dynamo_normalization_capturing_compiler(
            gm: torch.fx.GraphModule, inner_example_inputs
        ):
            nonlocal graph
            assert (
                graph is None
            ), "Tried to emit a second graph during export. Tracing through 'f' must produce a single graph."
            graph = gm

            nonlocal fake_mode, example_inputs
            # NB: do NOT pass inner_example_inputs here, we are detecting the
            # Dynamo allocated fake mode, which should be DISTINCT from a
            # potential outer ambient fake mode which the user provided.
            # example_inputs is always the user specified inputs, so they
            # would have the wrong fake mode attached to them
            fake_mode = _guards.detect_fake_mode()
            example_inputs = inner_example_inputs

            def result_capturing_wrapper(*graph_inputs):
                nonlocal graph_captured_result
                nonlocal graph_captured_input

                graph_captured_input = graph_inputs
                assert graph is not None

                named_parameters = dict(graph.named_parameters(remove_duplicate=False))
                named_buffers = dict(graph.named_buffers(remove_duplicate=False))

                ambient_fake_mode = (
                    _guards.detect_fake_mode(graph_inputs)
                    if _guards.detect_fake_mode(graph_inputs) is not None
                    else fake_mode
                )

                # We reran fake tensor propagation, but we didn't do
                # anything with the resulting unbacked SymInts.  Drop them
                # from the pending list.
                # NB: this is wrong if graph_captured_result has
                # data-dependent output size!
                ignore_fresh_unbacked = null_context()
                if shape_env := ambient_fake_mode.shape_env:
                    ignore_fresh_unbacked = shape_env.ignore_fresh_unbacked_symbols()

                with (
                    ambient_fake_mode
                ), enable_python_dispatcher(), ignore_fresh_unbacked:
                    params_and_buffers = {
                        **named_parameters,
                        **named_buffers,
                    }
                    fake_params_buffers = dict()

                    for name, value in params_and_buffers.items():
                        fake_params_buffers[name] = ambient_fake_mode.from_tensor(
                            value, static_shapes=True
                        )

                    fake_graph_inputs = pytree.tree_map(
                        ambient_fake_mode.from_tensor, graph_inputs
                    )
                    graph_captured_result = torch.func.functional_call(
                        graph, fake_params_buffers, fake_graph_inputs
                    )

                return graph_captured_result

            return result_capturing_wrapper

        # Note: This is needed by rewrite_signature. We need to put it before
        # optimize_assert since user program may mutate the inputs.
        flat_args, in_spec = pytree.tree_flatten((args, kwargs))

        remove_from_cache(f)
        constraint_violation_error = None
        if tracing_mode != "symbolic":
            assume_static_by_default = True
        with config.patch(
            specialize_int=True,
            assume_static_by_default=assume_static_by_default,
            automatic_dynamic_shapes=False,
            capture_dynamic_output_shape_ops=True,
            capture_scalar_outputs=True,
        ):
            opt_f = optimize_assert(
                dynamo_normalization_capturing_compiler,
                hooks=Hooks(
                    guard_export_fn=guard_export_print,
                    guard_fail_fn=None,
                ),
                export=True,
                export_constraints=constraints,
            )(f)
            # TODO(voz): We may have instances of `f` that mutate inputs, we should track sideeffects and reject.
            try:
                result_traced = opt_f(*args, **kwargs)
            except ConstraintViolationError as e:
                constraint_violation_error = e
        remove_from_cache(f)

        if (
            not disable_constraint_solver
            and (shape_env := getattr(fake_mode, "shape_env", None)) is not None
            and (dim_constraints := shape_env.dim_constraints) is not None
            and not isinstance(
                call_to_inspect, (torch._ops.OpOverloadPacket, torch._ops.OpOverload)
            )
            and not trace_rules.check(call_to_inspect)
        ):
            dim_constraints.solve()
            dim_constraints.remove_redundant_dynamic_results()
            forced_specializations = dim_constraints.forced_specializations()
            msg = dim_constraints.prettify_results(
                original_signature, constraint_violation_error, forced_specializations
            )
            if constraint_violation_error:
                constraint_violation_error.args = (
                    constraint_violation_error.args[0] + msg,
                )
            else:
                if forced_specializations:
                    constraint_violation_error = ConstraintViolationError(msg)
                else:
                    log.info(
                        "Summary of dimension constraints:%s",
                        msg,
                    )

            # Error if we have any constraints on static values
            for k in shape_env.var_to_range.keys():
                if isinstance(k, sympy.Integer):
                    constraint_violation_error = ConstraintViolationError(
                        f"{''.join(traceback.format_list(shape_env.var_to_stack[k]))}\n"
                        "It appears that you're trying to set a constraint on a "
                        f"value which we evaluated to have a static value of {k}. "
                        'Set TORCH_LOGS="+export" for more information.'
                    )
        if constraint_violation_error:
            raise constraint_violation_error

        assert (
            graph is not None
        ), "Failed to produce a graph during tracing as no tensor operations were found."
        assert hasattr(graph, "_source_to_user_stacks")
        assert out_guards is not None, "Failed to produce guards during tracing"
        assert fake_mode is not None

        log.info(
            "Dynamo captured graph:\n\n%s", graph.print_readable(print_output=False)
        )

        # This check need to happened before aten_graph
        # because placeholder's _source_node attribute is not preserved by make_fx
        if same_signature:
            check_signature_rewritable(graph)

        # NB: This is mostly hitting the cache; Dynamo already converted these
        example_fake_inputs = [fake_mode.from_tensor(t) for t in example_inputs]

        if aten_graph:
            # Running graph with interpreter is needed for propagating the stack_trace
            def graph_with_interpreter(*args):
                with torch.fx.traceback.preserve_node_meta():
                    return torch.fx.Interpreter(graph).run(*args)

            with maybe_disable_fake_tensor_mode(), enable_python_dispatcher(), (
                fake_mode
            ):
                try:
                    graph = make_fx(
                        graph_with_interpreter,
                        decomposition_table=decomposition_table,
                        tracing_mode="real",
                        _allow_non_fake_inputs=True,
                        pre_dispatch=pre_dispatch,
                        _allow_fake_constant=False,
                    )(*example_fake_inputs)
                except CondOpArgsMismatchError as e:
                    # Wrap the internal error to the user-facing error
                    raise UserError(  # noqa: TRY200
                        UserErrorType.DYNAMIC_CONTROL_FLOW,
                        str(e),
                        case_name="cond_operands",
                    )

            assert graph is not None
            for node in graph.graph.find_nodes(op="get_attr"):
                if isinstance(getattr(graph, node.target), torch.Tensor):
                    node.meta["val"] = fake_mode.from_tensor(
                        getattr(graph, node.target), static_shapes=True
                    )

        if same_signature:
            flat_args_dynamic_dims = [
                {c.dim for c in (constraints or ()) if c.w_tensor() is x}
                for x in flat_args
            ]
            graph = rewrite_signature(
                original_signature,
                graph,
                fake_mode,
                flat_args,
                in_spec,
                example_fake_inputs,
                graph_captured_input,
                graph_captured_result,
                result_traced,  # type: ignore[possibly-undefined]
                flat_args_dynamic_dims,
            )
        # Store constraints and inputs as metadata for user passes, e.g. turn constraints to runtime check
        assert graph is not None
        graph.meta["input_shape_constraints"] = (
            [constraint.serializable_spec for constraint in constraints]
            if constraints
            else []
        )

        return ExportResult(graph, out_guards)

    if extra_args or extra_kwargs:
        warnings.warn(
            "export(f, *args, **kwargs) is deprecated, use export(f)(*args, **kwargs) instead.  "
            "If you don't migrate, we may break your export call in the future if your user defined kwargs "
            "conflict with future kwargs added to export(f)."
        )
        return inner(*extra_args, **extra_kwargs)
    else:
        return inner


def optimize_assert(
    backend,
    *,
    hooks=Hooks(None, None),
    export=False,
    export_constraints=None,
    dynamic=None,
):
    """
    The same as `torch._dynamo.optimize(backend, nopython=True)`
    """
    backend = get_compiler_fn(backend)

    # Find if backend has any extra context manager
    backend_ctx_ctor = getattr(backend, "backend_ctx_ctor", null_context)

    return _optimize_catch_errors(
        convert_frame.convert_frame_assert(
            backend, export=export, export_constraints=export_constraints
        ),
        hooks,
        backend_ctx_ctor,
        export=export,
        dynamic=dynamic,
    )


class TorchPatcher:
    @staticmethod
    @functools.lru_cache(None)
    def patch():
        # A better way to disable the following would be decorate the source
        # functions with @torch._disable_dynamo. However, this causes issues
        # with torch.deploy internally.
        from .decorators import disable

        torch.jit.trace = disable(torch.jit.trace)
        torch.jit.trace_module = disable(torch.jit.trace_module)
        torch.jit._get_trace_graph = disable(torch.jit._get_trace_graph)
        torch.fx._symbolic_trace.Tracer.trace = disable(
            torch.fx._symbolic_trace.Tracer.trace
        )
        torch.distributions.Distribution.set_default_validate_args(False)

        from ..optim import (
            adadelta,
            adagrad,
            adam,
            adamax,
            adamw,
            asgd,
            lbfgs,
            nadam,
            radam,
            rmsprop,
            rprop,
            sgd,
            sparse_adam,
        )

        optimizer_modules = {
            adadelta,
            adagrad,
            adam,
            adamax,
            adamw,
            asgd,
            lbfgs,
            nadam,
            radam,
            rmsprop,
            rprop,
            sgd,
            sparse_adam,
        }

        for opt_mod in optimizer_modules:
            opt_name = opt_mod.__name__.split(".")[-1]
            fused_fn_name = f"_fused_{opt_name}"
            single_tensor_fn_name = f"_single_tensor_{opt_name}"

            if hasattr(opt_mod, fused_fn_name):
                setattr(
                    opt_mod, fused_fn_name, disable(getattr(opt_mod, fused_fn_name))
                )

        optimizer_classes = [
            opt
            for opt in torch.optim.__dict__.values()
            if inspect.isclass(opt) and issubclass(opt, torch.optim.Optimizer)
        ]

        # Note: we don't support sparsity or tracing through backwards
        excluded_optimizer_classes = {
            torch.optim.SparseAdam,
            torch.optim.LBFGS,
        }

        for opt in optimizer_classes:
            if opt in excluded_optimizer_classes:
                opt.step = disable(opt.step)

            if hasattr(opt, "_init_group"):
                opt._init_group = disable(opt._init_group)

    @staticmethod
    def suppress_torch_distributed_warnings(fn):
        def inner_fn(*args, **kwargs):
            warnings.filterwarnings(
                "ignore", category=UserWarning, module="torch.distributed"
            )
            return fn(*args, **kwargs)

        return inner_fn<|MERGE_RESOLUTION|>--- conflicted
+++ resolved
@@ -150,24 +150,18 @@
 
     def _initialize(self):
         # Do this stuff in constructor to lower overhead slightly
-<<<<<<< HEAD
-        if (
-            isinstance(self._orig_mod.forward, types.MethodType)
-            and (
-                trace_rules.check(self._orig_mod.forward)
-                # TODO(yf225): this is a workaround to allow inplace fully-sharded module to
-                # still go into this branch (instead of the second branch).
-                # If we don't do this, `torch.compile(fully_shard(module_from_user_defined_module_class))` will ignore all module hooks which will break FSDP tracing.
-                # But, is this the right way to support it?
-                or getattr(self._orig_mod, "_is_fsdp_managed_module", False)
-            )
-=======
         if isinstance(self.dynamo_ctx, DisableContext):
             # No need to check trace rules
             self.forward = self.dynamo_ctx(self._orig_mod.__call__)
-        elif isinstance(self._orig_mod.forward, types.MethodType) and trace_rules.check(
-            self._orig_mod.forward
->>>>>>> a0429c01
+        elif isinstance(self._orig_mod.forward, types.MethodType) and (
+            trace_rules.check(
+                self._orig_mod.forward
+            )
+            # TODO(yf225): this is a workaround to allow inplace fully-sharded module to
+            # still go into this branch (instead of the second branch).
+            # If we don't do this, `torch.compile(fully_shard(module_from_user_defined_module_class))` will ignore all module hooks which will break FSDP tracing.
+            # But, is this the right way to support it?
+            or getattr(self._orig_mod, "_is_fsdp_managed_module", False)
         ):
             # This may be a torch.nn.* instance in trace_rules.py which
             # won't trigger a frame evaluation workaround to add an extra
