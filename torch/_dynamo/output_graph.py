import collections
import contextlib
import copy
import functools
import itertools
import logging
import operator
import re
import sys
import traceback
import weakref
from dataclasses import dataclass
from typing import Any, Callable, Dict, List, NamedTuple, Optional, Set, Tuple, Union

import sympy

import torch._guards

import torch._logging

import torch.nn
import torch.utils._pytree as pytree
from torch import fx
from torch._guards import (
    Checkpointable,
    GlobalContextCheckpointState,
    GuardsCheckpointState,
    Source,
    TracingContext,
)
from torch._utils_internal import signpost_event
from torch.fx._lazy_graph_module import _make_graph_module  # type: ignore[attr-defined]
from torch.fx.experimental._backward_state import BackwardState
from torch.fx.experimental.sym_node import SymNode
from torch.fx.experimental.symbolic_shapes import free_symbols, is_symbolic, ShapeEnv
from torch.utils._python_dispatch import is_traceable_wrapper_subclass
from torch.utils._sympy.interp import sympy_interp
from torch.utils._sympy.reference import PythonReferenceAnalysis
from torch.utils.weak import WeakTensorKeyDictionary

from . import config, logging as torchdynamo_logging, variables
from .backends.registry import CompiledFn, CompilerFn
from .bytecode_transformation import (
    create_call_function,
    create_instruction,
    Instruction,
    unique_id,
)
from .code_context import code_context
from .codegen import PyCodegen
from .current_scope_id import enter_new_scope
from .exc import (
    BackendCompilerFailed,
    exceptions_allowed_to_be_fallback,
    SkipFrame,
    unimplemented,
    unimplemented_with_warning,
)
from .guards import GuardBuilder, install_guard
from .mutation_guard import is_dynamic_nn_module
from .side_effects import SideEffects
from .source import (
    AttrSource,
    BackwardStateSource,
    ConstantSource,
    GlobalStateSource,
    is_constant_source,
    is_from_local_source,
    LocalSource,
    ParamBufferSource,
    ShapeEnvSource,
    TensorProperty,
    TensorPropertySource,
)
from .utils import (
    checkpoint_params,
    CleanupHook,
    clone_inputs,
    count_calls,
    counters,
    dynamo_timed,
    get_instruction_source_311,
    get_static_address_type,
    graph_break_reasons,
    increment_op_count,
    lazy_format_graph_code,
    lazy_format_graph_tabular,
    LazyString,
    same,
)
from .variables.base import VariableTracker
from .variables.builder import (
    BackwardStateGraphArg,
    GraphArg,
    TrackedFake,
    VariableBuilder,
    wrap_fx_proxy,
)
from .variables.nn_module import NNModuleVariable
from .variables.tensor import (
    NumpyNdarrayVariable,
    SymNodeVariable,
    TensorVariable,
    UnspecializedPythonVariable,
)

from .variables.torch_function import TensorWithTFOverrideVariable

log = logging.getLogger(__name__)
graph_tabular_log = torch._logging.getArtifactLogger(__name__, "graph")
graph_code_log = torch._logging.getArtifactLogger(__name__, "graph_code")
graph_sizes_log = torch._logging.getArtifactLogger(__name__, "graph_sizes")
trace_call_log = torch._logging.getArtifactLogger(__name__, "trace_call")


class OutputGraphState(NamedTuple):
    input_source_to_var: Dict[Source, VariableTracker]
    tracked_fakes: List[TrackedFake]
    guard_state: GuardsCheckpointState
    nn_modules: Optional[Dict[str, torch.nn.Module]]
    register_finalizer_fns: List[Callable[[fx.GraphModule], None]]
    global_state: Optional[Dict[str, bool]]
    param_name_to_source: Optional[Dict[str, Source]]
    side_effects: SideEffects
    timestamp: int
    non_compliant_ops: Set[torch._ops.OpOverload]
    compliant_custom_ops: Set[torch._ops.OpOverload]

    def diff(self, other: "OutputGraphState", *, prefix: str = "") -> Optional[str]:
        for k in self._fields:
            if k == "guard_state":
                r = self.guard_state.diff(other.guard_state)
                if r is not None:
                    return r
                continue
            elif k == "side_effects":
                r = self.side_effects.diff(other.side_effects)
                if r is not None:
                    return r
                continue

            sv = getattr(self, k)
            ov = getattr(other, k)
            if sv != ov:
                return f"{prefix}{k} mismatch: {sv} != {ov}"
        return None

    # Back compat .guards api
    @property
    def guards(self):
        return self.guard_state.dynamo_guards


@functools.lru_cache(None)
def _step_logger():
    return torchdynamo_logging.get_step_logger(log)


@dataclass
class GraphCompileReason:
    """Stores why a given output graph was compiled; i.e. what caused the graph break."""

    reason: str
    user_stack: List[traceback.FrameSummary]

    # Indicates if this was a graph compile reason due to graph break.
    graph_break: bool = True

    def __post_init__(self):
        if self.graph_break:
            graph_break_reasons.append(self)


def _get_gen_rand_values_fn(random_calls):
    def _gen_rand_values():
        return [fn(*args, **kwargs) for fn, args, kwargs in random_calls]

    return _gen_rand_values


class FakeRootModule(torch.nn.Module):
    """Trick the constructor of fx.GraphModule"""

    def __init__(self, nn_modules: Dict[str, torch.nn.Module]):
        super().__init__()
        for k, v in nn_modules.items():
            setattr(self, k, v)

    def __repr__(self):
        return "FakeRootModule(...)"


class WrapperBackend:
    def __init__(self, backend: CompilerFn):
        self.backend: CompilerFn = backend

    def __call__(self, gm: torch.fx.GraphModule, example_inputs: List[torch.Tensor]):
        self.restore = checkpoint_params(gm)
        self.gm = gm
        copy_gm = copy.deepcopy(self.gm)
        self.candidate = self.backend(copy_gm, example_inputs)

        if self.candidate is None or self.candidate is self.gm.forward:
            return self.gm.forward

        if not config.verify_correctness:
            return self.candidate

        # if verify_correctness=True
        try:
            correct = self.gm.forward(*clone_inputs(example_inputs))
            result = self.candidate(*clone_inputs(example_inputs))

            # TODO: replace `same` function with the one in testing
            if same(correct, result):
                return self.candidate

            raise RuntimeError(f"incorrect results of backend {self}")
            return self.gm.forward

        except Exception:
            log.exception("error in verify_correctness")
            raise
        finally:
            self.restore()


Scope = Dict[str, object]


class OutputGraph(Checkpointable[OutputGraphState]):
    """
    Wrapper class to hold outputs of InstructionTranslator.  Mainly the
    generated fx.Graph.

    OutputGraph is 1:1 with a frame being processed. Each frame is associated
    with some root InstructionTranslator. When user code calls a function,
    we construct a InliningInstructionTranslator that continues to write into
    the root InstructionTranslator's OutputGraph.
    """

    def __init__(
        self,
        code_options: Dict[str, Any],
        compiler_fn: Optional[CompilerFn],
        root_tx,
        export: bool,
        export_constraints,
        frame_state,
        local_scope: Scope,
        global_scope: Scope,
        f_code,
    ):
        super().__init__()
        self.tracers = [SubgraphTracer(self, export_root=export)]
        # Map from graph input's `Source` to its `VariableTracker` to
        # de-duplicate graph inputs by source and reuse the tracker
        self.input_source_to_var: Dict[Source, VariableTracker] = {}
        self.export = export
        self.export_constraints = export_constraints
        self.frame_state = frame_state
        self.tensor_weakref_to_sizes_strides = WeakTensorKeyDictionary()
        self.cleanup_hooks: List[Callable[[], Any]] = []
        # compile_id is an id number for the current torch.compile
        self.compile_id: int = next(_compile_id_counter)
        # Set of globals installed via install_global* APIs
        self.installed_globals: Set[str] = set()

        # TODO: maybe should just pass the entire f_code in here?  Not
        # sure...
        self.co_fields = {
            "co_name": f_code.co_name,
            "co_filename": f_code.co_filename,
            "co_firstlineno": f_code.co_firstlineno,
        }

        # tracked_fakes says where any tensor that was wrapped to fake came
        # from.  It is similar to GraphArg, in that all GraphArgs will get
        # will get added to TrackedFakes, but TrackedFakes also contains
        # GraphArgs that got pruned, and things like Tensor attributes which
        # aren't explicit graph inputs.  Used by shape guard
        self.tracked_fakes: List[TrackedFake] = []

        # List of symbols for which we have exact bindings in the arguments
        # already
        self.bound_symbols: Set[sympy.Symbol] = set()

        shape_env = ShapeEnv(
            # Reference Cycle!
            # Share a reference to the list of TrackedFake.
            #
            # ShapeEnv needs this in order to be able to reproduce the call
            # to produce_guards at an arbitrary time point. That is because
            # TrackedFake instances may have its metadata changed throughout
            # the program execution.
            tracked_fakes=self.tracked_fakes,
            allow_scalar_outputs=config.capture_scalar_outputs,
            allow_dynamic_output_shape_ops=config.capture_dynamic_output_shape_ops,
            co_fields=self.co_fields,
        )

        # In export mode, we force the shape_env to strictly disallow any constraining
        # of the user marked dynamic dims
        fake_mode = torch._subclasses.FakeTensorMode(
            shape_env=shape_env,
            # TODO (tmanlaibaatar) Remove this once we always lift params and buffers
            allow_non_fake_inputs=True if self.export else False,
        )
        self.tracing_context: TracingContext = TracingContext(fake_mode)
        self.init_ambient_guards()

        # Map each tensor id to a list of sources. This is necessary because
        # tensor ids cannot be recovered from tracked fakes (in general).
        # We use this map to interpret (i.e., check for violations of) constraints,
        # specifically equality constraints, which have shared tensor ids in them.
        # This map should also be generally useful, e.g., for (de)serialization.
        self.tracked_fakes_id_to_source: Dict[
            int, List[Source]
        ] = collections.defaultdict(list)
        # Stores the full fqn of a param or buffer to the relevant source.
        self.param_name_to_source: Optional[Dict[str, Source]] = dict()
        self.side_effects = SideEffects()
        self.code_options = dict(code_options)
        self.output_instructions: List[Instruction] = []
        # used to track nodes that are added between calls of copy_graphstate
        # and restore_graphstate
        self.timestamp = 0

        # A list of register_finalizer_fns to apply to the output graph module
        self.register_finalizer_fns: List[Callable[[fx.GraphModule], None]] = []

        # Not checkpointed
        self.compiler_fn: Optional[CompilerFn] = compiler_fn
        self.global_scope = global_scope
        self.local_scope = local_scope
        self.root_tx = root_tx
        from torch._dynamo.symbolic_convert import InstructionTranslatorBase

        # Given a source, what are the user stacks of all locations that
        # accessed it?
        #
        # For efficiency, we only populate this:
        #   - During export, and
        #   - If the source could potentially lead to a spurious export input
        #
        # Feel free to populate this more frequently if other use-cases arise,
        # but be aware that we have to generate full stacks for each
        # recording!
        self.source_to_user_stacks: Dict[Source, List[traceback.StackSummary]] = {}

        self._current_tx: List[InstructionTranslatorBase] = []
        self.cleanups: List[CleanupHook] = []
        self.should_exit = False
        self.unspec_variable_map: Dict[str, UnspecializedPythonVariable] = {}
        self.torch_function_enabled = torch._C._is_torch_function_enabled()
        # Tracks if the output graph has a user defined allowed function in the
        # graph. This is used later to determine if we should fallback to eager
        # for certain exceptions. THe idea is that if the user has applied
        # allow_in_graph, they would like to see the error instead of falling
        # back for backend errors.
        self.has_user_defined_allowed_in_graph = False

        # Tracks a list of called ops that were not tagged with "pt2_compliant_tag".
        # This information is useful for logging.
        self.non_compliant_ops: Set[torch._ops.OpOverload] = set({})

        # Tracks a list of called custom ops that were tagged with "pt2_compliant_tag".
        # This information is useful for logging.
        self.compliant_custom_ops: Set[torch._ops.OpOverload] = set({})

        # We save the global torch state here to be restored in case of graph
        # breaks. The relevant issue is seen here
        # https://github.com/pytorch/pytorch/pull/100570#issuecomment-1543427086
        # where inlining of a function changes the global state (because of the
        # presence of torch.no_grad) and there is a graph break.
        self.save_global_state()

        # Tracks the original FQNs of the constant tensors from the original graph,
        # i.e. buffers and parameters.
        self.dynamo_flat_name_to_original_fqn: Dict[str, str] = {}

        # All calls to random() are replaced with a single call to __gen_rand_values
        # functions that returns a tuple of random values for each original call.
        # random_calls tracks calls to random() and random_values_var stores the name of
        # the variable that stores __gen_rand_values results.
        self.random_calls: List[
            Tuple[Callable[..., object], Tuple[object, ...], Dict[str, object]]
        ] = []
        self.random_values_var = None

        # Use to pass values to backward hooks when using compiled autograd
        self.backward_state: Dict[str, VariableTracker] = {}
        self.backward_state_proxy: Optional[torch.fx.Proxy] = None
        self.backward_state_var: Optional[str] = None

    def add_backward_state_hook(self, hook: VariableTracker):
        name = f"hook{len(self.backward_state)}"
        assert name not in self.backward_state
        self.backward_state[name] = hook
        return name, self.get_backward_state_proxy()

    def get_backward_state_proxy(self):
        if self.backward_state_proxy is None:
            if self.export:
                unimplemented("backward_state does not support export")
            self.backward_state_proxy = self.root_tracer.create_graph_input(
                "dynamo_backward_state", BackwardState, source=BackwardStateSource()
            )
            self.backward_state_proxy.node.meta["grapharg"] = BackwardStateGraphArg()
            self.backward_state_proxy.node.meta["example_value"] = BackwardState()
            self.backward_state_var = self.new_var()
        return self.backward_state_proxy

    # This gets its own helper function so guards DEBUG logs are more informative
    def init_ambient_guards(self):
        # Register a SHAPE_ENV guard to make sure we setup shape guards
        # that show up in ShapeEnv
        self.guards.add(ShapeEnvSource().make_guard(GuardBuilder.SHAPE_ENV))

        self.guards.add(
            GlobalStateSource().make_guard(GuardBuilder.DETERMINISTIC_ALGORITHMS)
        )

        self.guards.add(GlobalStateSource().make_guard(GuardBuilder.GRAD_MODE))

        self.guards.add(GlobalStateSource().make_guard(GuardBuilder.DEFAULT_DEVICE))

        self.guards.add(
            GlobalStateSource().make_guard(GuardBuilder.TORCH_FUNCTION_STATE)
        )

        self.guards.add(GlobalStateSource().make_guard(GuardBuilder.BACKEND_MATCH))

    def add_cleanup_hook(self, fn: Callable[[], Any]):
        self.cleanup_hooks.append(fn)

    def call_cleanup_hooks(self):
        for hook in reversed(self.cleanup_hooks):
            hook()
        self.cleanup_hooks.clear()

    @property
    def root_tracer(self):
        return self.tracers[0]

    @property
    def current_tracer(self):
        return self.tracers[-1]

    def is_root_tracer(self):
        # Helper to tell if we are inside the higher order operator tracing.
        return len(self.tracers) == 1

    @property
    def graph(self):
        return self.current_tracer.graph

    # TODO(rzou): can delete after we refactor speculate_subgraph to use nested GraphTracer.
    @graph.setter
    def graph(self, value):
        self.current_tracer.graph = value

    @property
    def input_name_to_proxy(self):
        return self.current_tracer.input_name_to_proxy

    @property
    def real_value_cache(self):
        return self.current_tracer.real_value_cache

    # If you are here, and you're looking for create_graph_input,
    # to avoid ambiguity, please call one of the following:
    # - self.current_tracer.create_graph_input
    # - self.root_tracer.create_graph_input
    # See NOTE [HigherOrderOperator tracing design] for more context.

    def create_proxy(self, *args, **kwargs):
        return self.current_tracer.create_proxy(*args, **kwargs)

    def create_node(self, *args, **kwargs):
        return self.current_tracer.create_node(*args, **kwargs)

    def remove_node(self, *args, **kwargs):
        return self.current_tracer.remove_node(*args, **kwargs)

    @contextlib.contextmanager
    def subtracer(self, source_target, prior_tracer):
        new_scope_ctx = enter_new_scope()
        try:
            if prior_tracer:
                # Lineage MUST stay preserved
                assert prior_tracer.parent is self.current_tracer
            new_scope_ctx.__enter__()
            tracer = (
                prior_tracer
                if prior_tracer
                else SubgraphTracer(
                    self, parent=self.current_tracer, source_target=source_target
                )
            )
            self.tracers.append(tracer)
            yield tracer
        finally:
            new_scope_ctx.__exit__(None, None, None)
            self.tracers.pop()

    @property
    def output(self):
        return self

    @property
    def fake_mode(self):
        return self.tracing_context.fake_mode

    @property
    def shape_env(self):
        return self.tracing_context.fake_mode.shape_env

    @property
    def guards(self) -> torch._guards.GuardsSet:
        return self.tracing_context.guards_context.dynamo_guards

    @property
    def nn_modules(self) -> Dict[str, Any]:
        return self.tracing_context.module_context.nn_modules

    def save_global_state(self, out=None):
        """
        Saves to out if it is provided. Else saves to the tracing context's global_state.
        """
        global_state = (
            out if out is not None else self.tracing_context.global_context.global_state
        )

        # TODO - Consider having a torch level API for torch_function_state. As
        # of now, we create a ref cycle by passing the
        # output.set_torch_function_state to
        # output.tracing_context.global_context.global_state. In the interim,
        # the problem can be solved by manually set
        # output.tracing_context.global_context.global_state to None at cleanup.
        global_state["torch_function_enabled"] = (
            self.set_torch_function_state,
            self.torch_function_enabled,
        )
        global_state["grad_enabled"] = (torch.set_grad_enabled, torch.is_grad_enabled())
        global_state["autocast_enabled"] = (
            torch.set_autocast_enabled,
            torch.is_autocast_enabled(),
        )
        global_state["autocast_cpu_enabled"] = (
            torch.set_autocast_cpu_enabled,
            torch.is_autocast_cpu_enabled(),
        )
        global_state["autocast_gpu_dtype"] = (
            torch.set_autocast_gpu_dtype,
            torch.get_autocast_gpu_dtype(),
        )
        global_state["autocast_cpu_dtype"] = (
            torch.set_autocast_cpu_dtype,
            torch.get_autocast_cpu_dtype(),
        )
        global_state["autocast_cache_enabled"] = (
            torch.set_autocast_cache_enabled,
            torch.is_autocast_cache_enabled(),
        )

    def push_tx(self, tx):
        self._current_tx.append(tx)

    def pop_tx(self):
        return self._current_tx.pop()

    @property
    def current_tx(self):
        return self.root_tx if not self._current_tx else self._current_tx[-1]

    def copy_graphstate(self) -> OutputGraphState:
        """Create a checkpoint of the current state by copying everything"""
        assert self.param_name_to_source is not None
        guards_graph_state = self.tracing_context.guards_context.copy_graphstate()
        module_state = self.tracing_context.module_context.copy_graphstate()
        global_state = self.tracing_context.global_context.copy_graphstate()
        state = OutputGraphState(
            dict(self.input_source_to_var),
            list(self.tracked_fakes),
            guards_graph_state,
            module_state,
            list(self.register_finalizer_fns),
            global_state,
            dict(self.param_name_to_source),
            self.side_effects.clone(),
            self.timestamp,
            set(self.non_compliant_ops),
            set(self.compliant_custom_ops),
        )
        self.timestamp += 1
        return state

    def restore_graphstate(self, state: OutputGraphState):
        """Restore a checkpoint created by self.copy_graphstate()"""
        (
            self.input_source_to_var,
            self.tracked_fakes,
            guards_state,
            module_state,
            self.register_finalizer_fns,
            global_state,
            self.param_name_to_source,
            self.side_effects,
            self.timestamp,
            self.non_compliant_ops,
            self.compliant_custom_ops,
        ) = state
        self.tracing_context.guards_context.restore_graphstate(guards_state)
        self.tracing_context.module_context.restore_graphstate(module_state)
        self.tracing_context.global_context.restore_graphstate(global_state)

        # FX deepcopy doesn't work for a partially created graph, so just remove new nodes
        removed_nodes = 0
        for node in reversed(list(self.graph.nodes)):
            if (
                node.meta["creation_timestamp"] > self.timestamp
                # placeholders here may have been lazily added by existing objects
                and node.op != "placeholder"
            ):
                # Erasing node alone does not remove the meta information
                # So, remove the help tensor explicitly
                if "example_value" in node.meta:
                    del node.meta["example_value"]
                self.remove_node(node)
                self.real_value_cache.pop(node, None)
                removed_nodes += 1
        log.debug("restore_graphstate: removed %s nodes", removed_nodes)

    def add_symbol_bindings(self, arg: GraphArg):
        # Insert implicit size vars as necessary.  With dynamic shapes, we
        # maintain the invariant that every sizevar gets a direct SymInt input
        # into the graph.  This means downstream graph transforms can assume
        # every size variable is explicitly bound and accessible, instead of
        # having to pull it out implicitly from tensors.

        if self.export:
            return

        assert arg.fake_tensor is not None

        def bind_symint(s, prop):
            if not (is_symbolic(s) and isinstance(s.node.expr, sympy.Symbol)):
                return
            s0 = s.node.expr
            if s0 in self.bound_symbols:
                return
            self.bound_symbols.add(s0)
            log.debug("bind_symint %s %s", s, prop.name())
            # TODO: don't readd symint if we already have it in graph
            # (this is harmless because we do remove the unused ones later)
            proxy = self.root_tracer.create_graph_input(
                str(s0),
                torch.SymInt,
                before=True,
                source=prop,
            )
            proxy.node.meta["example_value"] = s
            proxy.node.meta["grapharg"] = GraphArg(
                prop,
                s,
                is_unspecialized=False,
                fake_tensor=None,
                is_tensor=False,
            )

        def handle_tensor(t, src):
            for i, s in enumerate(t.size()):
                bind_symint(s, TensorPropertySource(src, TensorProperty.SIZE, i))
            for i, s in enumerate(t.stride()):
                bind_symint(s, TensorPropertySource(src, TensorProperty.STRIDE, i))
            bind_symint(
                t.storage_offset(),
                TensorPropertySource(src, TensorProperty.STORAGE_OFFSET),
            )
            if is_traceable_wrapper_subclass(t):
                attrs, ctx = t.__tensor_flatten__()
                for attr in attrs:
                    inner_t = getattr(t, attr)
                    handle_tensor(inner_t, AttrSource(src, attr))

        handle_tensor(arg.fake_tensor, arg.source)

    def count_calls(self):
        return count_calls(self.graph)

    def is_empty_graph(self):
        return len(list(self.graph.nodes)) == 0

    def get_submodule(self, keys):
        assert keys
        obj: Union[torch.nn.Module, Dict[str, torch.nn.Module]] = self.nn_modules
        for k in keys.split("."):
            if isinstance(obj, dict):
                obj = obj[k]
            else:
                obj = getattr(obj, k)
        return obj

    def new_var(self, name="tmp"):
        existing = set(self.code_options["co_varnames"])
        for i in itertools.count():
            var = f"{name}_{i}"
            if var not in existing:
                self.code_options["co_varnames"] += (var,)
                return var

    def update_co_names(self, name):
        """Ensure self.code_options.co_names contains name"""
        if name not in self.code_options["co_names"]:
            self.code_options["co_names"] += (name,)

    @staticmethod
    def module_key_name(*names):
        # create a new unique name
        name = "_".join(map(str, names))
        # Strip the guard lookup L/G access
        name = re.sub(r"^[GL]\['?(.*?)'?\]$", r"\1", name)
        # e.g. replace abc.xyz[123].qkv with abc.xyz_123.qkv
        name = re.sub(r"\[(\d+)\]", r"_\g<1>", name)
        # e.g. replace abc.xyz_123.qkv with abc_xyz_123_qkv
        name = re.sub(r"[^a-zA-Z0-9]", "_", name)

        if not name or not name[0].isalpha():
            name = "sub" + name

        return name

    def register_attr_or_module(
        self,
        target: Union[torch.nn.Module, torch.Tensor, Any],
        *names,
        **options,
    ):
        if is_dynamic_nn_module(target):
            return variables.UnspecializedNNModuleVariable(target, **options)

        options = dict(options)
        assert "source" in options
        source = options["source"]
        assert not isinstance(source, ParamBufferSource)

        if isinstance(target, torch.Tensor):
            tracer = self.current_tracer
            if not self.is_root_tracer():
                # For higher order ops, we don't want to insert the get_attr in
                # innermost graph. Instead, we want to raise the params/buffers
                # as inputs to the higher-order graph, and register them as
                # get_attrs in the root tracer.

                # Note that Dynamo will still call lift_tracked_freevar_to_input
                # when these inputs are encountered for the inner graph. The
                # only difference is what happens at the root tracer for
                # nn.Parameters vs free inputs. The free inputs are registered
                # as placeholders in the root graph, whereas the nn.Parameters
                # are registered as get_attr nodes in the root graph.
                tracer = self.root_tracer

            if not is_constant_source(source):
                install_guard(source.make_guard(GuardBuilder.TENSOR_MATCH))

            if get_static_address_type(target) == "guarded":
                install_guard(source.make_guard(GuardBuilder.DATA_PTR_MATCH))

            def wrap_name(module_key):
                assert self.param_name_to_source is not None
                self.param_name_to_source[module_key] = source

                return wrap_fx_proxy(
                    self.root_tx,
                    tracer.create_proxy("get_attr", module_key, tuple(), {}),
                    example_value=target,
                    **options,
                )

        elif isinstance(target, torch.nn.Module):
            assert isinstance(target, torch.nn.Module)

            install_guard(source.make_guard(GuardBuilder.NN_MODULE))

            def wrap_name(module_key):
                return NNModuleVariable(type(target), module_key, target, **options)

        elif isinstance(target, (torch.SymInt, torch.SymFloat)):
            # HACKY CODE REGION BEGIN
            # WE ARE PIGGYBACKING ON EXISTING INFRA TO REGISTER ATTRS
            # This ultimately gets written to self.nn_modules, which is unfortunate
            # Attrs that are tenors and symints and such need to be migrated to have their
            # own storage
            # alas, this is like this for now

            def wrap_name(module_key):
                return SymNodeVariable.create(
                    self,
                    self.create_proxy("get_attr", module_key, tuple(), {}),
                    sym_num=target,
                    **options,
                )

            # HACKY CODE REGION END
        else:

            def wrap_name(module_key):
                self.output.update_co_names(module_key)
                self.global_scope[module_key] = target
                return VariableBuilder(self, ConstantSource(source_name=module_key))(
                    target
                )

        for k, v in self.nn_modules.items():
            if v is target:
                # it already exists
                return wrap_name(k)

        name = OutputGraph.module_key_name(*names)

        base = name
        for i in itertools.count():
            if name not in self.nn_modules:
                self.nn_modules[name] = target
                if isinstance(target, torch.nn.Module):

                    def register_leaf_name(leaf_name):
                        assert self.param_name_to_source is not None
                        new_source = ParamBufferSource(source, leaf_name)
                        new_name = f"{name}.{leaf_name}"
                        self.param_name_to_source[new_name] = new_source
                        if isinstance(source, LocalSource):
                            self.dynamo_flat_name_to_original_fqn[
                                OutputGraph.module_key_name(new_source.name())
                            ] = leaf_name

                    # annoying, but there are cases when we do not have parameters
                    # see test_nn_moduledict_contains
                    if hasattr(target, "_parameters"):
                        for leaf_name, _ in target.named_parameters():
                            register_leaf_name(leaf_name)
                    if hasattr(target, "_buffers"):
                        for leaf_name, _ in target.named_buffers():
                            register_leaf_name(leaf_name)

                return wrap_name(name)
            name = f"{base}_{i}"

        raise AssertionError("unreachable")

    def compile_subgraph(
        self, tx, partial_convert=False, reason: Optional[GraphCompileReason] = None
    ):
        """
        Generate a subgraph to continue execution on user code.
        Automatically restore live variables.
        """
        assert reason is not None

        from .decorators import disable

        self.partial_convert = partial_convert
        self.compile_subgraph_reason = reason
        self.should_exit = True

        log.debug("COMPILING GRAPH due to %s", reason)

        if not all(block.can_restore() for block in tx.block_stack):
            unimplemented("compile_subgraph with block_depth != 0")

        prefix_insts: List[Instruction] = []
        if sys.version_info >= (3, 11):
            # prefix instructions (Python 3.11+)
            for inst in tx.prefix_insts:
                if inst.opname == "MAKE_CELL":
                    prefix_insts.append(
                        create_instruction("MAKE_CELL", argval=inst.argval)
                    )
                elif inst.opname == "COPY_FREE_VARS":
                    prefix_insts.append(
                        create_instruction(
                            "COPY_FREE_VARS", arg=len(tx.code_options["co_freevars"])
                        )
                    )
                else:
                    prefix_insts.append(copy.copy(inst))

        def append_prefix_insts():
            self.add_output_instructions(prefix_insts)
            prefix_insts.clear()

        for block in reversed(tx.block_stack):
            block.exit(tx)

        self.cleanup_graph()
        tx.prune_dead_locals()
        stack_values = list(tx.stack)
        root = FakeRootModule(self.nn_modules)
        # Add all the local vars to the "stack" so restore at the end
        restore_vars = []
        val_to_names: Dict[VariableTracker, List[str]] = {}
        if stack_values:
            val_to_names[stack_values[-1]] = list()
        # NB: Typically (i.e., for graph compile from RETURN_VALUE),
        # symbolic_locals will be empty at this point, as prune_dead_locals
        # will clear out all of symbolic_locals because RETURN_VALUE is the
        # last instruction and no more locals are used.  The fanciness here
        # is only needed for partial graphs.
        for k, v in tx.symbolic_locals.items():
            # Note! this explicitly uses .local_name for matching
            # Failure to do so will cause spurious registrations in val_to_names.
            # This will in turn result in spurious variables showing up in the graph.
            # This was very tricky to debug. For an example, dump the graph at call_user_compiler
            # while running test_subgraphs.py
            if isinstance(v.source, LocalSource) and v.source.local_name == k:
                continue  # no need to restore initial state
            if v not in val_to_names:
                val_to_names[v] = list()
            val_to_names[v].append(k)
        for v in val_to_names.keys():
            restore_vars.extend(val_to_names[v])
            stack_values.extend([v] * len(val_to_names[v]))

        # to handle random calls
        if len(self.random_calls) > 0:
            append_prefix_insts()
            random_calls_instructions = []
            self.random_values_var = self.new_var("random_values")
            rand_fn = disable(_get_gen_rand_values_fn(self.random_calls))
            rand_fn_name = self.install_global("__gen_rand_values", rand_fn)
            codegen = PyCodegen(tx, root)
            random_calls_instructions.extend(
                codegen.load_function_name(rand_fn_name, True)
            )
            random_calls_instructions.extend(create_call_function(0, False))
            random_calls_instructions.append(
                codegen.create_store(tx.output.random_values_var),
            )
            self.add_output_instructions(random_calls_instructions)

        if (
            stack_values
            and all(
                not isinstance(
                    v,
                    (
                        UnspecializedPythonVariable,
                        NumpyNdarrayVariable,
                        TensorWithTFOverrideVariable,
                    ),
                )
                for v in stack_values
            )
            and all(isinstance(x, TensorVariable) for x in stack_values)
            and len(set(stack_values)) == len(stack_values)
            and self.side_effects.is_empty()
<<<<<<< HEAD
            and not len(tx.debug_locals) != 0
=======
            and not self.backward_state
>>>>>>> ab383548
        ):
            append_prefix_insts()
            # optimization to generate better code in a common case
            self.add_output_instructions(
                self.compile_and_call_fx_graph(tx, list(reversed(stack_values)), root)
                + [create_instruction("UNPACK_SEQUENCE", arg=len(stack_values))]
            )
        else:
            graph_output_var = self.new_var("graph_out")
            pass1 = PyCodegen(tx, root, graph_output_var)
<<<<<<< HEAD
            self.construct_python_bytecode(tx, pass1, stack_values)
=======
            self.codegen_suffix(tx, stack_values, pass1)
>>>>>>> ab383548

            # one more time now that we have established tempvars
            pass2 = PyCodegen(
                tx,
                root,
                graph_output_var,
                tempvars={val: None for val, count in pass1.uses.items() if count > 1},
            )
<<<<<<< HEAD
            self.construct_python_bytecode(tx, pass2, stack_values)
=======
            self.codegen_suffix(tx, stack_values, pass2)
>>>>>>> ab383548

            output = []
            if count_calls(self.graph) != 0 or len(pass2.graph_outputs) != 0:
                output.extend(
                    self.compile_and_call_fx_graph(tx, pass2.graph_output_vars(), root)
                )

                if len(pass2.graph_outputs) != 0:
                    output.append(pass2.create_store(graph_output_var))
                else:
                    output.append(create_instruction("POP_TOP"))
            append_prefix_insts()
            self.add_output_instructions(output + pass2.get_instructions())

        # restore all the live local vars
        self.add_output_instructions(
            [PyCodegen(tx).create_store(var) for var in reversed(restore_vars)]
        )

    def codegen_suffix(self, tx, stack_values, cg):
        if self.backward_state:
            assert not self.export
            for name, val in self.backward_state.items():
                cg(val)
                cg.append_output(cg.create_load(self.backward_state_var))
                cg.store_attr(name)
        self.side_effects.codegen_hooks(cg)
        self.side_effects.codegen_save_tempvars(cg)
        cg.restore_stack(stack_values, value_from_source=not tx.export)
        self.side_effects.codegen_update_mutated(cg)

    def cleanup_graph(self):
        """
        Remove "creation_timestamp" from node meta

        Remove this pattern from the graph:
            torch._C._set_grad_enabled(False)
            torch._C._set_grad_enabled(True)
        """
        assert self.should_exit
        nodes = list(self.graph.nodes)
        for node in nodes:
            node.meta.pop("creation_timestamp", None)

        grad_enabled = torch.is_grad_enabled()
        for node1, node2 in zip(nodes, nodes[1:]):
            if (
                node1.target is torch._C._set_grad_enabled
                and tuple(node1.args) == (not grad_enabled,)
                and not node1._erased
            ):
                grad_enabled = node1.args[0]
                if (
                    node2.target is torch._C._set_grad_enabled
                    and tuple(node2.args) == (not grad_enabled,)
                    and not node2._erased
                ):
                    grad_enabled = node2.args[0]
                    self.graph.erase_node(node1)
                    self.graph.erase_node(node2)

    def construct_python_bytecode(self, tx, codegen: PyCodegen, stack_values):
        self.side_effects.codegen_hooks(codegen)
        self.side_effects.codegen_save_tempvars(codegen)

        for debug_var, args in tx.debug_locals:
            codegen(debug_var)
            for arg in args:
                codegen(arg)
            codegen.extend_output(create_call_function(len(args), True))

        codegen.restore_stack(stack_values, value_from_source=not tx.export)
        self.side_effects.codegen_update_mutated(codegen)

    def get_graph_sizes_structured(self):
        ret = {}
        for node in self.graph.nodes:
            example_value = node.meta.get("example_value", None)
            if isinstance(example_value, torch._subclasses.FakeTensor):
                size = example_value.size()
                ret[node.name] = [s if isinstance(s, int) else repr(s) for s in size]
        return ret

    def get_graph_sizes(self, name: str):
        graph_sizes_str = "TRACED GRAPH TENSOR SIZES\n"
        graph_sizes_str += f"===== {name} =====\n"
        for node in self.graph.nodes:
            example_value = node.meta.get("example_value", None)
            if isinstance(example_value, torch._subclasses.FakeTensor):
                size = example_value.size()
                graph_sizes_str += f"{node.name}: {tuple(size)}\n"
                concrete_size = []
                has_symint = False
                for sz in size:
                    if isinstance(sz, int):
                        concrete_size.append(sz)
                    elif isinstance(sz, torch.SymInt):
                        has_symint = True
                        concrete_size.append(sz.node.hint)
                    else:
                        break
                else:
                    if has_symint:
                        graph_sizes_str += (
                            f"{node.name} (concrete): {tuple(concrete_size)}\n"
                        )
        return graph_sizes_str

    @contextlib.contextmanager
    def restore_global_state(self):
        """
        Momentarily restores the global state to what it was prior to tracing the current output
        """
        prior_global_state = self.tracing_context.global_context.copy_graphstate()
        current_global_state: Dict[str, Tuple[Any, bool]] = {}
        self.save_global_state(out=current_global_state)
        try:
            # Set to state prior to tracing the graph
            self.tracing_context.global_context.restore_graphstate(prior_global_state)
            yield
        finally:
            # Reset to state at the current time (e.g. before calling the user compiler)
            self.tracing_context.global_context.restore_graphstate(
                GlobalContextCheckpointState(current_global_state)
            )

    @torch._guards.TracingContext.clear_frame()
    def compile_and_call_fx_graph(self, tx, rv, root):
        """
        Generate code from self.graph and return the Instruction()s to
        call that generated code.
        """
        from .decorators import disable

        assert self.should_exit

        name = unique_id("__compiled_fn")

        assert isinstance(rv, list)
        assert isinstance(root, FakeRootModule)
        self.create_node(
            "output",
            "output",
            (self.current_tracer.create_arg(tuple(x.as_proxy() for x in rv)),),
            {},
        )
        self.insert_deferred_runtime_asserts(root, name)
        # NB: deferred runtime asserts can keep graphargs live, so make sure
        # those are inserted before pruning
        self.remove_unused_graphargs()
        ncalls = count_calls(self.graph)
        counters["stats"]["calls_captured"] += ncalls

        # free a bit of memory
        self.real_value_cache.clear()

        gm = _make_graph_module(root, self.graph)
        for register_finalizer in self.register_finalizer_fns:
            register_finalizer(gm)

        gm.compile_subgraph_reason = self.compile_subgraph_reason
        gm.meta[
            "dynamo_flat_name_to_original_fqn"
        ] = self.dynamo_flat_name_to_original_fqn.copy()

        graph_code_log.debug("%s", lazy_format_graph_code(name, gm))
        torch._logging.trace_structured(
            "dynamo_output_graph",
            lambda: {"sizes": self.get_graph_sizes_structured()},
            payload_fn=lambda: gm.print_readable(print_output=False),
        )
        graph_tabular_log.debug("%s", lazy_format_graph_tabular(name, gm))
        graph_sizes_log.debug("%s", LazyString(lambda: self.get_graph_sizes(name)))
        self.call_cleanup_hooks()
        old_fake_mode = self.tracing_context.fake_mode
        if not self.export:
            # TODO(voz): The way export uses gm, and fake tensors, is not supported with us resetting
            backend_fake_mode = torch._subclasses.FakeTensorMode(
                shape_env=old_fake_mode.shape_env,
            )
            # TODO(voz): Ostensibily, this should be scoped and
            # restore back to old_fake_mode, but doing so currently violates
            # a lot of fake_tensor ownership assumptions and runs afoul of detect_fake_mode
            self.tracing_context.fake_mode = backend_fake_mode

        with self.restore_global_state():
            compiled_fn = self.call_user_compiler(gm)
        compiled_fn = disable(compiled_fn)

        counters["stats"]["unique_graphs"] += 1
        # This is safe because we pre-process name to be unique
        self.install_global_unsafe(name, compiled_fn)

        cg = PyCodegen(tx)
        cg.make_call_generated_code(name)
        return cg.get_instructions()

    @property
    def placeholders(self) -> List[fx.Node]:
        r = []
        for node in self.graph.nodes:
            if node.op == "placeholder":
                r.append(node)
                continue
            break
        return r

    @property
    def graphargs(self) -> List[GraphArg]:
        return [node.meta["grapharg"] for node in self.placeholders]

    @dynamo_timed(phase_name="backend_compile")
    def call_user_compiler(self, gm: fx.GraphModule) -> CompiledFn:
        assert self.compiler_fn is not None
        tot = 0
        placeholders = []
        for node in gm.graph.nodes:
            if node.op in ("call_function", "call_method", "call_module"):
                tot += 1
            if node.op == "placeholder":
                placeholders.append(node)
        increment_op_count(tot)
        for pl in placeholders:
            arg = pl.meta["grapharg"]
            # TODO: Why isn't this stored in meta :think:
            pl._dynamo_source = arg.source

        gm._param_name_to_source = self.param_name_to_source  # type: ignore[assignment]
        gm._source_to_user_stacks = self.source_to_user_stacks  # type: ignore[assignment]

        try:
            name = (
                self.compiler_fn.__name__
                if hasattr(self.compiler_fn, "__name__")
                else ""
            )
            _step_logger()(logging.INFO, f"calling compiler function {name}")
            compiler_fn = self.compiler_fn
            if config.verify_correctness:
                compiler_fn = WrapperBackend(compiler_fn)
            compiled_fn = compiler_fn(gm, self.example_inputs())
            _step_logger()(logging.INFO, f"done compiler function {name}")
            assert callable(compiled_fn), "compiler_fn did not return callable"
        except exceptions_allowed_to_be_fallback as e:
            if self.has_user_defined_allowed_in_graph:
                raise BackendCompilerFailed(self.compiler_fn, e).with_traceback(
                    e.__traceback__
                ) from None
            msg = (
                "Backend compiler failed with a fake tensor exception at \n"
                f"{self.root_tx.format_frame_summary()}"
                "Adding a graph break."
            )
            unimplemented_with_warning(e, self.root_tx.f_code, msg)
        except SkipFrame as e:
            # The backend compiler has requested that we skip the frame, instead of
            # aborting execution.
            raise e
        except Exception as e:
            raise BackendCompilerFailed(self.compiler_fn, e).with_traceback(
                e.__traceback__
            ) from None

        signpost_event(
            "dynamo",
            "OutputGraph.call_user_compiler",
            {
                **self.co_fields,
                "op_count": tot,
                "node_count": len(gm.graph.nodes),
                "input_count": len(placeholders),
            },
        )

        return compiled_fn

    def example_inputs(self) -> List[torch.Tensor]:
        result = []
        for arg in self.graphargs:
            result.append(arg.example)
        return result

    def remove_unused_graphargs(self) -> None:
        assert self.should_exit
        # Miniature DCE pass, but only for obviously trivial operations
        for node in reversed(list(self.graph.nodes)):
            if len(list(node.users)) == 0:
                if node.op == "get_attr":
                    self.remove_node(node)
                elif node.op == "call_function" and node.target is operator.getitem:
                    self.remove_node(node)

        def placeholder_binds_symbol(node):
            arg = node.meta["grapharg"]
            example = arg.example
            if isinstance(example, torch.SymInt) and isinstance(
                example.node.expr, sympy.Symbol
            ):
                return example.node.expr
            return None

        def remove_unused(node):
            log.debug("REMOVE UNUSED GRAPHARG %s", node.meta["grapharg"].source.name())
            # I'm not really sure why you need to delete these from the
            # node since the node is going to get removed
            del node.meta["grapharg"]
            self.remove_node(node)
            self.real_value_cache.pop(node, None)

        used_symbols = set()
        recheck_placeholders = []
        for node in self.placeholders:
            binds_symbol = placeholder_binds_symbol(node) is not None
            # Don't delete symbol bindings yet
            if binds_symbol:
                if not node.users:
                    recheck_placeholders.append(node)
            else:
                if not node.users and not isinstance(
                    node.meta["grapharg"], BackwardStateGraphArg
                ):
                    remove_unused(node)
                else:
                    # Register the free symbols as uses
                    arg = node.meta["grapharg"]
                    if isinstance(arg, BackwardStateGraphArg):
                        continue
                    fake = (
                        arg.fake_tensor if arg.fake_tensor is not None else arg.example
                    )
                    used_symbols |= free_symbols(fake)

        # After removing unused graphargs, prune unused binds_symbol
        for node in recheck_placeholders:
            symbol = placeholder_binds_symbol(node)
            if symbol is not None:
                if symbol not in used_symbols:
                    remove_unused(node)
                else:
                    # Make sure we delete later occurrences of the same symbol
                    used_symbols.remove(symbol)

    # TODO: this is a generic pass that should live outside of Dynamo
    def insert_deferred_runtime_asserts(self, root, name) -> None:
        """
        During tracing, we may have discovered that some data-dependent values
        had runtime assert on them; e.g., torch.empty(x.item()) induces a runtime
        that x.item() >= 0.  This asserts can happen unpredictably during fake
        tensor propagation, so we cannot conveniently insert them into the FX graph
        when they occur.  Instead, we accumulate them in the ShapeEnv, and in this
        pass insert them into the graph as proper tests.
        """
        # TODO: Request simplification on runtime asserts before emitting them
        ras_by_symbol = self.shape_env.deferred_runtime_asserts.copy()

        if not any(ras for ras in ras_by_symbol.values()):
            return

        gm = fx.GraphModule(root, self.graph)
        graph_code_log.debug(
            "%s",
            lazy_format_graph_code(f"pre insert_deferred_runtime_asserts {name}", gm),
        )

        # We are going to mutate the dict
        symbol_to_proxy = {}
        placeholders = set()
        last_placeholder = None
        for node in self.graph.nodes:
            if node.op != "placeholder":
                last_placeholder = node
                break
            placeholders.add(node)
        assert last_placeholder is not None

        # Identify what symbols we need to reify.  This isn't strictly needed
        # but helps reduce churn on the graph
        needed_symbols: Set[sympy.Symbol] = set()
        for ras in ras_by_symbol.values():
            for ra in ras:
                needed_symbols.update(free_symbols(ra.expr))

        log.debug("needed_symbols = %s", needed_symbols)

        for node in self.graph.nodes:
            # Placeholders can match symbols, but when we destructure them
            # with size we have to make sure we insert the nodes after all
            # the placeholders
            with self.graph.inserting_before(
                node.next if node not in placeholders else last_placeholder.next
            ):
                if "example_value" not in node.meta:
                    continue

                defs = []

                # For every new unbacked symbol, we need an fx.Node representing
                # precisely this value.  There are a few places where the unbacked
                # symbol could have come from, and we will check them to setup
                # these nodes.
                #
                # For a case like item(), this is trivial (no new node is added.)
                #
                # For nonzero(), we need to add something like i0 = out.size(0)
                #
                # We could end up with duplicate nodes this way but it is not a
                # big deal.
                #
                # We also do this to setup backed SymInts, but those are all going
                # to be matched from placeholders
                def match_symbol(symint, cb):
                    if (
                        isinstance(symint, torch.SymInt)
                        and isinstance(symint.node, SymNode)
                        and isinstance(s := symint.node.expr, sympy.Symbol)
                        and s not in symbol_to_proxy
                        and s in needed_symbols
                    ):
                        symbol_to_proxy[s] = fx.Proxy(cb())
                        log.debug("symbol_to_proxy[%s] = %s", s, symbol_to_proxy[s])
                        defs.append(s)

                match_symbol(node.meta["example_value"], lambda: node)
                if isinstance(t := node.meta["example_value"], torch.Tensor):
                    for i, s in enumerate(t.size()):
                        match_symbol(
                            s, lambda: self.graph.call_method("size", (node, i))
                        )
                    for i, s in enumerate(t.stride()):
                        match_symbol(
                            s, lambda: self.graph.call_method("stride", (node, i))
                        )
                    match_symbol(
                        t.storage_offset(),
                        lambda: self.graph.call_method("storage_offset", (node,)),
                    )

                for i0 in defs:
                    ras = ras_by_symbol.pop(i0, [])
                    # Before we perform any asserts, first apply range
                    # refinement.  This is important, because if we are going
                    # to retrace the graph (and we typically are if we send
                    # the graph to AOTAutograd), we need to make sure we apply
                    # range refinement (ala _check_is_size) first, BEFORE we
                    # run any of the asserts.  Otherwise, we may decide to
                    # perform substitutions based on the asserts which we then
                    # can't back out, because value ranges can only be applied
                    # to asserts.)
                    #
                    # A perhaps better long term plan is to avoid this order
                    # dependence by making it possible to refine ranges on
                    # arbitrary expressions, not just symbols.  But it is not
                    # so easy to make use of this information, see
                    # https://twitter.com/ezyang/status/1745801370299482492
                    # We actually made an attempt at this in
                    # https://github.com/pytorch/pytorch/pull/119043
                    # which didn't work.
                    #
                    # Another ideas for how to do this:
                    # - Have bound_sympy be the source of truth of the ranges of any expression
                    # - Cache intermediate results for every subexpression of bound_sympy
                    # - This cache should be possible to edit to refine ranges
                    #
                    # One issue with this proposal is that if
                    # we have a bound on 2x, we are not going to be able to
                    # apply it for 4x.  Similarly, we may have bounds for an
                    # equivalent expression that we are not applying because
                    # it's not a perfect match (e.g. x < y vs y > x)".
                    #
                    # The first issue we already have it and it's impossible
                    # to solve in general, so any implementation on a best
                    # effort basis should do.
                    #
                    # The second issue is a preexisting one. It can be mitigated
                    # with a normalisation algorithm. In general, it may also
                    # be on a best effort basis, but since our grammar is not
                    # terribly difficult, chances are we could even fully
                    # normalise SymPy expressions... who knows.

                    if i0 in self.shape_env.size_like:
                        self.graph.call_function(
                            torch._check_is_size, (symbol_to_proxy[i0].node,)
                        )

                    vr = self.shape_env.var_to_range[i0]
                    if not self.shape_env._default_unspecified_value_range().issubset(
                        vr
                    ):
                        # The runtime range is constrained, so add a runtime
                        # assert and also explicitly refine the range
                        # (refinement should not be necessary once runtime
                        # asserts cause refinement, but that's NYI)
                        def convert(s):
                            try:
                                return int(s)
                            except TypeError:
                                return None

                        self.graph.call_function(
                            torch._constrain_as_value,
                            (
                                symbol_to_proxy[i0].node,
                                convert(vr.lower),
                                convert(vr.upper),
                            ),
                        )

                    for ra in ras:
                        log.debug("inserting runtime assert %s", ra.expr)
                        # Need to process ALL free symbols, not just unbacked ones
                        fvs = free_symbols(ra.expr)
                        missing = fvs - symbol_to_proxy.keys()
                        if missing:
                            i1 = sorted(missing)[0]
                            assert self.shape_env.is_unbacked_symint(i1), i1
                            ras_by_symbol.setdefault(i1, []).append(ra)
                        else:
                            # Convert the sympy expression into a sequence of FX
                            # nodes
                            res = sympy_interp(
                                PythonReferenceAnalysis, symbol_to_proxy, ra.expr
                            ).node
                            self.graph.call_function(
                                torch.ops.aten._assert_scalar.default,
                                # TODO: use ra.msg here, but it's pretty
                                # useless right now
                                (
                                    res,
                                    f"Deferred runtime assertion failed {ra.expr}",
                                ),
                            )

    def add_output_instructions(self, prefix: List[Instruction]) -> None:
        """
        We call this on the creation of a new compiled subgraph that is inserted
        before user code.
        """
        self.output_instructions.extend(prefix)
        self.should_exit = True

    def install_global_unsafe(self, name, value) -> None:
        """
        WARNING: prefer the safer `install_global_by_id/install_global`.
        torch.compile instances should be independent of each other;
        one footgun is to have one instance depend on the existence of
        a global installed by another instance. This can happen if we mangle
        a global the same way across both instances.
        """
        assert name not in self.installed_globals
        self.installed_globals.add(name)
        self.cleanups.append(CleanupHook.create(self.global_scope, name, value))

    def install_global_by_id(self, prefix, value) -> str:
        """
        Installs a global if it hasn't been installed already.
        This is determined by (prefix, id(value)) pair.

        Returns the name of the newly installed global.
        """
        # NB: need self.compile_id to distinguish this global
        # from another global created in a different torch.compile instance
        name = f"{prefix}_{id(value)}_c{self.compile_id}"
        if name in self.installed_globals:
            return name
        self.install_global_unsafe(name, value)
        return name

    def install_global(self, prefix, value) -> str:
        """
        Installs a global, generating a unique name for it.

        Returns the name of the newly installed global.
        """
        # NB: unique_id is unique, even across torch.compile instances
        name = unique_id(prefix)
        self.install_global_unsafe(name, value)
        return name

    def cleanup(self) -> None:
        # There is a reference cycle between tracer and OutputGraph, causing
        # some of the tensor objects to be held alive for longer than necessary.
        self.root_tx = None
        self.nn_modules.clear()
        self.param_name_to_source = None

        for node in self.graph.nodes:
            if "grapharg" in node.meta:
                del node.meta["grapharg"]
        self.real_value_cache.clear()
        self.input_name_to_proxy.clear()
        self.side_effects.clear()
        self.register_finalizer_fns.clear()
        self.dynamo_flat_name_to_original_fqn.clear()
        self.tracing_context.clear()

    def set_torch_function_state(self, enabled: bool) -> None:
        self.torch_function_enabled = enabled

    def add_graph_finalizer(
        self, register_finalizer: Callable[[fx.GraphModule], None]
    ) -> None:
        self.register_finalizer_fns.append(register_finalizer)


err_epilogue = (
    "With the current config, we will graph break "
    "(and fall back to eager-mode PyTorch) on all ops "
    "that have do not have the 'pt2_compliant_tag'. "
    "Please see the following doc for how to mark this op as PT2 compliant "
    "https://docs.google.com/document/d/1W--T6wz8IY8fOI0Vm8BF44PdBgs283QvpelJZWieQWQ"
)


def check_pt2_compliant_op(output_graph, kind, target, args, kwargs):
    if kind != "call_function":
        return

    def encountered_compliant_op(target):
        if target.namespace in {"prim", "prims", "aten"}:
            return
        output_graph.compliant_custom_ops.add(target)

    def encountered_non_compliant_op(target, msg):
        output_graph.non_compliant_ops.add(target)
        if config.only_allow_pt2_compliant_ops:
            unimplemented(msg + " " + err_epilogue)

    if isinstance(target, torch._ops.OpOverload):
        if torch.Tag.pt2_compliant_tag in target.tags:
            encountered_compliant_op(target)
            return
        encountered_non_compliant_op(
            target,
            f"Encountered the torch.ops.OpOverload {target} "
            f"that is not PT2 compliant.",
        )
        return

    if isinstance(target, torch._ops.OpOverloadPacket):
        overloads = tuple(target.overloads())
        # Optimization: Overload resolution is expensive.
        # If there's only one overload, we know what it will resolve to.
        if len(overloads) == 1:
            op = getattr(target, overloads[0])
            if torch.Tag.pt2_compliant_tag in op.tags:
                encountered_compliant_op(op)
                return
            encountered_non_compliant_op(
                op,
                f"Encountered the non-overloaded "
                f"torch.ops.OpOverloadPacket {target} "
                f"that is not PT2 compliant. ",
            )
            return

        args, kwargs = torch._dynamo.utils.get_fake_values_from_nodes(
            output_graph.current_tx, (args, kwargs), False
        )
        try:
            overload = torch._C._jit_resolve_packet(
                target._qualified_op_name, *args, **kwargs
            )
        except RuntimeError as e:
            unimplemented(str(e))

        op = getattr(target, overload)
        if torch.Tag.pt2_compliant_tag in op.tags:
            encountered_compliant_op(op)
        else:
            encountered_non_compliant_op(
                op,
                f"Encountered the torch.ops.OpOverloadPacket {target} "
                f"which resolves to the overload ({overload}) that is "
                f"not PT2 compliant.",
            )


_compile_id_counter = itertools.count()


class SubgraphTracer(fx.Tracer):
    """
    Holds an FX graph that is being traced. OutputGraph owns a SubgraphTracer
    and the separation of responsibilities is that SubgraphTracer is
    responsible for building the graph while OutputGraph is responsible for
    compiling and executing the graph.
    """

    def __init__(
        self, output_graph, parent=None, export_root=False, source_target=None
    ):
        super().__init__()
        self.output_graph = weakref.proxy(output_graph)
        self.graph = torch.fx.Graph()

        # The export is only ever set for the ROOT tracer.  It controls
        # whether or not certain inputs are allowed to be added or not.
        # Look at call sites of create_graph_input to see how it is used.
        if export_root:
            assert parent is None
        self.export_root = export_root
        # Map from graph input name to its placeholder proxy object, where the
        # map's keys give all current placeholder node names and can be used to
        # create unique node names
        self.input_name_to_proxy: Dict[str, fx.Proxy] = {}
        # Node => computed real value (see utils.get_real_value)
        self.real_value_cache: Dict[fx.Node, torch.Tensor] = {}

        # SubgraphTracers can be nested. See NOTE [HigherOrderOperator tracing design]
        self.parent = parent
        # A dict mapping previously free variables (Proxy objects)
        # to new Proxy objects that wrap inputs to this subgraph.
        #
        # This dict serves two purposes:
        # - Proxies are associated with VariableTrackers. If we see
        # the same VariableTracker twice (and it is a free variable),
        # then we want to use the same Proxy in the current subgraph to
        # record the tracing.
        # - If we are tracing a HigherOrderOperator's body_fn, then we
        # need to keep track of what free variables were lifted so we can
        # rewrite the HigherOrderOperator call using the traced body_fn.
        # Dicts maintain the order of args for the HigherOrderOperator call.
        self.lifted_freevars = {}
        self.prev_inst = None

        self._cur_code = None
        self._orig_gm_meta = None
        self._orig_gm_lineno_map = None
        self._orig_gm_firstlineno = None
        # Each SubgraphTracer is associated with a source target, which indicates
        # which operator this subgraph is attached to. We compute a source_fn_stack
        # based on the source target. For the root tracer, it's set to [].
        # This is useful for debugging and transforming the exported graph.
        if self.parent is None:
            self.source_fn_stack = []
        else:
            self.source_fn_stack = self.parent.source_fn_stack + [
                (self.graph._target_to_str(source_target), source_target)
            ]

    def create_proxy(
        self,
        kind,
        target,
        args,
        kwargs,
        name=None,
        type_expr=None,
        proxy_factory_fn=None,
    ):
        # NOTE: [Nested SubgraphTracer and free_variable handling]
        # --------------------------------------------------------
        # Read NOTE [HigherOrderOperator tracing design] first.
        #
        # Let's say we're in the middle of introspecting the body of a possibly
        # nested HigherOrderOperator, and we see a free variable.
        #
        # There are two cases:
        # 1. We see a free variable that is already tracked by Dynamo.
        # 2. We see a free variable that has not been tracked by Dynamo
        #
        # In case 1, we call `maybe_lift_tracked_freevar_to_input` (below)
        # which will lift the freevar to be an input of this subgraph
        # and also recursively lift it to be an input on the parent(s).
        #
        # In case 2, before the call to `create_proxy`, the InstructionTranslator
        # will see the freevar when it gets loaded by Python bytecode.
        # E.g. for Python 3.11 the bytecodes that may do this are LOAD_DEREF or
        # LOAD_GLOBAL.
        # There, the InstructionTranslator asks Dynamo to begin tracking the
        # freevar by building a new Variable.
        # Building a new Variable automatically lifts the freevar to be an
        # input of the root SubgraphTracer.
        #
        # The implications for the code below are:
        # - We will always be in Case 1 when we get to this code.
        # - Any "free variable" we encounter here is guaranteed to already be
        #   bound, that is, it is either a graph input of the root graph, or
        #   some local variable of the root graph or a subgraph.
        # - The additional work we need to do here is *only* that we need to
        #   lift this free variable into inputs (recursively) of each nested
        #   higher-order-op subgraph until we hit the subgraph where the free
        #   variable is bound
        if self.parent is not None:
            flat_args, tree_spec = pytree.tree_flatten((args, kwargs))
            new_flat_args = []
            for arg in flat_args:
                maybe_new_arg = self.maybe_lift_tracked_freevar_to_input(arg)
                new_flat_args.append(maybe_new_arg)

            args, kwargs = pytree.tree_unflatten(new_flat_args, tree_spec)

        rv = super().create_proxy(
            kind, target, args, kwargs, name, type_expr, proxy_factory_fn
        )

        # append stack trace to fx node
        tx = self.output_graph.current_tx

        # log detailed location of line of code in 3.11
        if sys.version_info >= (3, 11) and kind in (
            "call_function",
            "call_method",
            "call_module",
        ):
            cur_inst = tx.current_instruction
            if (
                cur_inst is not self.prev_inst
                and cur_inst.positions is not None
                and cur_inst.positions.lineno is not None
            ):
                tx_code = tx.f_code
                header = tx.get_line_of_code_header(lineno=cur_inst.positions.lineno)

                def get_trace_call_log_str():
                    line = get_instruction_source_311(tx_code, cur_inst).rstrip()
                    return f"TRACE FX call {rv.node.name} from {header}\n{line}"

                trace_call_log.debug("%s", LazyString(get_trace_call_log_str))
                self.prev_inst = cur_inst

        # update reference to original meta if we're tracing a new code object
        is_retracing = False
        if tx.f_code is not self._cur_code:
            orig_graphmodule_maybe = code_context.get_context(tx.f_code).get(
                "orig_graphmodule", lambda: None
            )()
            if isinstance(orig_graphmodule_maybe, torch.fx.GraphModule):
                is_retracing = True
                self._orig_gm_meta = [
                    nd.meta for nd in orig_graphmodule_maybe.graph.nodes
                ]
                self._orig_gm_lineno_map = orig_graphmodule_maybe._lineno_map
                self._orig_gm_firstlineno = (
                    orig_graphmodule_maybe.forward.__code__.co_firstlineno
                )
            else:
                self._orig_gm_meta = None
                self._orig_gm_lineno_map = None
                self._orig_gm_firstlineno = None
        nn_module_stack = tx.nn_module_stack
        if nn_module_stack:
            rv.node.meta["nn_module_stack"] = nn_module_stack.copy()

        if kind in {"call_function", "call_method"}:
            rv.node.meta["source_fn_stack"] = self.source_fn_stack + [
                (rv.node.name, target)
            ]
        elif kind == "call_module":
            if self.parent is not None:
                unimplemented("Invoking an nn.Module inside HigherOrderOperator")
            # For modules we store the class
            rv.node.meta["source_fn_stack"] = self.source_fn_stack + [
                (
                    rv.node.name,
                    rv.node.meta["nn_module_stack"][target][1],
                )
            ]

        # preserve original meta if it is available
        if (
            self._orig_gm_meta
            and self._orig_gm_lineno_map
            and self._orig_gm_firstlineno
        ):
            lineno = tx.current_instruction.starts_line
            node_idx = None
            if lineno is not None:
                node_idx = self._orig_gm_lineno_map.get(
                    lineno - self._orig_gm_firstlineno, None
                )
            if node_idx is not None:
                meta = self._orig_gm_meta[node_idx]
                for field in fx.proxy._COPY_META_FIELDS:
                    if field in meta:
                        rv.node.meta[field] = meta[field]
                if "stack_trace" in meta:
                    rv.node.meta["stack_trace"] = meta["stack_trace"]

        if not is_retracing:
            if "nn_module_stack" not in rv.node.meta:
                nn_module_stack = tx.nn_module_stack
                if nn_module_stack:
                    rv.node.meta["nn_module_stack"] = nn_module_stack.copy()

            if "source_fn_stack" not in rv.node.meta:
                if kind in {"call_function", "call_method"}:
                    rv.node.meta["source_fn_stack"] = self.source_fn_stack + [
                        (rv.node.name, target)
                    ]
                elif kind == "call_module":
                    if self.parent is not None:
                        unimplemented(
                            "Invoking an nn.Module inside HigherOrderOperator"
                        )
                    # For modules we store the class
                    rv.node.meta["source_fn_stack"] = self.source_fn_stack + [
                        (
                            rv.node.name,
                            rv.node.meta["nn_module_stack"][target][1],
                        )
                    ]

        if "stack_trace" not in rv.node.meta:
            frame_summaries: List[traceback.FrameSummary] = []
            while tx:
                frame_summaries.append(tx.frame_summary())
                tx = getattr(tx, "parent", None)
            # Reverse the frame_summaries, such that the innermost frame is at the last
            frame_summaries.reverse()

            # official from_list stub doesn't have new-style type
            msgs = traceback.StackSummary.from_list(frame_summaries).format()
            rv.node.stack_trace = "".join(msgs)

        return rv

    def create_node(
        self, op, target, args=None, kwargs=None, name=None, type_expr=None
    ):
        check_pt2_compliant_op(self.output_graph, op, target, args, kwargs)
        if self.parent is not None:
            flat_args = pytree.arg_tree_leaves(*args, **kwargs)
            for arg in flat_args:
                if not isinstance(arg, torch.fx.Node):
                    continue
                assert (
                    arg.graph == self.graph
                ), "create_node using arg not from this SubgraphTracer"

        node = super().create_node(op, target, args, kwargs, name, type_expr)
        node.meta["creation_timestamp"] = self.output_graph.timestamp
        return node

    # Note: we did not override erase_node since
    # we call self.graph.erase_node elsewhere
    def remove_node(self, node):
        if len(node.users) > 0:
            user_graph_nodes: List[torch.fx.Node] = []
            for user in node.users.keys():
                # For the case where user.graph == self.graph, that is a real bug and will raise
                # properly.
                if user.graph != self.graph:
                    # This is a nested graph, which needs to be deleted.
                    # If we do not do this, we will raise on attempting to remove this.
                    # As we only get here during restoration cleanup, this is sound.
                    user_graph_nodes.extend(reversed(list(user.graph.nodes)))
            for other_graph_node in user_graph_nodes:
                other_graph_node.graph.erase_node(other_graph_node)
        self.graph.erase_node(node)
        self.input_name_to_proxy.pop(node.name, None)

    # when before=True, we will insert this input before the most recent
    # inserted proxy.  This is a hack to get around an ordering problem,
    # where we first insert a tensor argument, and then insert bindings
    # for SymInts that may occur in the tensor argument.
    # Remove this if https://github.com/pytorch/pytorch/issues/99007 gets
    # fixed.
    def create_graph_input(self, name, type_expr=None, before=False, source=None):
        log.debug(
            "create_graph_input %s %s",
            name,
            source.name() if source is not None else "(none)",
        )
        if source is None:
            assert (
                self.parent is not None
            ), "you are required to provide a source for inputs on the root tracer"

        # In eager, we are generally OK with adding graph inputs whenever we
        # want, because we take care of writing the bytecode that knows how
        # to source all the inputs.
        #
        # In export, this is bad, because you want a self-contained export
        # object which only depends on the inputs you explicitly passed to it.
        # So we are a bit more strict about what sources can become inputs
        # in export
        if self.export_root:
            if not is_from_local_source(source, allow_cell_or_freevar=False):
                self.output_graph.source_to_user_stacks.setdefault(source, []).append(
                    TracingContext.extract_stack()
                )

        # unique
        if name in self.input_name_to_proxy:
            for i in itertools.count():
                candidate_name = f"{name}_{i}"
                if candidate_name not in self.input_name_to_proxy:
                    name = candidate_name
                    break

        if self.input_name_to_proxy:
            prev_name = next(reversed(self.input_name_to_proxy))
            node = self.input_name_to_proxy[prev_name].node
            if before:
                ctx = self.graph.inserting_before(node)
            else:
                ctx = self.graph.inserting_after(node)
        else:
            ctx = self.graph.inserting_before(None)
        with ctx:
            proxy = self.create_proxy("placeholder", name, (), {}, type_expr=type_expr)
            if self.input_name_to_proxy and before:
                k, v = self.input_name_to_proxy.popitem()
                self.input_name_to_proxy[name] = proxy
                self.input_name_to_proxy[k] = v
            else:
                self.input_name_to_proxy[name] = proxy
            return proxy

    # See NOTE: [Nested SubgraphTracer and free_variable handling] for more details
    def lift_tracked_freevar_to_input(self, proxy):
        # You're doing something wrong if we are the root SubgraphTracer because
        # Dynamo adds tensors to graph inputs before creating a proxy for them.
        assert (
            self.parent is not None
        ), "lift_tracked_freevar_to_input should not be called on root SubgraphTracer"
        # Proxys are associated with VariableTracker.
        # It is possible that we've already lifted the Proxy to be an input.
        # If that is the case, just return the already lifted Proxy.
        if proxy in self.lifted_freevars:
            return self.lifted_freevars[proxy]
        new_proxy = self.create_graph_input(proxy.node.name)
        new_proxy.node.meta["example_value"] = proxy.node.meta["example_value"]
        self.lifted_freevars[proxy] = new_proxy
        if self.parent is not None and proxy.tracer != self.parent:
            self.parent.lift_tracked_freevar_to_input(proxy)
        return new_proxy

    def maybe_lift_tracked_freevar_to_input(self, arg):
        """
        If arg is a free variable, then lift it to be an input.
        Returns the new lifted arg (if arg was a freevar), else the
        original arg.
        """
        if not isinstance(arg, torch.fx.Proxy):
            return arg
        elif arg.tracer == self:
            return arg
        return self.lift_tracked_freevar_to_input(arg)


# NOTE: [HigherOrderOperator tracing design]
# Ignoring HigherOrderOperators for a moment,
# OutputGraph represents the graph being built by Dynamo that may be compiled
# and executed. It holds a root SubgraphTracer where the FX graph is built.
#
# HigherOrderOperators are operators that take functions as their arguments.
# When Dynamo encounters a HigherOrderOperator, then it attempts to introspect
# the function passed to it (call this the "body function"), capture it into a
# GraphModule, and rewrite the call to the HigherOrderOperator to use the
# GraphModule.
#
# The way we handle the capture of body functions is through having
# (possibly nested) SubgraphTracers, one per body function.
#
# Mechanically, we do the introspection by:
# - Creating a new SubgraphTracer via OutputGraph.subtracer
# - Executing the body function.
# This constructs the graph of the body function in the new SubgraphTracer
# while modifying the state of the OutputGraph. For example:
# - the OutputGraph can receive new GraphArgs (if we discover any new
#   untracked Tensors)
# - side effects from the body function get accumulated into
#   OutputGraph.side_effects
# - guards produced by the body function get accumulated into OutputGraph.guards
#
# The traced function has some special properties that make it easier for us
# to transform later down the line:
# - we lift all free variables to being inputs.
#
# If the introspection fails (due to the existence of graph breaks), then
# we roll back the current OutputGraph state and graph break on the
# HigherOrderOperator.<|MERGE_RESOLUTION|>--- conflicted
+++ resolved
@@ -955,11 +955,8 @@
             and all(isinstance(x, TensorVariable) for x in stack_values)
             and len(set(stack_values)) == len(stack_values)
             and self.side_effects.is_empty()
-<<<<<<< HEAD
             and not len(tx.debug_locals) != 0
-=======
             and not self.backward_state
->>>>>>> ab383548
         ):
             append_prefix_insts()
             # optimization to generate better code in a common case
@@ -970,11 +967,7 @@
         else:
             graph_output_var = self.new_var("graph_out")
             pass1 = PyCodegen(tx, root, graph_output_var)
-<<<<<<< HEAD
-            self.construct_python_bytecode(tx, pass1, stack_values)
-=======
             self.codegen_suffix(tx, stack_values, pass1)
->>>>>>> ab383548
 
             # one more time now that we have established tempvars
             pass2 = PyCodegen(
@@ -983,11 +976,7 @@
                 graph_output_var,
                 tempvars={val: None for val, count in pass1.uses.items() if count > 1},
             )
-<<<<<<< HEAD
-            self.construct_python_bytecode(tx, pass2, stack_values)
-=======
             self.codegen_suffix(tx, stack_values, pass2)
->>>>>>> ab383548
 
             output = []
             if count_calls(self.graph) != 0 or len(pass2.graph_outputs) != 0:
@@ -1016,6 +1005,14 @@
                 cg.store_attr(name)
         self.side_effects.codegen_hooks(cg)
         self.side_effects.codegen_save_tempvars(cg)
+        
+        # Return variables used for logging at the end
+        for debug_var, args in tx.debug_locals:
+            codegen(debug_var)
+            for arg in args:
+                codegen(arg)
+            codegen.extend_output(create_call_function(len(args), True))
+
         cg.restore_stack(stack_values, value_from_source=not tx.export)
         self.side_effects.codegen_update_mutated(cg)
 
@@ -1048,19 +1045,6 @@
                     grad_enabled = node2.args[0]
                     self.graph.erase_node(node1)
                     self.graph.erase_node(node2)
-
-    def construct_python_bytecode(self, tx, codegen: PyCodegen, stack_values):
-        self.side_effects.codegen_hooks(codegen)
-        self.side_effects.codegen_save_tempvars(codegen)
-
-        for debug_var, args in tx.debug_locals:
-            codegen(debug_var)
-            for arg in args:
-                codegen(arg)
-            codegen.extend_output(create_call_function(len(args), True))
-
-        codegen.restore_stack(stack_values, value_from_source=not tx.export)
-        self.side_effects.codegen_update_mutated(codegen)
 
     def get_graph_sizes_structured(self):
         ret = {}
