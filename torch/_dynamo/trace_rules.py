import _collections_abc
import _weakrefset
import abc
import builtins
import collections
import contextlib
import copy
import copyreg
import dataclasses
import enum
import functools
import importlib
import inspect
import itertools
import linecache
import logging
import multiprocessing
import operator
import os
import posixpath
import random
import re
import selectors
import signal
import sys
import tempfile
import threading
import tokenize
import traceback
import types
import typing
import unittest
import weakref
from collections import defaultdict
from typing import Any, Callable, cast, Dict, List, Optional, Set, Union

np: Optional[types.ModuleType] = None
try:
    import numpy as np
except ModuleNotFoundError:
    pass

import torch
import torch._inductor.test_operators
import torch.distributed
import torch.utils._content_store
from ..utils import _config_module
from .resume_execution import TORCH_DYNAMO_RESUME_IN_PREFIX
from .utils import getfile, hashable, NP_SUPPORTED_MODULES, unwrap_if_wrapper

from .variables import (
    BuiltinVariable,
    FunctorchHigherOrderVariable,
    NestedUserFunctionVariable,
    SkipFunctionVariable,
    TorchInGraphFunctionVariable,
    UserFunctionVariable,
    UserMethodVariable,
)

from .variables.base import VariableTracker


"""
Map of function objects to their tracing rules (Dynamo variables).
* TorchInGraphFunctionVariable: The functions should be put into the FX graph or can be constant folded. E.g.,
  - torch.add: should be put into the FX graph.
  - torch.is_floating_point: constant folded.
* SkipFunctionVariable: The objects should be skipped from tracing.
* UserFunctionVariable: The functions should be inlined.

For developers: If you add/remove a torch level API, it may trigger failures from
test/dynamo/test_trace_rules.py:test_torch_name_rule_map_updated. To fix the failures:
If you are adding a new torch level API or Dynamo implementation:
* Add the name with the corresponding tracing rule to this map
  if you are adding a new in graph function or Dynamo implementation for an existing function.
* Remove the object name from test/dynamo/test_trace_rules.ignored_c_binding_in_graph_function_names if it's there.

If you are removing an existing torch level API:
* Remove the entry represented the API from this map or test/dynamo/test_trace_rules.ignored_c_binding_in_graph_function_names
  depends on where it is.


"""
manual_torch_name_rule_map = {
    "torch.onnx.is_in_onnx_export": TorchInGraphFunctionVariable,
    "torch.onnx.operators.shape_as_tensor": TorchInGraphFunctionVariable,
    "torch.overrides.is_tensor_like": TorchInGraphFunctionVariable,
    "torch.jit.is_scripting": TorchInGraphFunctionVariable,
    "torch.jit.is_tracing": TorchInGraphFunctionVariable,
    "torch.jit.annotate": TorchInGraphFunctionVariable,
    "torch.distributed.is_available": TorchInGraphFunctionVariable,
    "torch.distributed.is_initialized": TorchInGraphFunctionVariable,
    "torch.distributed.get_rank": TorchInGraphFunctionVariable,
    "torch.distributed.get_world_size": TorchInGraphFunctionVariable,
    "torch.distributed._tensor.api.DTensor#from_local": TorchInGraphFunctionVariable,
    "torch.distributed.distributed_c10d._get_group_size_by_name": TorchInGraphFunctionVariable,
    "torch.distributed.distributed_c10d._resolve_group_name_by_ranks_and_tag": TorchInGraphFunctionVariable,
    "torch.distributed.distributed_c10d._get_group_tag": TorchInGraphFunctionVariable,
    "torch.distributed.distributed_c10d.get_process_group_ranks": TorchInGraphFunctionVariable,
    "torch._utils.is_compiling": TorchInGraphFunctionVariable,
    "torch.overrides.get_default_nowrap_functions": TorchInGraphFunctionVariable,
    "torch.fx._symbolic_trace.is_fx_tracing": TorchInGraphFunctionVariable,
    "torch._dynamo.external_utils.is_compiling": TorchInGraphFunctionVariable,
    "torch.compiler.is_compiling": TorchInGraphFunctionVariable,
    "torch.compiler.is_dynamo_compiling": TorchInGraphFunctionVariable,
    "torch.autograd._profiler_enabled": SkipFunctionVariable,
    "torch._C._to_dlpack": SkipFunctionVariable,
    "torch.to_dlpack": SkipFunctionVariable,
    # We graph break on RNG state setters or getters like
    # `torch.get_rng_state` or `torch.set_rng_state`. These functions
    # are not aten operations and therefore they are completely ignored
    # by the AOT dispatcher. As a result, the AOT graph does not have
    # these setter or getter functions, producing an incorrect graph
    # when it comes to rng states.
    "torch.default_generator#get_state": SkipFunctionVariable,
    "torch._C.Generator#get_state": SkipFunctionVariable,
    "torch.get_rng_state": SkipFunctionVariable,
    "torch.cuda.get_rng_state": SkipFunctionVariable,
    "torch.default_generator#set_state": SkipFunctionVariable,
    "torch._C.Generator#set_state": SkipFunctionVariable,
    "torch.set_rng_state": SkipFunctionVariable,
    "torch.cuda.set_rng_state": SkipFunctionVariable,
    # https://github.com/pytorch/pytorch/issues/107187
    "torch.manual_seed": SkipFunctionVariable,
    # https://github.com/pytorch/pytorch/issues/93501
    "torch.nn.utils.rnn.pack_padded_sequence": SkipFunctionVariable,
    "torch.nn.Parameter": TorchInGraphFunctionVariable,
    "torch._nested_tensor_from_mask": SkipFunctionVariable,
    "torch._nested_from_padded": SkipFunctionVariable,
    # symbol operators implemented in Python
    "torch.sym_not": TorchInGraphFunctionVariable,
    "torch.sym_float": TorchInGraphFunctionVariable,
    "torch.sym_int": TorchInGraphFunctionVariable,
    "torch.sym_max": TorchInGraphFunctionVariable,
    "torch.sym_min": TorchInGraphFunctionVariable,
    "torch.sym_sqrt": TorchInGraphFunctionVariable,
    "torch.sym_ite": TorchInGraphFunctionVariable,
    "torch.Tensor#_make_wrapper_subclass": SkipFunctionVariable,
    "torch.Tensor#__init__": SkipFunctionVariable,
    "torch.cuda.set_device": SkipFunctionVariable,
    "torch.cuda.current_device": SkipFunctionVariable,
    "torch._C.autocast_decrement_nesting": SkipFunctionVariable,
    "torch._C.autocast_increment_nesting": SkipFunctionVariable,
    "torch.autograd.grad": SkipFunctionVariable,
    "torch._C.clear_autocast_cache": SkipFunctionVariable,
    "torch.distributions.constraints.is_dependent": SkipFunctionVariable,
    "torch.jit.isinstance": SkipFunctionVariable,
    "torch._C.set_anomaly_enabled": SkipFunctionVariable,
    "torch._C.set_autocast_cache_enabled": SkipFunctionVariable,
    "torch._C.set_autocast_cpu_dtype": SkipFunctionVariable,
    "torch._C.set_autocast_cpu_enabled": SkipFunctionVariable,
    "torch._C.set_autocast_enabled": SkipFunctionVariable,
    "torch._C.set_autocast_gpu_dtype": SkipFunctionVariable,
    "torch._C.set_autocast_ipu_dtype": SkipFunctionVariable,
    "torch._C.set_autocast_ipu_enabled": SkipFunctionVariable,
    "torch._C.set_autocast_xla_dtype": SkipFunctionVariable,
    "torch._C.set_autocast_xla_enabled": SkipFunctionVariable,
    "torch.resize_as_": SkipFunctionVariable,
    "torch.resize_as_sparse_": SkipFunctionVariable,
    "torch.get_default_device": TorchInGraphFunctionVariable,
    # functorch/vmap
    "torch._functorch.vmap._check_int_or_none": UserFunctionVariable,
    "torch._functorch.vmap._check_out_dims_is_int_or_int_pytree": UserFunctionVariable,
    "torch._functorch.vmap._check_randomness_arg": UserFunctionVariable,
    "torch._functorch.vmap._chunked_vmap": UserFunctionVariable,
    "torch._functorch.vmap._concat_chunked_outputs": UserFunctionVariable,
    "torch._functorch.vmap._create_batched_inputs": UserFunctionVariable,
    "torch._functorch.vmap._flat_vmap": UserFunctionVariable,
    "torch._functorch.vmap._flatten_chunks_output": UserFunctionVariable,
    "torch._functorch.vmap._get_chunked_inputs": UserFunctionVariable,
    "torch._functorch.vmap._get_name": UserFunctionVariable,
    "torch._functorch.vmap._maybe_remove_batch_dim": UserFunctionVariable,
    "torch._functorch.vmap._num_outputs": UserFunctionVariable,
    "torch._functorch.vmap._process_batched_inputs": UserFunctionVariable,
    "torch._functorch.vmap._unwrap_batched": UserFunctionVariable,
    "torch._functorch.vmap._validate_and_get_batch_size": UserFunctionVariable,
    "torch._functorch.vmap.doesnt_support_saved_tensors_hooks": UserFunctionVariable,
    "torch._functorch.vmap.get_chunk_sizes": UserFunctionVariable,
    # lazy_load_decompositions uses a lock that is not supported yet in dynamo
    # "torch._functorch.vmap.lazy_load_decompositions": UserFunctionVariable,
    "torch._functorch.vmap.restore_vmap": UserFunctionVariable,
    "torch._functorch.apis.vmap": UserFunctionVariable,
    "torch._functorch.vmap.unwrap_batched": UserFunctionVariable,
    "torch._functorch.vmap.vmap_impl": FunctorchHigherOrderVariable,
    "torch._functorch.vmap.wrap_batched": UserFunctionVariable,
    # functorch/grad
    "torch._functorch.eager_transforms.grad_impl": FunctorchHigherOrderVariable,
    "torch._functorch.apis.grad_and_value": UserFunctionVariable,
    "torch._functorch.eager_transforms._as_tuple": UserFunctionVariable,
    "torch._functorch.eager_transforms._check_unique_non_empty": UserFunctionVariable,
    "torch._functorch.eager_transforms._create_differentiable": UserFunctionVariable,
    "torch._functorch.eager_transforms._slice_argnums": UserFunctionVariable,
    "torch._functorch.eager_transforms._undo_create_differentiable": UserFunctionVariable,
    "torch._functorch.eager_transforms._validate_and_wrap_argnum": UserFunctionVariable,
    "torch._functorch.eager_transforms._validate_and_wrap_argnums": UserFunctionVariable,
    "torch._functorch.eager_transforms._wrap_all_tensors": UserFunctionVariable,
    "torch._functorch.eager_transforms._wrap_tensor_for_grad": UserFunctionVariable,
    # functorch/jacrev
<<<<<<< HEAD
    "torch._functorch.eager_transforms.jacrev": UserFunctionVariable,
=======
    "torch._functorch.eager_transforms.jacrev": FunctorchHigherOrderVariable,
>>>>>>> b279034e
    "torch._functorch.eager_transforms.error_if_complex": UserFunctionVariable,
    "torch._functorch.eager_transforms._chunked_standard_basis_for_": UserFunctionVariable,
    "torch._functorch.eager_transforms._safe_zero_index": UserFunctionVariable,
    # functorch/vjp
<<<<<<< HEAD
    "torch._functorch.eager_transforms.vjp": UserFunctionVariable,
=======
    "torch._functorch.eager_transforms.vjp": FunctorchHigherOrderVariable,
>>>>>>> b279034e
    "torch._functorch.eager_transforms._vjp_with_argnums": UserFunctionVariable,
    "torch._functorch.eager_transforms.assert_non_empty_tensor_output": UserFunctionVariable,
    # functorch/jvp
    "torch._functorch.eager_transforms._jvp_with_argnums": UserFunctionVariable,
<<<<<<< HEAD
    "torch._functorch.eager_transforms.jvp": UserFunctionVariable,
=======
    "torch._functorch.eager_transforms.jvp": FunctorchHigherOrderVariable,
>>>>>>> b279034e
    "torch._functorch.eager_transforms._replace_args": UserFunctionVariable,
    "torch._functorch.eager_transforms.safe_unpack_dual": UserFunctionVariable,
    "torch._functorch.eager_transforms.assert_non_empty_list_of_tensors": UserFunctionVariable,
    "torch._functorch.eager_transforms.assert_output_is_tensor_or_tensors": UserFunctionVariable,
    "torch.autograd.forward_ad.enter_dual_level": UserFunctionVariable,
    "torch.autograd.forward_ad.exit_dual_level": UserFunctionVariable,
    "torch.autograd.forward_ad.make_dual": UserFunctionVariable,
    "torch.autograd.forward_ad.unpack_dual": UserFunctionVariable,
    # functorch/jacfwd
<<<<<<< HEAD
    "torch._functorch.eager_transforms.jacfwd": UserFunctionVariable,
    "torch._functorch.eager_transforms._construct_standard_basis_for": UserFunctionVariable,
    "torch._functorch.eager_transforms.safe_unflatten": UserFunctionVariable,
    # functorch/hessian
    "torch._functorch.eager_transforms.hessian": UserFunctionVariable,
=======
    "torch._functorch.eager_transforms.jacfwd": FunctorchHigherOrderVariable,
    "torch._functorch.eager_transforms._construct_standard_basis_for": UserFunctionVariable,
    "torch._functorch.eager_transforms.safe_unflatten": UserFunctionVariable,
    # functorch/hessian
    "torch._functorch.eager_transforms.hessian": FunctorchHigherOrderVariable,
>>>>>>> b279034e
    # functorch/deprecated
    "torch._functorch.deprecated.jvp": UserFunctionVariable,
    "torch._functorch.deprecated.hessian": UserFunctionVariable,
    "torch._functorch.deprecated.jacfwd": UserFunctionVariable,
    "torch._functorch.deprecated.jacrev": UserFunctionVariable,
    "torch._functorch.deprecated.grad_and_value": UserFunctionVariable,
    "torch._functorch.deprecated.vjp": UserFunctionVariable,
    #
    "torch._constrain_as_size": UserFunctionVariable,
    "torch._constrain_as_value": UserFunctionVariable,
    "torch._tensor._convert": UserFunctionVariable,
    "torch.jit._unwrap_optional": UserFunctionVariable,
    "torch.backends.mha.get_fastpath_enabled": UserFunctionVariable,
    "torch._C._functorch._add_batch_dim": TorchInGraphFunctionVariable,
    "torch._C._functorch._remove_batch_dim": TorchInGraphFunctionVariable,
    "torch._C._functorch._wrap_for_grad": TorchInGraphFunctionVariable,
    "torch._C._functorch._unwrap_for_grad": TorchInGraphFunctionVariable,
    "torch._C._functorch.maybe_current_level": TorchInGraphFunctionVariable,
    "torch._C._functorch.is_batchedtensor": TorchInGraphFunctionVariable,
    "torch._dynamo.mark_static": UserFunctionVariable,
    "torch.fx.experimental.symbolic_shapes.guard_size_oblivious": TorchInGraphFunctionVariable,
    "torch.cuda._get_device_properties": TorchInGraphFunctionVariable,
    "torch.utils.hooks.BackwardHook": TorchInGraphFunctionVariable,
    "torch.sparse_bsc_tensor": SkipFunctionVariable,
    "torch.sparse_bsr_tensor": SkipFunctionVariable,
    "torch.sparse_csc_tensor": SkipFunctionVariable,
    "torch.sparse_csr_tensor": SkipFunctionVariable,
    "torch.sparse_compressed_tensor": SkipFunctionVariable,
    "torch._C._autograd._unsafe_set_version_counter": TorchInGraphFunctionVariable,
    # avoid skipping user defined modules in distributed unit tests
    "torch/testing/_internal/common_fsdp.py#forward": UserFunctionVariable,
    f"torch/testing/_internal/common_fsdp.py#{TORCH_DYNAMO_RESUME_IN_PREFIX}": UserFunctionVariable,
    "torch/testing/_internal/distributed/_tensor/common_dtensor.py#forward": UserFunctionVariable,
    f"torch/testing/_internal/distributed/_tensor/common_dtensor.py#{TORCH_DYNAMO_RESUME_IN_PREFIX}": UserFunctionVariable,
    "torch/testing/_internal/common_distributed.py#forward": UserFunctionVariable,
    f"torch/testing/_internal/common_distributed.py#{TORCH_DYNAMO_RESUME_IN_PREFIX}": UserFunctionVariable,
}


# In graph functions (including constant folding) that are C bindings
torch_c_binding_in_graph_functions = dict.fromkeys(
    [
        "math.acos",
        "math.acosh",
        "math.asin",
        "math.asinh",
        "math.atan",
        "math.atan2",
        "math.atanh",
        "math.ceil",
        "math.comb",
        "math.copysign",
        "math.cos",
        "math.cosh",
        "math.degrees",
        "math.dist",
        "math.erf",
        "math.erfc",
        "math.exp",
        "math.expm1",
        "math.fabs",
        "math.factorial",
        "math.floor",
        "math.fmod",
        "math.frexp",
        "math.fsum",
        "math.gamma",
        "math.gcd",
        "math.hypot",
        "math.isclose",
        "math.isfinite",
        "math.isinf",
        "math.isnan",
        "math.isqrt",
        "math.ldexp",
        "math.lgamma",
        "math.log",
        "math.log10",
        "math.log1p",
        "math.log2",
        "math.modf",
        "math.nextafter",
        "math.perm",
        "math.pow",
        "math.prod",
        "math.radians",
        "math.remainder",
        "math.sin",
        "math.sinh",
        "math.tan",
        "math.tanh",
        "math.trunc",
        "math.ulp",
        "torch._adaptive_avg_pool2d",
        "torch._adaptive_avg_pool3d",
        "torch._add_batch_dim",
        "torch._add_relu_",
        "torch._add_relu",
        "torch._addmm_activation",
        "torch._aminmax",
        "torch._amp_foreach_non_finite_check_and_unscale_",
        "torch._amp_update_scale_",
        "torch._assert_async",
        "torch._assert_tensor_metadata",
        "torch._batch_norm_impl_index",
        "torch._C._activate_gpu_trace",
        "torch._C._add_cached_tensor",
        "torch._C._add_docstr",
        "torch._C._are_functorch_transforms_active",
        "torch._C._autograd_init",
        "torch._C._awaitable_nowait",
        "torch._C._awaitable_wait",
        "torch._C._awaitable",
        "torch._C._backport_for_mobile_from_buffer_to_buffer",
        "torch._C._backport_for_mobile_from_buffer",
        "torch._C._backport_for_mobile_to_buffer",
        "torch._C._backport_for_mobile",
        "torch._C._broadcast_coalesced",
        "torch._C._broadcast_out",
        "torch._C._broadcast",
        "torch._C._c10d_init",
        "torch._C._calculate_package_version_based_on_upgraders",
        "torch._C._can_use_flash_attention",
        "torch._C._can_use_mem_efficient_attention",
        "torch._C._check_onnx_proto",
        "torch._C._check_sparse_tensor_invariants",
        "torch._C._collect_all",
        "torch._C._commit_update",
        "torch._C._compile_graph_to_code_table",
        "torch._C._construct_CUDA_Tensor_From_Storage_And_Metadata",
        "torch._C._construct_storage_from_data_pointer",
        "torch._C._conv_determine_backend_memory_format",
        "torch._C._cpu._is_cpu_support_vnni",
        "torch._C._crash_if_aten_asan",
        "torch._C._crash_if_csrc_asan",
        "torch._C._crash_if_csrc_ubsan",
        "torch._C._crash_if_debug_asserts_fail",
        "torch._C._crash_if_vptr_ubsan",
        "torch._C._create_function_from_graph",
        "torch._C._create_function_from_trace_with_dict",
        "torch._C._create_function_from_trace",
        "torch._C._create_graph_by_tracing",
        "torch._C._create_module_with_type",
        "torch._C._create_object_with_type",
        "torch._C._cuda_attach_out_of_memory_observer",
        "torch._C._cuda_beginAllocateCurrentStreamToPool",
        "torch._C._cuda_canDeviceAccessPeer",
        "torch._C._cuda_changeCurrentAllocator",
        "torch._C._cuda_checkPoolLiveAllocations",
        "torch._C._cuda_clearCublasWorkspaces",
        "torch._C._cuda_cudaCachingAllocator_raw_alloc",
        "torch._C._cuda_cudaCachingAllocator_raw_delete",
        "torch._C._cuda_cudaCachingAllocator_set_allocator_settings",
        "torch._C._cuda_cudaHostAllocator",
        "torch._C._cuda_customAllocator",
        "torch._C._cuda_emptyCache",
        "torch._C._cuda_endAllocateCurrentStreamToPool",
        "torch._C._cuda_exchangeDevice",
        "torch._C._cuda_get_conv_benchmark_empty_cache",
        "torch._C._cuda_get_cudnn_benchmark_limit",
        "torch._C._cuda_get_sync_debug_mode",
        "torch._C._cuda_getAllocator",
        "torch._C._cuda_getAllocatorBackend",
        "torch._C._cuda_getArchFlags",
        "torch._C._cuda_getCheckpointState",
        "torch._C._cuda_getCompiledVersion",
        "torch._C._cuda_getCurrentBlasHandle",
        "torch._C._cuda_getCurrentRawStream",
        "torch._C._cuda_getCurrentStream",
        "torch._C._cuda_getDefaultStream",
        "torch._C._cuda_getDevice",
        "torch._C._cuda_getDeviceCount",
        "torch._C._cuda_hasPrimaryContext",
        "torch._C._cuda_init",
        "torch._C._cuda_ipc_collect",
        "torch._C._cuda_isCurrentStreamCapturing",
        "torch._C._cuda_isHistoryEnabled",
        "torch._C._cuda_isInBadFork",
        "torch._C._cuda_jiterator_compile_and_launch_kernel",
        "torch._C._cuda_lock_mutex",
        "torch._C._cuda_maybeExchangeDevice",
        "torch._C._cuda_memorySnapshot",
        "torch._C._cuda_memoryStats",
        "torch._C._cuda_record_memory_history_legacy",
        "torch._C._cuda_record_memory_history",
        "torch._C._cuda_releasePool",
        "torch._C._cuda_resetAccumulatedMemoryStats",
        "torch._C._cuda_resetPeakMemoryStats",
        "torch._C._cuda_set_cudnn_benchmark_limit",
        "torch._C._cuda_set_sync_debug_mode",
        "torch._C._cuda_setCheckpointPoolState",
        "torch._C._cuda_setDevice",
        "torch._C._cuda_setMemoryFraction",
        "torch._C._cuda_setStream",
        "torch._C._cuda_sleep",
        "torch._C._cuda_synchronize",
        "torch._C._cuda_unlock_mutex",
        "torch._C._cudnn_set_conv_benchmark_empty_cache",
        "torch._C._cudnn.getCompileVersion",
        "torch._C._cudnn.getRuntimeVersion",
        "torch._C._cudnn.getVersionInt",
        "torch._C._current_autograd_node",
        "torch._C._current_graph_task_execution_order",
        "torch._C._current_graph_task_id",
        "torch._C._cxx_flags",
        "torch._C._debug_get_fusion_group_inlining",
        "torch._C._debug_only_are_vmap_fallback_warnings_enabled",
        "torch._C._debug_only_display_vmap_fallback_warnings",
        "torch._C._debug_set_autodiff_subgraph_inlining",
        "torch._C._debug_set_fusion_group_inlining",
        "torch._C._demangle",
        "torch._C._disabled_torch_dispatch_impl",
        "torch._C._disabled_torch_function_impl",
        "torch._C._dispatch_call_boxed",
        "torch._C._dispatch_check_all_invariants",
        "torch._C._dispatch_check_invariants",
        "torch._C._dispatch_dump_table",
        "torch._C._dispatch_dump",
        "torch._C._dispatch_find_dangling_impls",
        "torch._C._dispatch_find_schema_or_throw",
        "torch._C._dispatch_get_all_op_names",
        "torch._C._dispatch_get_backend_keyset_from_autograd",
        "torch._C._dispatch_get_registrations_for_dispatch_key",
        "torch._C._dispatch_has_backend_fallback",
        "torch._C._dispatch_has_computed_kernel_for_dispatch_key",
        "torch._C._dispatch_has_kernel_for_any_dispatch_key",
        "torch._C._dispatch_has_kernel_for_dispatch_key",
        "torch._C._dispatch_has_kernel",
        "torch._C._dispatch_is_alias_key",
        "torch._C._dispatch_is_included_in_alias",
        "torch._C._dispatch_is_main_interpreter",
        "torch._C._dispatch_isTensorSubclassLike",
        "torch._C._dispatch_key_for_device",
        "torch._C._dispatch_key_name",
        "torch._C._dispatch_key_parse",
        "torch._C._dispatch_key_set",
        "torch._C._dispatch_keys",
        "torch._C._dispatch_keyset_full_after",
        "torch._C._dispatch_keyset_full",
        "torch._C._dispatch_keyset_to_string",
        "torch._C._dispatch_library",
        "torch._C._dispatch_num_backends",
        "torch._C._dispatch_print_registrations_for_dispatch_key",
        "torch._C._dispatch_pystub",
        "torch._C._dispatch_set_report_error_callback",
        "torch._C._dispatch_tls_is_dispatch_key_excluded",
        "torch._C._dispatch_tls_is_dispatch_key_included",
        "torch._C._dispatch_tls_local_exclude_set",
        "torch._C._dispatch_tls_local_include_set",
        "torch._C._dispatch_tls_set_dispatch_key_excluded",
        "torch._C._dispatch_tls_set_dispatch_key_included",
        "torch._C._dist_autograd_init",
        "torch._C._dump_local_tls_set",
        "torch._C._dump_upgraders_map",
        "torch._C._enable_mobile_interface_call_export",
        "torch._C._enter_dual_level",
        "torch._C._error_if_any_worker_fails",
        "torch._C._exit_dual_level",
        "torch._C._export_operator_list",
        "torch._C._export_opnames",
        "torch._C._faulty_agent_init",
        "torch._C._fft.fft_fft",
        "torch._C._fft.fft_fft2",
        "torch._C._fft.fft_fftfreq",
        "torch._C._fft.fft_fftn",
        "torch._C._fft.fft_fftshift",
        "torch._C._fft.fft_hfft",
        "torch._C._fft.fft_hfft2",
        "torch._C._fft.fft_hfftn",
        "torch._C._fft.fft_ifft",
        "torch._C._fft.fft_ifft2",
        "torch._C._fft.fft_ifftn",
        "torch._C._fft.fft_ifftshift",
        "torch._C._fft.fft_ihfft",
        "torch._C._fft.fft_ihfft2",
        "torch._C._fft.fft_ihfftn",
        "torch._C._fft.fft_irfft",
        "torch._C._fft.fft_irfft2",
        "torch._C._fft.fft_irfftn",
        "torch._C._fft.fft_rfft",
        "torch._C._fft.fft_rfft2",
        "torch._C._fft.fft_rfftfreq",
        "torch._C._fft.fft_rfftn",
        "torch._C._free_And_Remove_DeleterFn",
        "torch._C._freeze_module",
        "torch._C._from_dlpack",
        "torch._C._functionality_to_backend_keys",
        "torch._C._functionalization_reapply_views_tls",
        "torch._C._fuse_to_static_module",
        "torch._C._gather_out",
        "torch._C._gather",
        "torch._C._generate_upgraders_graph",
        "torch._C._get_autograd_fallback_mode",
        "torch._C._get_backcompat_broadcast_warn",
        "torch._C._get_backcompat_keepdim_warn",
        "torch._C._get_caught_jit_exception_class_name",
        "torch._C._get_caught_jit_exception_original_msg",
        "torch._C._get_constant_bool_symnode",
        "torch._C._get_cpp_backtrace",
        "torch._C._get_cpu_capability",
        "torch._C._get_cublas_allow_bf16_reduced_precision_reduction",
        "torch._C._get_cublas_allow_fp16_reduced_precision_reduction",
        "torch._C._get_cublas_allow_tf32",
        "torch._C._get_cudnn_allow_tf32",
        "torch._C._get_cudnn_benchmark",
        "torch._C._get_cudnn_deterministic",
        "torch._C._get_cudnn_enabled",
        "torch._C._get_custom_class_python_wrapper",
        "torch._C._get_default_device",
        "torch._C._get_deterministic_algorithms_warn_only",
        "torch._C._get_deterministic_algorithms",
        "torch._C._get_deterministic_fill_uninitialized_memory",
        "torch._C._get_dispatch_mode",
        "torch._C._get_dispatch_stack_at",
        "torch._C._get_file_format",
        "torch._C._get_flash_sdp_enabled",
        "torch._C._get_float32_matmul_precision",
        "torch._C._get_function_stack_at",
        "torch._C._get_graph_executor_optimize",
        "torch._C._get_linalg_preferred_backend",
        "torch._C._get_math_sdp_enabled",
        "torch._C._get_max_operator_version",
        "torch._C._get_mem_efficient_sdp_enabled",
        "torch._C._get_mkldnn_enabled",
        "torch._C._get_cudnn_sdp_enabled",
        "torch._C._set_sdp_use_cudnn",
        "torch._C._get_mobile_model_contained_types_from_buffer",
        "torch._C._get_mobile_model_contained_types",
        "torch._C._get_model_bytecode_version_from_buffer",
        "torch._C._get_model_bytecode_version",
        "torch._C._get_model_extra_files_from_buffer",
        "torch._C._get_model_extra_files",
        "torch._C._get_model_ops_and_info_from_buffer",
        "torch._C._get_model_ops_and_info",
        "torch._C._get_module_info_from_flatbuffer",
        "torch._C._get_nnpack_enabled",
        "torch._C._get_obj_in_tls",
        "torch._C._get_operation_overload",
        "torch._C._get_operator_version_map",
        "torch._C._get_privateuse1_backend_name",
        "torch._C._get_qengine",
        "torch._C._get_schema",
        "torch._C._get_nested_int",
        "torch._C._get_tensor_metadata",
        "torch._C._get_tracing_state",
        "torch._C._get_upgrader_ranges",
        "torch._C._get_upgraders_entry_map",
        "torch._C._get_upgraders_map_size",
        "torch._C._get_value_trace",
        "torch._C._get_version_calculator_flag",
        "torch._C._get_warnAlways",
        "torch._C._graph_pool_handle",
        "torch._C._group_tensors_by_device_and_dtype",
        "torch._C._hack_do_not_use_clone_module_with_class",
        "torch._C._has_distributed",
        "torch._C._has_Standard_Deleter",
        "torch._C._has_storage",
        "torch._C._has_tensorexpr_cpp_tests",
        "torch._C._run_tensorexpr_cpp_tests",
        "torch._C._has_torch_function_unary",
        "torch._C._has_torch_function_variadic",
        "torch._C._has_torch_function",
        "torch._C._import_ir_module_from_package",
        "torch._C._increment_version",
        "torch._C._infer_size",
        "torch._C._init_names",
        "torch._C._initExtension",
        "torch._C._is_alias_of",
        "torch._C._is_any_autocast_enabled",
        "torch._C._is_cached_tensor",
        "torch._C._is_fwd_grad_enabled",
        "torch._C._is_key_in_tls",
        "torch._C._is_multithreading_enabled",
        "torch._C._is_torch_function_enabled",
        "torch._C._is_torch_function_mode_enabled",
        "torch._C._is_tracing",
        "torch._C._is_view_replay_enabled",
        "torch._C._is_xnnpack_enabled",
        "torch._C._itt.is_available",
        "torch._C._itt.mark",
        "torch._C._itt.rangePop",
        "torch._C._itt.rangePush",
        "torch._C._ivalue_debug_python_object",
        "torch._C._ivalue_tags_match",
        "torch._C._jit_assert_is_instance",
        "torch._C._jit_can_fuse_on_cpu_legacy",
        "torch._C._jit_can_fuse_on_cpu",
        "torch._C._jit_can_fuse_on_gpu",
        "torch._C._jit_cat_wo_conditionals",
        "torch._C._jit_check_alias_annotation",
        "torch._C._jit_clear_class_registry",
        "torch._C._jit_debug_fuser_num_cached_kernel_specs",
        "torch._C._jit_debug_module_iterators",
        "torch._C._jit_decay_packed_param_input_types",
        "torch._C._jit_decomposition_graph_for_node",
        "torch._C._jit_differentiate",
        "torch._C._jit_erase_non_input_shape_information",
        "torch._C._jit_flatten",
        "torch._C._jit_fuser_get_fused_kernel_code",
        "torch._C._jit_get_all_schemas",
        "torch._C._jit_get_custom_class_schemas",
        "torch._C._jit_get_emit_hooks",
        "torch._C._jit_get_inline_everything_mode",
        "torch._C._jit_get_logging_option",
        "torch._C._jit_get_num_profiled_runs",
        "torch._C._jit_get_operation",
        "torch._C._jit_get_schemas_for_operator",
        "torch._C._jit_get_te_cuda_pointwise_block_count",
        "torch._C._jit_get_te_cuda_pointwise_block_size",
        "torch._C._jit_get_te_cuda_pointwise_loop_levels",
        "torch._C._jit_get_te_generate_block_code",
        "torch._C._jit_get_te_must_use_llvm_cpu",
        "torch._C._jit_get_tracer_state_warn",
        "torch._C._jit_has_cpp_tests",
        "torch._C._jit_init",
        "torch._C._jit_interpret_graph",
        "torch._C._jit_is_onnx_log_enabled",
        "torch._C._jit_is_script_object",
        "torch._C._jit_llga_enabled",
        "torch._C._jit_nvfuser_can_be_enabled",
        "torch._C._jit_nvfuser_clear_comparison_callback",
        "torch._C._jit_nvfuser_enabled",
        "torch._C._jit_nvfuser_horizontal_mode",
        "torch._C._jit_nvfuser_set_comparison_callback",
        "torch._C._jit_nvfuser_single_node_mode",
        "torch._C._jit_object_is_non_holding",
        "torch._C._jit_onnx_convert_pattern_from_subblock",
        "torch._C._jit_onnx_create_full_scope_name",
        "torch._C._jit_onnx_list_model_parameters",
        "torch._C._jit_onnx_log",
        "torch._C._jit_opt_conditionals",
        "torch._C._jit_override_can_fuse_on_cpu_legacy",
        "torch._C._jit_override_can_fuse_on_cpu",
        "torch._C._jit_override_can_fuse_on_gpu",
        "torch._C._jit_pass_autocast",
        "torch._C._jit_pass_batch_mm",
        "torch._C._jit_pass_canonicalize_graph_fuser_ops",
        "torch._C._jit_pass_canonicalize",
        "torch._C._jit_pass_complete_shape_analysis",
        "torch._C._jit_pass_concat_frozen_linear",
        "torch._C._jit_pass_constant_loop_unrolling",
        "torch._C._jit_pass_constant_pooling",
        "torch._C._jit_pass_constant_propagation_immutable_types",
        "torch._C._jit_pass_constant_propagation",
        "torch._C._jit_pass_convert_frozen_ops_to_mkldnn",
        "torch._C._jit_pass_create_autodiff_subgraphs",
        "torch._C._jit_pass_create_functional_graphs",
        "torch._C._jit_pass_cse",
        "torch._C._jit_pass_custom_pattern_based_rewrite_graph",
        "torch._C._jit_pass_custom_pattern_based_rewrite",
        "torch._C._jit_pass_dbr_quant_remove_redundant_aliases",
        "torch._C._jit_pass_dce_allow_deleting_nodes_with_side_effects",
        "torch._C._jit_pass_dce",
        "torch._C._jit_pass_decompose_ops",
        "torch._C._jit_pass_dedup_module_uses",
        "torch._C._jit_pass_erase_number_types",
        "torch._C._jit_pass_erase_shape_information",
        "torch._C._jit_pass_filter_non_tensor_arguments",
        "torch._C._jit_pass_fixup_onnx_controlflow_node",
        "torch._C._jit_pass_fold_convbn",
        "torch._C._jit_pass_fold_frozen_conv_add_or_sub",
        "torch._C._jit_pass_fold_frozen_conv_bn",
        "torch._C._jit_pass_fold_frozen_conv_mul_or_div",
        "torch._C._jit_pass_fold_frozen_linear_bn",
        "torch._C._jit_pass_fold_prepacking_ops",
        "torch._C._jit_pass_functional_to_inplace_activation",
        "torch._C._jit_pass_fuse_add_relu",
        "torch._C._jit_pass_fuse_addmm",
        "torch._C._jit_pass_fuse_clamp_w_prepacked_linear_conv",
        "torch._C._jit_pass_fuse_frozen_conv_add_relu",
        "torch._C._jit_pass_fuse_linear",
        "torch._C._jit_pass_fuse_quantized_add_relu",
        "torch._C._jit_pass_fuse_tensorexprs",
        "torch._C._jit_pass_fuse",
        "torch._C._jit_pass_inline_fork_wait",
        "torch._C._jit_pass_inline_functional_graphs",
        "torch._C._jit_pass_inline",
        "torch._C._jit_pass_inplace_to_functional_activation",
        "torch._C._jit_pass_insert_observer_method_for_ondevice_ptq",
        "torch._C._jit_pass_insert_observers",
        "torch._C._jit_pass_insert_prepack_unpack",
        "torch._C._jit_pass_insert_prepacked_ops",
        "torch._C._jit_pass_insert_quant_dequant_for_ondevice_ptq",
        "torch._C._jit_pass_insert_quant_dequant",
        "torch._C._jit_pass_integer_value_refinement",
        "torch._C._jit_pass_lint",
        "torch._C._jit_pass_loop_unrolling",
        "torch._C._jit_pass_lower_all_tuples",
        "torch._C._jit_pass_lower_graph",
        "torch._C._jit_pass_metal_fold_prepacking_ops",
        "torch._C._jit_pass_metal_fuse_clamp_w_prepacked_conv",
        "torch._C._jit_pass_metal_insert_prepacked_ops",
        "torch._C._jit_pass_metal_optimize_for_mobile",
        "torch._C._jit_pass_onnx_assign_output_shape",
        "torch._C._jit_pass_onnx_assign_scoped_names_for_node_and_value",
        "torch._C._jit_pass_onnx_autograd_function_process",
        "torch._C._jit_pass_onnx_block",
        "torch._C._jit_pass_onnx_cast_all_constant_to_floating",
        "torch._C._jit_pass_onnx_clear_scope_records",
        "torch._C._jit_pass_onnx_constant_fold",
        "torch._C._jit_pass_onnx_deduplicate_initializers",
        "torch._C._jit_pass_onnx_eliminate_unused_items",
        "torch._C._jit_pass_onnx_eval_peephole",
        "torch._C._jit_pass_onnx_function_extraction",
        "torch._C._jit_pass_onnx_function_substitution",
        "torch._C._jit_pass_onnx_graph_shape_type_inference",
        "torch._C._jit_pass_onnx_lint",
        "torch._C._jit_pass_onnx_node_shape_type_inference",
        "torch._C._jit_pass_onnx_peephole",
        "torch._C._jit_pass_onnx_preprocess_caffe2",
        "torch._C._jit_pass_onnx_preprocess",
        "torch._C._jit_pass_onnx_quantization_insert_permutes",
        "torch._C._jit_pass_onnx_remove_inplace_ops_for_onnx",
        "torch._C._jit_pass_onnx_remove_print",
        "torch._C._jit_pass_onnx_scalar_type_analysis",
        "torch._C._jit_pass_onnx_set_dynamic_input_shape",
        "torch._C._jit_pass_onnx_track_scope_attributes",
        "torch._C._jit_pass_onnx_unpack_quantized_weights",
        "torch._C._jit_pass_onnx",
        "torch._C._jit_pass_optimize_for_inference",
        "torch._C._jit_pass_optimize_for_mobile",
        "torch._C._jit_pass_optimize_frozen_graph",
        "torch._C._jit_pass_pattern_based_rewrite",
        "torch._C._jit_pass_peephole_list_idioms",
        "torch._C._jit_pass_peephole",
        "torch._C._jit_pass_prepare_division_for_onnx",
        "torch._C._jit_pass_propagate_device",
        "torch._C._jit_pass_propagate_dtype",
        "torch._C._jit_pass_propagate_shapes_on_graph_and_build_compute",
        "torch._C._jit_pass_propagate_shapes_on_graph",
        "torch._C._jit_pass_quant_finalize_for_ondevice_ptq",
        "torch._C._jit_pass_quant_finalize",
        "torch._C._jit_pass_quant_fusion",
        "torch._C._jit_pass_refine_integer_values",
        "torch._C._jit_pass_refine_tuple_types",
        "torch._C._jit_pass_remove_dropout",
        "torch._C._jit_pass_remove_expands",
        "torch._C._jit_pass_remove_inplace_ops",
        "torch._C._jit_pass_remove_mutation",
        "torch._C._jit_pass_replace_old_ops_with_upgraders",
        "torch._C._jit_pass_replicate_dequantize",
        "torch._C._jit_pass_run_decompositions",
        "torch._C._jit_pass_specialize_autogradzero",
        "torch._C._jit_pass_swap_functional_linear",
        "torch._C._jit_pass_transform_conv1d_to_conv2d",
        "torch._C._jit_pass_transpose_frozen_linear",
        "torch._C._jit_pass_vulkan_fold_prepacking_ops",
        "torch._C._jit_pass_vulkan_fuse_clamp_w_prepacked_conv",
        "torch._C._jit_pass_vulkan_insert_prepacked_ops",
        "torch._C._jit_pass_vulkan_optimize_for_mobile",
        "torch._C._jit_register_decomposition_for_schema",
        "torch._C._jit_register_shape_compute_graph_for_node",
        "torch._C._jit_resolve_packet",
        "torch._C._jit_run_cpp_tests",
        "torch._C._jit_script_class_compile",
        "torch._C._jit_script_compile_overload",
        "torch._C._jit_script_compile",
        "torch._C._jit_script_interface_compile",
        "torch._C._jit_set_autocast_mode",
        "torch._C._jit_set_bailout_depth",
        "torch._C._jit_set_emit_hooks",
        "torch._C._jit_set_fusion_strategy",
        "torch._C._jit_set_inline_everything_mode",
        "torch._C._jit_set_llga_enabled",
        "torch._C._jit_set_logging_option",
        "torch._C._jit_set_logging_stream",
        "torch._C._jit_set_num_profiled_runs",
        "torch._C._jit_set_nvfuser_enabled",
        "torch._C._jit_set_nvfuser_guard_mode",
        "torch._C._jit_set_nvfuser_horizontal_mode",
        "torch._C._jit_set_nvfuser_single_node_mode",
        "torch._C._jit_set_nvfuser_skip_node_kind",
        "torch._C._jit_set_onnx_log_enabled",
        "torch._C._jit_set_onnx_log_output_stream",
        "torch._C._jit_set_profiling_executor",
        "torch._C._jit_set_profiling_mode",
        "torch._C._jit_set_symbolic_shapes_test_mode",
        "torch._C._jit_set_te_cuda_pointwise_block_count",
        "torch._C._jit_set_te_cuda_pointwise_block_size",
        "torch._C._jit_set_te_cuda_pointwise_loop_levels",
        "torch._C._jit_set_te_generate_block_code",
        "torch._C._jit_set_te_must_use_llvm_cpu",
        "torch._C._jit_set_texpr_dynamic_shape_enabled",
        "torch._C._jit_set_texpr_fuser_enabled",
        "torch._C._jit_set_texpr_reductions_enabled",
        "torch._C._jit_set_tracer_state_warn",
        "torch._C._jit_set_utf8_decoding_ignore",
        "torch._C._jit_shape_compute_graph_for_node",
        "torch._C._jit_symbolic_shapes_test_mode_enabled",
        "torch._C._jit_texpr_dynamic_shape_enabled",
        "torch._C._jit_texpr_fallback_allowed",
        "torch._C._jit_texpr_fuser_enabled",
        "torch._C._jit_texpr_reductions_enabled",
        "torch._C._jit_texpr_set_fallback_allowed",
        "torch._C._jit_to_backend_selective",
        "torch._C._jit_to_backend",
        "torch._C._jit_to_static_module",
        "torch._C._jit_trace_graph",
        "torch._C._jit_trace_module",
        "torch._C._jit_tree_views.FalseLiteral",
        "torch._C._jit_tree_views.NoneLiteral",
        "torch._C._jit_tree_views.TrueLiteral",
        "torch._C._jit_try_infer_type",
        "torch._C._jit_unflatten",
        "torch._C._last_executed_optimized_graph",
        "torch._C._len_torch_dispatch_stack",
        "torch._C._len_torch_function_stack",
        "torch._C._linalg._linalg_eigvals",
        "torch._C._linalg.linalg_cholesky_ex",
        "torch._C._linalg.linalg_cholesky",
        "torch._C._linalg.linalg_cond",
        "torch._C._linalg.linalg_cross",
        "torch._C._linalg.linalg_det",
        "torch._C._linalg.linalg_diagonal",
        "torch._C._linalg.linalg_eig",
        "torch._C._linalg.linalg_eigh",
        "torch._C._linalg.linalg_eigvals",
        "torch._C._linalg.linalg_eigvalsh",
        "torch._C._linalg.linalg_householder_product",
        "torch._C._linalg.linalg_inv_ex",
        "torch._C._linalg.linalg_inv",
        "torch._C._linalg.linalg_ldl_factor_ex",
        "torch._C._linalg.linalg_ldl_factor",
        "torch._C._linalg.linalg_ldl_solve",
        "torch._C._linalg.linalg_lstsq",
        "torch._C._linalg.linalg_lu_factor_ex",
        "torch._C._linalg.linalg_lu_factor",
        "torch._C._linalg.linalg_lu_solve",
        "torch._C._linalg.linalg_lu",
        "torch._C._linalg.linalg_matmul",
        "torch._C._linalg.linalg_matrix_exp",
        "torch._C._linalg.linalg_matrix_norm",
        "torch._C._linalg.linalg_matrix_power",
        "torch._C._linalg.linalg_matrix_rank",
        "torch._C._linalg.linalg_multi_dot",
        "torch._C._linalg.linalg_norm",
        "torch._C._linalg.linalg_pinv",
        "torch._C._linalg.linalg_qr",
        "torch._C._linalg.linalg_slogdet",
        "torch._C._linalg.linalg_solve_ex",
        "torch._C._linalg.linalg_solve_triangular",
        "torch._C._linalg.linalg_solve",
        "torch._C._linalg.linalg_svd",
        "torch._C._linalg.linalg_svdvals",
        "torch._C._linalg.linalg_tensorinv",
        "torch._C._linalg.linalg_tensorsolve",
        "torch._C._linalg.linalg_vander",
        "torch._C._linalg.linalg_vecdot",
        "torch._C._linalg.linalg_vector_norm",
        "torch._C._llvm_enabled",
        "torch._C._load_for_lite_interpreter_from_buffer",
        "torch._C._load_for_lite_interpreter",
        "torch._C._load_jit_module_from_bytes",
        "torch._C._load_jit_module_from_file",
        "torch._C._load_mobile_module_from_bytes",
        "torch._C._load_mobile_module_from_file",
        "torch._C._log_api_usage_metadata",
        "torch._C._log_api_usage_once",
        "torch._C._logging_set_logger",
        "torch._C._meta_in_tls_dispatch_include",
        "torch._C._mps_acquireEvent",
        "torch._C._mps_currentAllocatedMemory",
        "torch._C._mps_deviceSynchronize",
        "torch._C._mps_driverAllocatedMemory",
        "torch._C._mps_elapsedTimeOfEvents",
        "torch._C._mps_emptyCache",
        "torch._C._mps_get_default_generator",
        "torch._C._mps_is_available",
        "torch._C._mps_is_in_bad_fork",
        "torch._C._mps_is_on_macos_13_or_newer",
        "torch._C._mps_profilerStartTrace",
        "torch._C._mps_profilerStopTrace",
        "torch._C._mps_queryEvent",
        "torch._C._mps_recordEvent",
        "torch._C._mps_releaseEvent",
        "torch._C._mps_setMemoryFraction",
        "torch._C._mps_synchronizeEvent",
        "torch._C._mps_waitForEvent",
        "torch._C._multiprocessing_init",
        "torch._C._nccl_all_gather",
        "torch._C._nccl_all_reduce",
        "torch._C._nccl_broadcast",
        "torch._C._nccl_init_rank",
        "torch._C._nccl_reduce_scatter",
        "torch._C._nccl_reduce",
        "torch._C._nccl_unique_id",
        "torch._C._nccl_version_suffix",
        "torch._C._nccl_version",
        "torch._C._nested.nested_tensor",
        "torch._C._nested.nested_to_padded_tensor",
        "torch._C._new_symbolic_shape_symbol",
        "torch._C._nn_module_to_mobile",
        "torch._C._nn._conv_depthwise2d",
        "torch._C._nn._pad_circular",
        "torch._C._nn._pad_enum",
        "torch._C._nn._parse_to",
        "torch._C._nn._test_ambiguous_defaults",
        "torch._C._nn._test_optional_filled_intlist",
        "torch._C._nn._test_optional_floatlist",
        "torch._C._nn._test_optional_intlist",
        "torch._C._nn._test_string_default",
        "torch._C._nn._test_warn_in_autograd",
        "torch._C._nn._upsample_bicubic2d_aa",
        "torch._C._nn._upsample_bilinear2d_aa",
        "torch._C._nn._upsample_nearest_exact1d",
        "torch._C._nn._upsample_nearest_exact2d",
        "torch._C._nn._upsample_nearest_exact3d",
        "torch._C._nn.adaptive_avg_pool2d",
        "torch._C._nn.adaptive_avg_pool3d",
        "torch._C._nn.adaptive_max_pool2d",
        "torch._C._nn.adaptive_max_pool3d",
        "torch._C._nn.avg_pool2d",
        "torch._C._nn.avg_pool3d",
        "torch._C._nn.binary_cross_entropy",
        "torch._C._nn.col2im",
        "torch._C._nn.conv_depthwise3d",
        "torch._C._nn.cross_entropy_loss",
        "torch._C._nn.elu_",
        "torch._C._nn.elu",
        "torch._C._nn.flatten_dense_tensors",
        "torch._C._nn.fractional_max_pool2d",
        "torch._C._nn.fractional_max_pool3d",
        "torch._C._nn.gelu_",
        "torch._C._nn.gelu",
        "torch._C._nn.glu",
        "torch._C._nn.hardsigmoid_",
        "torch._C._nn.hardsigmoid",
        "torch._C._nn.hardswish_",
        "torch._C._nn.hardswish",
        "torch._C._nn.hardtanh_",
        "torch._C._nn.hardtanh",
        "torch._C._nn.huber_loss",
        "torch._C._nn.im2col",
        "torch._C._nn.l1_loss",
        "torch._C._nn.leaky_relu_",
        "torch._C._nn.leaky_relu",
        "torch._C._nn.linear",
        "torch._C._nn.log_sigmoid",
        "torch._C._nn.max_pool2d_with_indices",
        "torch._C._nn.max_pool3d_with_indices",
        "torch._C._nn.max_unpool2d",
        "torch._C._nn.max_unpool3d",
        "torch._C._nn.mish_",
        "torch._C._nn.mish",
        "torch._C._nn.mkldnn_linear",
        "torch._C._nn.mkldnn_reorder_conv2d_weight",
        "torch._C._nn.mkldnn_reorder_conv3d_weight",
        "torch._C._nn.mse_loss",
        "torch._C._nn.multi_margin_loss",
        "torch._C._nn.multilabel_margin_loss",
        "torch._C._nn.nll_loss_nd",
        "torch._C._nn.nll_loss",
        "torch._C._nn.nll_loss2d",
        "torch._C._nn.one_hot",
        "torch._C._nn.pad_sequence",
        "torch._C._nn.pad",
        "torch._C._nn.reflection_pad1d",
        "torch._C._nn.reflection_pad2d",
        "torch._C._nn.reflection_pad3d",
        "torch._C._nn.relu6_",
        "torch._C._nn.relu6",
        "torch._C._nn.replication_pad1d",
        "torch._C._nn.replication_pad2d",
        "torch._C._nn.replication_pad3d",
        "torch._C._nn.rrelu_with_noise_",
        "torch._C._nn.rrelu_with_noise",
        "torch._C._nn.scaled_dot_product_attention",
        "torch._C._nn.silu_",
        "torch._C._nn.silu",
        "torch._C._nn.slow_conv_dilated2d",
        "torch._C._nn.slow_conv_dilated3d",
        "torch._C._nn.slow_conv_transpose2d",
        "torch._C._nn.slow_conv_transpose3d",
        "torch._C._nn.slow_conv3d",
        "torch._C._nn.smooth_l1_loss",
        "torch._C._nn.soft_margin_loss",
        "torch._C._nn.softplus",
        "torch._C._nn.softshrink",
        "torch._C._nn.thnn_conv2d",
        "torch._C._nn.unflatten_dense_tensors",
        "torch._C._nn.upsample_bicubic2d",
        "torch._C._nn.upsample_bilinear2d",
        "torch._C._nn.upsample_linear1d",
        "torch._C._nn.upsample_nearest1d",
        "torch._C._nn.upsample_nearest2d",
        "torch._C._nn.upsample_nearest3d",
        "torch._C._nn.upsample_trilinear3d",
        "torch._C._non_sym_sizes",
        "torch._C._overlaps",
        "torch._C._parallel_info",
        "torch._C._parse_dispatch_key",
        "torch._C._parse_source_def",
        "torch._C._pop_torch_dispatch_stack",
        "torch._C._pop_torch_function_stack",
        "torch._C._propagate_and_assign_input_shapes",
        "torch._C._propagate_shapes",
        "torch._C._propagate_xla_data",
        "torch._C._push_on_torch_dispatch_stack",
        "torch._C._push_on_torch_function_stack",
        "torch._C._quantize_ondevice_ptq_dynamic",
        "torch._C._register_py_class_for_device",
        "torch._C._remove_cached_tensor",
        "torch._C._remove_worker_pids",
        "torch._C._rename_privateuse1_backend",
        "torch._C._replace_",
        "torch._C._replace_overloaded_method_decl",
        "torch._C._resolve_type_from_object",
        "torch._C._resolve_type",
        "torch._C._rocm_is_backward_pass",
        "torch._C._rpc_init",
        "torch._C._run_emit_module_hook",
        "torch._C._save_jit_module_to_bytes",
        "torch._C._save_jit_module",
        "torch._C._save_mobile_module_to_bytes",
        "torch._C._save_mobile_module",
        "torch._C._save_parameters",
        "torch._C._scatter_out",
        "torch._C._scatter",
        "torch._C._select_conv_backend",
        "torch._C._select_batch_norm_backend",
        "torch._C._set_autograd_fallback_mode",
        "torch._C._set_backcompat_broadcast_warn",
        "torch._C._set_backcompat_keepdim_warn",
        "torch._C._set_cached_tensors_enabled",
        "torch._C._set_check_sparse_tensor_invariants",
        "torch._C._set_conj",
        "torch._C._set_cublas_allow_bf16_reduced_precision_reduction",
        "torch._C._set_cublas_allow_fp16_reduced_precision_reduction",
        "torch._C._set_cublas_allow_tf32",
        "torch._C._set_cudnn_allow_tf32",
        "torch._C._set_cudnn_benchmark",
        "torch._C._set_cudnn_deterministic",
        "torch._C._set_cudnn_enabled",
        "torch._C._set_default_dtype",
        "torch._C._set_default_mobile_cpu_allocator",
        "torch._C._set_default_tensor_type",
        "torch._C._set_deterministic_algorithms",
        "torch._C._set_deterministic_fill_uninitialized_memory",
        "torch._C._set_dispatch_mode",
        "torch._C._set_float32_matmul_precision",
        "torch._C._set_fwd_grad_enabled",
        "torch._C._set_grad_enabled",
        "torch._C._set_graph_executor_optimize",
        "torch._C._set_linalg_preferred_backend",
        "torch._C._set_meta_in_tls_dispatch_include",
        "torch._C._set_mkldnn_enabled",
        "torch._C._set_multithreading_enabled",
        "torch._C._set_neg",
        "torch._C._set_nnpack_enabled",
        "torch._C._set_print_stack_traces_on_fatal_signal",
        "torch._C._set_qengine",
        "torch._C._set_sdp_use_flash",
        "torch._C._set_sdp_use_math",
        "torch._C._set_sdp_use_mem_efficient",
        "torch._C._set_should_use_format_with_string_table",
        "torch._C._set_storage_access_error_msg",
        "torch._C._set_tensor_metadata",
        "torch._C._set_tracing_state",
        "torch._C._set_value_trace",
        "torch._C._set_view_replay_enabled",
        "torch._C._set_warnAlways",
        "torch._C._set_worker_pids",
        "torch._C._set_worker_signal_handlers",
        "torch._C._should_allow_numbers_as_tensors",
        "torch._C._show_config",
        "torch._C._sparse._sparse_addmm",
        "torch._C._sparse._sparse_log_softmax",
        "torch._C._sparse._sparse_mm_reduce_impl",
        "torch._C._sparse._sparse_mm",
        "torch._C._sparse._sparse_softmax",
        "torch._C._sparse._spdiags",
        "torch._C._sparse.sparse_sampled_addmm",
        "torch._C._special.special_airy_ai",
        "torch._C._special.special_bessel_j0",
        "torch._C._special.special_bessel_j1",
        "torch._C._special.special_bessel_y0",
        "torch._C._special.special_bessel_y1",
        "torch._C._special.special_chebyshev_polynomial_t",
        "torch._C._special.special_chebyshev_polynomial_u",
        "torch._C._special.special_chebyshev_polynomial_v",
        "torch._C._special.special_chebyshev_polynomial_w",
        "torch._C._special.special_digamma",
        "torch._C._special.special_entr",
        "torch._C._special.special_erf",
        "torch._C._special.special_erfc",
        "torch._C._special.special_erfcx",
        "torch._C._special.special_erfinv",
        "torch._C._special.special_exp2",
        "torch._C._special.special_expit",
        "torch._C._special.special_expm1",
        "torch._C._special.special_gammainc",
        "torch._C._special.special_gammaincc",
        "torch._C._special.special_gammaln",
        "torch._C._special.special_hermite_polynomial_h",
        "torch._C._special.special_hermite_polynomial_he",
        "torch._C._special.special_i0",
        "torch._C._special.special_i0e",
        "torch._C._special.special_i1",
        "torch._C._special.special_i1e",
        "torch._C._special.special_laguerre_polynomial_l",
        "torch._C._special.special_legendre_polynomial_p",
        "torch._C._special.special_log_ndtr",
        "torch._C._special.special_log_softmax",
        "torch._C._special.special_log1p",
        "torch._C._special.special_logit",
        "torch._C._special.special_logsumexp",
        "torch._C._special.special_modified_bessel_i0",
        "torch._C._special.special_modified_bessel_i1",
        "torch._C._special.special_modified_bessel_k0",
        "torch._C._special.special_modified_bessel_k1",
        "torch._C._special.special_multigammaln",
        "torch._C._special.special_ndtr",
        "torch._C._special.special_ndtri",
        "torch._C._special.special_polygamma",
        "torch._C._special.special_psi",
        "torch._C._special.special_round",
        "torch._C._special.special_scaled_modified_bessel_k0",
        "torch._C._special.special_scaled_modified_bessel_k1",
        "torch._C._special.special_shifted_chebyshev_polynomial_t",
        "torch._C._special.special_shifted_chebyshev_polynomial_u",
        "torch._C._special.special_shifted_chebyshev_polynomial_v",
        "torch._C._special.special_shifted_chebyshev_polynomial_w",
        "torch._C._special.special_sinc",
        "torch._C._special.special_softmax",
        "torch._C._special.special_spherical_bessel_j0",
        "torch._C._special.special_xlog1py",
        "torch._C._special.special_xlogy",
        "torch._C._special.special_zeta",
        "torch._C._stash_obj_in_tls",
        "torch._C._storage_id",
        "torch._C._storage_Use_Count",
        "torch._C._supported_qengines",
        "torch._C._te.abs",
        "torch._C._te.acos",
        "torch._C._te.annotate_input_shapes",
        "torch._C._te.asin",
        "torch._C._te.atan",
        "torch._C._te.atan2",
        "torch._C._te.ceil",
        "torch._C._te.Compute",
        "torch._C._te.Compute2",
        "torch._C._te.construct_codegen",
        "torch._C._te.cos",
        "torch._C._te.cosh",
        "torch._C._te.erf",
        "torch._C._te.erfc",
        "torch._C._te.exp",
        "torch._C._te.expm1",
        "torch._C._te.fixup_missing_shape_info",
        "torch._C._te.floor",
        "torch._C._te.fmod",
        "torch._C._te.frac",
        "torch._C._te.ifThenElse",
        "torch._C._te.is_graph_compilable",
        "torch._C._te.isnan",
        "torch._C._te.lgamma",
        "torch._C._te.log",
        "torch._C._te.log10",
        "torch._C._te.log1p",
        "torch._C._te.log2",
        "torch._C._te.lower",
        "torch._C._te.make_shapes_symbolic",
        "torch._C._te.pow",
        "torch._C._te.Reduce",
        "torch._C._te.remainder",
        "torch._C._te.remove_graph_output",
        "torch._C._te.remove_unused_self_argument",
        "torch._C._te.replace_list_output_with_tuple",
        "torch._C._te.round",
        "torch._C._te.rsqrt",
        "torch._C._te.sigmoid",
        "torch._C._te.simplify",
        "torch._C._te.sin",
        "torch._C._te.sinh",
        "torch._C._te.sqrt",
        "torch._C._te.tan",
        "torch._C._te.tanh",
        "torch._C._te.trim_graph",
        "torch._C._te.trunc",
        "torch._C._tensor_impl_raw_handle",
        "torch._C._test_only_add_entry_to_op_version_map",
        "torch._C._test_only_populate_upgraders",
        "torch._C._test_only_remove_entry_to_op_version_map",
        "torch._C._test_only_remove_upgraders",
        "torch._C._to_functionality_key",
        "torch._C._tracer_set_force_outplace",
        "torch._C._tracer_set_get_unique_name_fn",
        "torch._C._tracer_warn_use_python",
        "torch._C._unset_default_mobile_cpu_allocator",
        "torch._C._unset_dispatch_mode",
        "torch._C._valgrind_supported_platform",
        "torch._C._valgrind_toggle_and_dump_stats",
        "torch._C._valgrind_toggle",
        "torch._C._verbose.mkl_set_verbose",
        "torch._C._verbose.mkldnn_set_verbose",
        "torch._C._vmapmode_decrement_nesting",
        "torch._C._vmapmode_increment_nesting",
        "torch._C._warn_deprecation",
        "torch._C._warn",
        "torch._C._will_engine_execute_node",
        "torch._C._wrap_tensor_impl",
        "torch._C.fork",
        "torch._C.get_autocast_cpu_dtype",
        "torch._C.get_autocast_gpu_dtype",
        "torch._C.get_autocast_ipu_dtype",
        "torch._C.get_autocast_xla_dtype",
        "torch._C.get_default_dtype",
        "torch._C.get_num_interop_threads",
        "torch._C.get_num_threads",
        "torch._C.import_ir_module_from_buffer",
        "torch._C.import_ir_module",
        "torch._C.init_num_threads",
        "torch._C.is_anomaly_check_nan_enabled",
        "torch._C.is_anomaly_enabled",
        "torch._C.is_autocast_cache_enabled",
        "torch._C.is_autocast_cpu_enabled",
        "torch._C.is_autocast_enabled",
        "torch._C.is_autocast_ipu_enabled",
        "torch._C.is_autocast_xla_enabled",
        "torch._C.is_grad_enabled",
        "torch._C.is_inference_mode_enabled",
        "torch._C.merge_type_from_type_comment",
        "torch._C.parse_ir",
        "torch._C.parse_schema",
        "torch._C.parse_type_comment",
        "torch._C.read_vitals",
        "torch._C.set_flush_denormal",
        "torch._C.set_num_interop_threads",
        "torch._C.set_num_threads",
        "torch._C.set_vital",
        "torch._C.unify_type_list",
        "torch._C.vitals_enabled",
        "torch._C.wait",
        "torch._cast_Byte",
        "torch._cast_Char",
        "torch._cast_Double",
        "torch._cast_Float",
        "torch._cast_Half",
        "torch._cast_Int",
        "torch._cast_Long",
        "torch._cast_Short",
        "torch._choose_qparams_per_tensor",
        "torch._chunk_cat",
        "torch._coalesce",
        "torch._compute_linear_combination",
        "torch._conj_copy",
        "torch._conj_physical",
        "torch._conj",
        "torch._convert_indices_from_coo_to_csr",
        "torch._convert_indices_from_csr_to_coo",
        "torch._convert_weight_to_int4pack",
        "torch._convolution_mode",
        "torch._convolution",
        "torch._copy_from_and_resize",
        "torch._copy_from",
        "torch._cslt_compress",
        "torch._cslt_sparse_mm",
        "torch._ctc_loss",
        "torch._cudnn_ctc_loss",
        "torch._cudnn_init_dropout_state",
        "torch._cudnn_rnn_flatten_weight",
        "torch._cudnn_rnn",
        "torch._cufft_clear_plan_cache",
        "torch._cufft_get_plan_cache_max_size",
        "torch._cufft_get_plan_cache_size",
        "torch._cufft_set_plan_cache_max_size",
        "torch._cummax_helper",
        "torch._cummin_helper",
        "torch._debug_has_internal_overlap",
        "torch._dim_arange",
        "torch._dirichlet_grad",
        "torch._disable_functionalization",
        "torch._efficientzerotensor",
        "torch._embedding_bag_forward_only",
        "torch._embedding_bag",
        "torch._empty_affine_quantized",
        "torch._empty_per_channel_affine_quantized",
        "torch._enable_functionalization",
        "torch._euclidean_dist",
        "torch._fake_quantize_learnable_per_channel_affine",
        "torch._fake_quantize_learnable_per_tensor_affine",
        "torch._fake_quantize_per_tensor_affine_cachemask_tensor_qparams",
        "torch._fft_c2c",
        "torch._fft_c2r",
        "torch._fft_r2c",
        "torch._fill_mem_eff_dropout_mask_",
        "torch._foobar",
        "torch._foreach_abs_",
        "torch._foreach_abs",
        "torch._foreach_acos_",
        "torch._foreach_acos",
        "torch._foreach_add_",
        "torch._foreach_add",
        "torch._foreach_addcdiv_",
        "torch._foreach_addcdiv",
        "torch._foreach_addcmul_",
        "torch._foreach_addcmul",
        "torch._foreach_asin_",
        "torch._foreach_asin",
        "torch._foreach_atan_",
        "torch._foreach_atan",
        "torch._foreach_ceil_",
        "torch._foreach_ceil",
        "torch._foreach_clamp_max_",
        "torch._foreach_clamp_max",
        "torch._foreach_clamp_min_",
        "torch._foreach_clamp_min",
        "torch._foreach_copy_",
        "torch._foreach_cos_",
        "torch._foreach_cos",
        "torch._foreach_cosh_",
        "torch._foreach_cosh",
        "torch._foreach_div_",
        "torch._foreach_div",
        "torch._foreach_erf_",
        "torch._foreach_erf",
        "torch._foreach_erfc_",
        "torch._foreach_erfc",
        "torch._foreach_exp_",
        "torch._foreach_exp",
        "torch._foreach_expm1_",
        "torch._foreach_expm1",
        "torch._foreach_floor_",
        "torch._foreach_floor",
        "torch._foreach_frac_",
        "torch._foreach_frac",
        "torch._foreach_lerp_",
        "torch._foreach_lerp",
        "torch._foreach_lgamma_",
        "torch._foreach_lgamma",
        "torch._foreach_log_",
        "torch._foreach_log",
        "torch._foreach_log10_",
        "torch._foreach_log10",
        "torch._foreach_log1p_",
        "torch._foreach_log1p",
        "torch._foreach_log2_",
        "torch._foreach_log2",
        "torch._foreach_maximum_",
        "torch._foreach_maximum",
        "torch._foreach_minimum_",
        "torch._foreach_minimum",
        "torch._foreach_mul_",
        "torch._foreach_mul",
        "torch._foreach_neg_",
        "torch._foreach_neg",
        "torch._foreach_norm",
        "torch._foreach_pow_",
        "torch._foreach_pow",
        "torch._foreach_reciprocal_",
        "torch._foreach_reciprocal",
        "torch._foreach_round_",
        "torch._foreach_round",
        "torch._foreach_sigmoid_",
        "torch._foreach_sigmoid",
        "torch._foreach_sign_",
        "torch._foreach_sign",
        "torch._foreach_sin_",
        "torch._foreach_sin",
        "torch._foreach_sinh_",
        "torch._foreach_sinh",
        "torch._foreach_sqrt_",
        "torch._foreach_sqrt",
        "torch._foreach_sub_",
        "torch._foreach_sub",
        "torch._foreach_tan_",
        "torch._foreach_tan",
        "torch._foreach_tanh_",
        "torch._foreach_tanh",
        "torch._foreach_trunc_",
        "torch._foreach_trunc",
        "torch._foreach_zero_",
        "torch._freeze_functional_tensor",
        "torch._from_functional_tensor",
        "torch._functional_assert_async",
        "torch._functional_sym_constrain_range_for_size",
        "torch._functional_sym_constrain_range",
        "torch._functionalize_are_all_mutations_hidden_from_autograd",
        "torch._functionalize_commit_update",
        "torch._functionalize_enable_reapply_views",
        "torch._functionalize_has_data_mutation",
        "torch._functionalize_has_metadata_mutation",
        "torch._functionalize_is_multi_output_view",
        "torch._functionalize_mark_mutation_hidden_from_autograd",
        "torch._functionalize_replace",
        "torch._functionalize_sync",
        "torch._functionalize_was_storage_changed",
        "torch._fused_adam_",
        "torch._fused_adamw_",
        "torch._fused_dropout",
        "torch._fused_moving_avg_obs_fq_helper",
        "torch._fused_sdp_choice",
        "torch._fw_primal_copy",
        "torch._grid_sampler_2d_cpu_fallback",
        "torch._has_compatible_shallow_copy_type",
        "torch._histogramdd_bin_edges",
        "torch._histogramdd_from_bin_cts",
        "torch._histogramdd_from_bin_tensors",
        "torch._index_put_impl_",
        "torch._indices_copy",
        "torch._int_mm",
        "torch._is_all_true",
        "torch._is_any_true",
        "torch._is_functional_tensor",
        "torch._is_zerotensor",
        "torch._linalg_check_errors",
        "torch._linalg_det",
        "torch._linalg_eigh",
        "torch._linalg_eigvals",
        "torch._linalg_slogdet",
        "torch._linalg_solve_ex",
        "torch._linalg_svd",
        "torch._log_softmax_backward_data",
        "torch._log_softmax",
        "torch._logcumsumexp",
        "torch._lstm_mps",
        "torch._lu_with_info",
        "torch._make_dep_token",
        "torch._make_dual_copy",
        "torch._make_dual",
        "torch._make_per_channel_quantized_tensor",
        "torch._make_per_tensor_quantized_tensor",
        "torch._masked_scale",
        "torch._masked_softmax",
        "torch._mirror_autograd_meta_to",
        "torch._mixed_dtypes_linear",
        "torch._mkldnn_reshape",
        "torch._mkldnn_transpose_",
        "torch._mkldnn_transpose",
        "torch._mps_convolution_transpose",
        "torch._mps_convolution",
        "torch._native_batch_norm_legit_no_training",
        "torch._native_batch_norm_legit",
        "torch._native_multi_head_attention",
        "torch._neg_view_copy",
        "torch._neg_view",
        "torch._nested_from_padded_and_nested_example",
        "torch._nested_tensor_from_mask_left_aligned",
        "torch._nested_tensor_from_tensor_list",
        "torch._nested_tensor_softmax_with_shape",
        "torch._nested_view_from_buffer_copy",
        "torch._nested_view_from_buffer",
        "torch._nnpack_available",
        "torch._nnpack_spatial_convolution",
        "torch._pack_padded_sequence",
        "torch._pad_packed_sequence",
        "torch._pin_memory",
        "torch._prelu_kernel",
        "torch._propagate_xla_data",
        "torch._remove_batch_dim",
        "torch._reshape_alias_copy",
        "torch._reshape_from_tensor",
        "torch._resize_output_",
        "torch._rowwise_prune",
        "torch._sample_dirichlet",
        "torch._saturate_weight_to_fp16",
        "torch._scaled_dot_product_attention_math",
        "torch._scaled_dot_product_efficient_attention",
        "torch._scaled_dot_product_flash_attention",
        "torch._scaled_dot_product_flash_attention_for_cpu",
        "torch._scaled_dot_product_cudnn_attention",
        "torch._scaled_mm",
        "torch._shape_as_tensor",
        "torch._sobol_engine_draw",
        "torch._sobol_engine_ff_",
        "torch._sobol_engine_initialize_state_",
        "torch._sobol_engine_scramble_",
        "torch._softmax_backward_data",
        "torch._softmax",
        "torch._sparse_broadcast_to_copy",
        "torch._sparse_broadcast_to",
        "torch._sparse_csr_prod",
        "torch._sparse_csr_sum",
        "torch._sparse_log_softmax_backward_data",
        "torch._sparse_semi_structured_linear",
        "torch._sparse_softmax_backward_data",
        "torch._sparse_sparse_matmul",
        "torch._sparse_sum",
        "torch._stack",
        "torch._standard_gamma_grad",
        "torch._standard_gamma",
        "torch._test_autograd_multiple_dispatch_view_copy",
        "torch._test_autograd_multiple_dispatch_view",
        "torch._test_autograd_multiple_dispatch",
        "torch._test_check_tensor",
        "torch._test_functorch_fallback",
        "torch._test_serialization_subcmul",
        "torch._to_cpu",
        "torch._to_functional_tensor",
        "torch._to_sparse_semi_structured",
        "torch._transform_bias_rescale_qkv",
        "torch._transformer_encoder_layer_fwd",
        "torch._trilinear",
        "torch._triton_multi_head_attention",
        "torch._triton_scaled_dot_attention",
        "torch._unique",
        "torch._unique2",
        "torch._unpack_dual",
        "torch._unsafe_index_put",
        "torch._unsafe_index",
        "torch._use_cudnn_ctc_loss",
        "torch._use_cudnn_rnn_flatten_weight",
        "torch._values_copy",
        "torch._weight_int4pack_mm",
        "torch._weight_int8pack_mm",
        "torch._weight_norm_interface",
        "torch._weight_norm",
        "torch.abs_",
        "torch.abs",
        "torch.absolute",
        "torch.acos_",
        "torch.acos",
        "torch.acosh_",
        "torch.acosh",
        "torch.adaptive_avg_pool1d",
        "torch.adaptive_max_pool1d",
        "torch.add",
        "torch.addbmm",
        "torch.addcdiv",
        "torch.addcmul",
        "torch.addmm",
        "torch.addmv_",
        "torch.addmv",
        "torch.addr",
        "torch.adjoint",
        "torch.affine_grid_generator",
        "torch.alias_copy",
        "torch.all",
        "torch.allclose",
        "torch.alpha_dropout_",
        "torch.alpha_dropout",
        "torch.amax",
        "torch.amin",
        "torch.aminmax",
        "torch.angle",
        "torch.any",
        "torch.arange",
        "torch.arccos_",
        "torch.arccos",
        "torch.arccosh_",
        "torch.arccosh",
        "torch.arcsin_",
        "torch.arcsin",
        "torch.arcsinh_",
        "torch.arcsinh",
        "torch.arctan_",
        "torch.arctan",
        "torch.arctan2",
        "torch.arctanh_",
        "torch.arctanh",
        "torch.argmax",
        "torch.argmin",
        "torch.argsort",
        "torch.argwhere",
        "torch.as_strided_",
        "torch.as_strided_copy",
        "torch.as_strided_scatter",
        "torch.as_strided",
        "torch.as_tensor",
        "torch.asarray",
        "torch.asin_",
        "torch.asin",
        "torch.asinh_",
        "torch.asinh",
        "torch.atan_",
        "torch.atan",
        "torch.atan2",
        "torch.atanh_",
        "torch.atanh",
        "torch.avg_pool1d",
        "torch.baddbmm",
        "torch.bartlett_window",
        "torch.batch_norm_backward_elemt",
        "torch.batch_norm_backward_reduce",
        "torch.batch_norm_elemt",
        "torch.batch_norm_gather_stats_with_counts",
        "torch.batch_norm_gather_stats",
        "torch.batch_norm_stats",
        "torch.batch_norm_update_stats",
        "torch.batch_norm",
        "torch.bernoulli",
        "torch.bilinear",
        "torch.binary_cross_entropy_with_logits",
        "torch.bincount",
        "torch.binomial",
        "torch.bitwise_and",
        "torch.bitwise_left_shift",
        "torch.bitwise_not",
        "torch.bitwise_or",
        "torch.bitwise_right_shift",
        "torch.bitwise_xor",
        "torch.blackman_window",
        "torch.bmm",
        "torch.broadcast_to",
        "torch.bucketize",
        "torch.can_cast",
        "torch.cat",
        "torch.ccol_indices_copy",
        "torch.ceil_",
        "torch.ceil",
        "torch.celu_",
        "torch.celu",
        "torch.channel_shuffle",
        "torch.cholesky_inverse",
        "torch.cholesky_solve",
        "torch.cholesky",
        "torch.choose_qparams_optimized",
        "torch.chunk",
        "torch.clamp_",
        "torch.clamp_max_",
        "torch.clamp_max",
        "torch.clamp_min_",
        "torch.clamp_min",
        "torch.clamp",
        "torch.clip_",
        "torch.clip",
        "torch.clone",
        "torch.col_indices_copy",
        "torch.column_stack",
        "torch.combinations",
        "torch.complex",
        "torch.concat",
        "torch.concatenate",
        "torch.conj_physical_",
        "torch.conj_physical",
        "torch.conj",
        "torch.constant_pad_nd",
        "torch.conv_tbc",
        "torch.conv_transpose1d",
        "torch.conv_transpose2d",
        "torch.conv_transpose3d",
        "torch.conv1d",
        "torch.conv2d",
        "torch.conv3d",
        "torch.convolution",
        "torch.copysign",
        "torch.corrcoef",
        "torch.cos_",
        "torch.cos",
        "torch.cosh_",
        "torch.cosh",
        "torch.cosine_embedding_loss",
        "torch.cosine_similarity",
        "torch.count_nonzero",
        "torch.cov",
        "torch.cross",
        "torch.crow_indices_copy",
        "torch.ctc_loss",
        "torch.cudnn_affine_grid_generator",
        "torch.cudnn_batch_norm",
        "torch.cudnn_convolution_add_relu",
        "torch.cudnn_convolution_relu",
        "torch.cudnn_convolution_transpose",
        "torch.cudnn_convolution",
        "torch.cudnn_grid_sampler",
        "torch.cudnn_is_acceptable",
        "torch.cummax",
        "torch.cummin",
        "torch.cumprod",
        "torch.cumsum",
        "torch.cumulative_trapezoid",
        "torch.deg2rad_",
        "torch.deg2rad",
        "torch.dequantize",
        "torch.det",
        "torch.detach_",
        "torch.detach_copy",
        "torch.detach",
        "torch.diag_embed",
        "torch.diag",
        "torch.diagflat",
        "torch.diagonal_copy",
        "torch.diagonal_scatter",
        "torch.diagonal",
        "torch.diff",
        "torch.digamma",
        "torch.dist",
        "torch.div",
        "torch.divide",
        "torch.dot",
        "torch.dropout_",
        "torch.dropout",
        "torch.dsmm",
        "torch.dsplit",
        "torch.dstack",
        "torch.embedding_bag",
        "torch.embedding_renorm_",
        "torch.embedding",
        "torch.empty_like",
        "torch.empty_permuted",
        "torch.empty_quantized",
        "torch.empty_strided",
        "torch.empty",
        "torch.eq",
        "torch.equal",
        "torch.erf_",
        "torch.erf",
        "torch.erfc_",
        "torch.erfc",
        "torch.erfinv",
        "torch.exp_",
        "torch.exp",
        "torch.exp2_",
        "torch.exp2",
        "torch.expand_copy",
        "torch.expm1_",
        "torch.expm1",
        "torch.eye",
        "torch.fake_quantize_per_channel_affine",
        "torch.fake_quantize_per_tensor_affine",
        "torch.fbgemm_linear_fp16_weight_fp32_activation",
        "torch.fbgemm_linear_fp16_weight",
        "torch.fbgemm_linear_int8_weight_fp32_activation",
        "torch.fbgemm_linear_int8_weight",
        "torch.fbgemm_linear_quantize_weight",
        "torch.fbgemm_pack_gemm_matrix_fp16",
        "torch.fbgemm_pack_quantized_matrix",
        "torch.feature_alpha_dropout_",
        "torch.feature_alpha_dropout",
        "torch.feature_dropout_",
        "torch.feature_dropout",
        "torch.fill_",
        "torch.fill",
        "torch.fix_",
        "torch.fix",
        "torch.flatten",
        "torch.flip",
        "torch.fliplr",
        "torch.flipud",
        "torch.float_power",
        "torch.floor_",
        "torch.floor_divide",
        "torch.floor",
        "torch.fmax",
        "torch.fmin",
        "torch.fmod",
        "torch.frac_",
        "torch.frac",
        "torch.frexp",
        "torch.frobenius_norm",
        "torch.from_file",
        "torch.from_numpy",
        "torch.frombuffer",
        "torch.full_like",
        "torch.full",
        "torch.fused_moving_avg_obs_fake_quant",
        "torch.gather",
        "torch.gcd_",
        "torch.gcd",
        "torch.ge",
        "torch.geqrf",
        "torch.ger",
        "torch.get_device",
        "torch.gradient",
        "torch.greater_equal",
        "torch.greater",
        "torch.grid_sampler_2d",
        "torch.grid_sampler_3d",
        "torch.grid_sampler",
        "torch.group_norm",
        "torch.gru_cell",
        "torch.gru",
        "torch.gt",
        "torch.hamming_window",
        "torch.hann_window",
        "torch.hardshrink",
        "torch.heaviside",
        "torch.hinge_embedding_loss",
        "torch.histc",
        "torch.histogram",
        "torch.histogramdd",
        "torch.hsmm",
        "torch.hsplit",
        "torch.hspmm",
        "torch.hstack",
        "torch.hypot",
        "torch.i0_",
        "torch.i0",
        "torch.igamma",
        "torch.igammac",
        "torch.imag",
        "torch.index_add",
        "torch.index_copy",
        "torch.index_fill",
        "torch.index_put_",
        "torch.index_put",
        "torch.index_reduce",
        "torch.index_select",
        "torch.indices_copy",
        "torch.inner",
        "torch.instance_norm",
        "torch.int_repr",
        "torch.inverse",
        "torch.is_complex",
        "torch.is_conj",
        "torch.is_distributed",
        "torch.is_floating_point",
        "torch.is_inference",
        "torch.is_neg",
        "torch.is_nonzero",
        "torch.is_same_size",
        "torch.is_signed",
        "torch.is_vulkan_available",
        "torch.isclose",
        "torch.isfinite",
        "torch.isin",
        "torch.isinf",
        "torch.isnan",
        "torch.isneginf",
        "torch.isposinf",
        "torch.isreal",
        "torch.istft",
        "torch.kaiser_window",
        "torch.kl_div",
        "torch.kron",
        "torch.kthvalue",
        "torch.layer_norm",
        "torch.lcm_",
        "torch.lcm",
        "torch.ldexp_",
        "torch.ldexp",
        "torch.le",
        "torch.lerp",
        "torch.less_equal",
        "torch.less",
        "torch.lgamma",
        "torch.linspace",
        "torch.log_",
        "torch.log_softmax",
        "torch.log",
        "torch.log10_",
        "torch.log10",
        "torch.log1p_",
        "torch.log1p",
        "torch.log2_",
        "torch.log2",
        "torch.logaddexp",
        "torch.logaddexp2",
        "torch.logcumsumexp",
        "torch.logdet",
        "torch.logical_and",
        "torch.logical_not",
        "torch.logical_or",
        "torch.logical_xor",
        "torch.logit_",
        "torch.logit",
        "torch.logspace",
        "torch.logsumexp",
        "torch.lstm_cell",
        "torch.lstm",
        "torch.lt",
        "torch.lu_solve",
        "torch.lu_unpack",
        "torch.margin_ranking_loss",
        "torch.masked_fill",
        "torch.masked_scatter",
        "torch.masked_select",
        "torch.matmul",
        "torch.matrix_exp",
        "torch.matrix_power",
        "torch.max_pool1d_with_indices",
        "torch.max_pool1d",
        "torch.max_pool2d",
        "torch.max_pool3d",
        "torch.max",
        "torch.maximum",
        "torch.mean",
        "torch.median",
        "torch.min",
        "torch.minimum",
        "torch.miopen_batch_norm",
        "torch.miopen_convolution_add_relu",
        "torch.miopen_convolution_relu",
        "torch.miopen_convolution_transpose",
        "torch.miopen_convolution",
        "torch.miopen_depthwise_convolution",
        "torch.miopen_rnn",
        "torch.mkldnn_adaptive_avg_pool2d",
        "torch.mkldnn_convolution",
        "torch.mkldnn_linear_backward_weights",
        "torch.mkldnn_max_pool2d",
        "torch.mkldnn_max_pool3d",
        "torch.mkldnn_rnn_layer",
        "torch.mm",
        "torch.mode",
        "torch.moveaxis",
        "torch.movedim",
        "torch.msort",
        "torch.mul",
        "torch.multinomial",
        "torch.multiply",
        "torch.mv",
        "torch.mvlgamma",
        "torch.nan_to_num_",
        "torch.nan_to_num",
        "torch.nanmean",
        "torch.nanmedian",
        "torch.nanquantile",
        "torch.nansum",
        "torch.narrow_copy",
        "torch.narrow",
        "torch.native_batch_norm",
        "torch.native_channel_shuffle",
        "torch.native_dropout",
        "torch.native_group_norm",
        "torch.native_layer_norm",
        "torch.native_norm",
        "torch.ne",
        "torch.neg_",
        "torch.neg",
        "torch.negative_",
        "torch.negative",
        "torch.nextafter",
        "torch.nonzero_static",
        "torch.nonzero",
        "torch.norm_except_dim",
        "torch.normal",
        "torch.not_equal",
        "torch.nuclear_norm",
        "torch.numel",
        "torch.obj",
        "torch.ones_like",
        "torch.ones",
        "torch.orgqr",
        "torch.ormqr",
        "torch.outer",
        "torch.pairwise_distance",
        "torch.pdist",
        "torch.permute_copy",
        "torch.permute",
        "torch.pinverse",
        "torch.pixel_shuffle",
        "torch.pixel_unshuffle",
        "torch.poisson_nll_loss",
        "torch.poisson",
        "torch.polar",
        "torch.polygamma",
        "torch.positive",
        "torch.pow",
        "torch.prelu",
        "torch._print",
        "torch.prod",
        "torch.promote_types",
        "torch.put",
        "torch.q_per_channel_axis",
        "torch.q_per_channel_scales",
        "torch.q_per_channel_zero_points",
        "torch.q_scale",
        "torch.q_zero_point",
        "torch.qr",
        "torch.quantile",
        "torch.quantize_per_channel",
        "torch.quantize_per_tensor_dynamic",
        "torch.quantize_per_tensor",
        "torch.quantized_batch_norm",
        "torch.quantized_gru_cell",
        "torch.quantized_lstm_cell",
        "torch.quantized_max_pool1d",
        "torch.quantized_max_pool2d",
        "torch.quantized_max_pool3d",
        "torch.quantized_rnn_relu_cell",
        "torch.quantized_rnn_tanh_cell",
        "torch.rad2deg_",
        "torch.rad2deg",
        "torch.rand_like",
        "torch.rand",
        "torch.randint_like",
        "torch.randint",
        "torch.randn_like",
        "torch.randn",
        "torch.randperm",
        "torch.range",
        "torch.ravel",
        "torch.real",
        "torch.reciprocal_",
        "torch.reciprocal",
        "torch.relu_",
        "torch.relu",
        "torch.remainder",
        "torch.renorm",
        "torch.repeat_interleave",
        "torch.reshape",
        "torch.resolve_conj",
        "torch.resolve_neg",
        "torch.result_type",
        "torch.rms_norm",
        "torch.rnn_relu_cell",
        "torch.rnn_relu",
        "torch.rnn_tanh_cell",
        "torch.rnn_tanh",
        "torch.roll",
        "torch.rot90",
        "torch.round_",
        "torch.round",
        "torch.row_indices_copy",
        "torch.row_stack",
        "torch.rrelu_",
        "torch.rrelu",
        "torch.rsqrt_",
        "torch.rsqrt",
        "torch.rsub",
        "torch.saddmm",
        "torch.scalar_tensor",
        "torch.scatter_add",
        "torch.scatter_reduce",
        "torch.scatter",
        "torch.searchsorted",
        "torch.segment_reduce",
        "torch.select_copy",
        "torch.select_scatter",
        "torch.select",
        "torch.selu_",
        "torch.selu",
        "torch.sgn",
        "torch.sigmoid_",
        "torch.sigmoid",
        "torch.sign",
        "torch.signal.windows.windows.sqrt",
        "torch.signbit",
        "torch.sin_",
        "torch.sin",
        "torch.sinc_",
        "torch.sinc",
        "torch.sinh_",
        "torch.sinh",
        "torch.slice_copy",
        "torch.slice_scatter",
        "torch.slogdet",
        "torch.smm",
        "torch.softmax",
        "torch.sort",
        "torch.split_copy",
        "torch.split_with_sizes_copy",
        "torch.split_with_sizes",
        "torch.spmm",
        "torch.sqrt_",
        "torch.sqrt",
        "torch.square_",
        "torch.square",
        "torch.squeeze_copy",
        "torch.squeeze",
        "torch.sspaddmm",
        "torch.stack",
        "torch.std_mean",
        "torch.std",
        "torch.sub",
        "torch.subtract",
        "torch.sum",
        "torch.svd",
        "torch.swapaxes",
        "torch.swapdims",
        "torch.sym_constrain_range_for_size",
        "torch.sym_constrain_range",
        "torch.t_copy",
        "torch.t",
        "torch.take_along_dim",
        "torch.take",
        "torch.tan_",
        "torch.tan",
        "torch.tanh_",
        "torch.tanh",
        "torch.tensor_split",
        "torch.tensor",
        "torch.threshold_",
        "torch.threshold",
        "torch.tile",
        "torch.topk",
        "torch.trace",
        "torch.transpose_copy",
        "torch.transpose",
        "torch.trapezoid",
        "torch.trapz",
        "torch.triangular_solve",
        "torch.tril_indices",
        "torch.tril",
        "torch.triplet_margin_loss",
        "torch.triu_indices",
        "torch.triu",
        "torch.true_divide",
        "torch.trunc_",
        "torch.trunc",
        "torch.unbind_copy",
        "torch.unbind",
        "torch.unflatten",
        "torch.unfold_copy",
        "torch.unsafe_chunk",
        "torch.unsafe_split_with_sizes",
        "torch.unsafe_split",
        "torch.unsqueeze_copy",
        "torch.unsqueeze",
        "torch.values_copy",
        "torch.vander",
        "torch.var_mean",
        "torch.var",
        "torch.vdot",
        "torch.view_as_complex_copy",
        "torch.view_as_complex",
        "torch.view_as_real_copy",
        "torch.view_as_real",
        "torch.view_copy",
        "torch.vsplit",
        "torch.vstack",
        "torch.where",
        "torch.xlogy_",
        "torch.xlogy",
        "torch.zero_",
        "torch.zeros",
        "torch._fused_sgd_",
        "torch.slice_inverse",
        "torch._assert_scalar",
        "torch._functional_assert_scalar",
    ],
    TorchInGraphFunctionVariable,
)


if sys.version_info >= (3, 9):
    torch_c_binding_in_graph_functions["math.lcm"] = TorchInGraphFunctionVariable
if sys.version_info >= (3, 11):
    torch_c_binding_in_graph_functions["math.exp2"] = TorchInGraphFunctionVariable
    torch_c_binding_in_graph_functions["math.cbrt"] = TorchInGraphFunctionVariable


# In graph functions (including constant folding) that are not C bindings
torch_non_c_binding_in_graph_functions = dict.fromkeys(
    [
        "torch.__future__.get_overwrite_module_params_on_conversion",
        "torch.__future__.set_overwrite_module_params_on_conversion",
        "torch.__getattr__",
        "torch._assert",
        "torch._check_index",
        "torch._check_is_size",
        "torch._check_not_implemented",
        "torch._check_tensor_all_with",
        "torch._check_tensor_all",
        "torch._check_type",
        "torch._check_value",
        "torch._check_with",
        "torch._check",
        "torch._compile._disable_dynamo",
        "torch._functorch.apis.chunk_vmap",
        "torch._functorch.autograd_function.custom_function_call_functionalize",
        "torch._functorch.autograd_function.custom_function_call_grad",
        "torch._functorch.autograd_function.custom_function_call_vmap_generate_rule",
        "torch._functorch.autograd_function.custom_function_call_vmap",
        "torch._functorch.autograd_function.generate_single_level_function",
        "torch._functorch.autograd_function.get_tangents_in_dims",
        "torch._functorch.autograd_function.has_overriden_vmap_rule",
        "torch._functorch.autograd_function.reductify_leaf",
        "torch._functorch.autograd_function.reductify",
        "torch._functorch.autograd_function.validate_vmap_returns_tuple_of_two_elements",
        "torch._functorch.autograd_function.vmapify_autograd_function",
        "torch._functorch.autograd_function.wrap_outputs_maintaining_identity",
        "torch._functorch.batch_norm_replacement.batch_norm_without_running_stats",
        "torch._functorch.batch_norm_replacement.replace_all_batch_norm_modules_",
        "torch._functorch.deprecated.combine_state_for_ensemble",
        "torch._functorch.deprecated.functionalize",
        "torch._functorch.deprecated.get_warning",
        "torch._functorch.deprecated.make_functional_with_buffers",
        "torch._functorch.deprecated.make_functional",
        "torch._functorch.deprecated.setup_docs",
        "torch._functorch.deprecated.warn_deprecated",
        "torch._functorch.eager_transforms._any_differentiable",
        "torch._functorch.eager_transforms._autograd_grad",
        "torch._functorch.eager_transforms._vjp_treespec_compare",
        "torch._functorch.eager_transforms._set_tensor_requires_grad",
        "torch._functorch.eager_transforms._jvp_treespec_compare",
        "torch._functorch.eager_transforms._is_differentiable",
        "torch._functorch.eager_transforms._maybe_unwrap_functional_tensor",
        "torch._functorch.eager_transforms._maybe_wrap_functional_tensor",
        "torch._functorch.eager_transforms._unwrap_all_tensors_from_functional",
        "torch._functorch.eager_transforms._wrap_all_tensors_to_functional",
        "torch._functorch.eager_transforms.assert_flat_tuple_of_tensors",
        "torch._functorch.eager_transforms.functionalize",
        "torch._functorch.eager_transforms.lazy_dynamo_disable",
        "torch._functorch.eager_transforms.linearize",
        "torch._functorch.eager_transforms.noop",
        "torch._functorch.functional_call.construct_stacked_leaf",
        "torch._functorch.functional_call.functional_call",
        "torch._functorch.functional_call.stack_module_state",
        "torch._functorch.pyfunctorch.coerce_cinterpreter",
        "torch._functorch.pyfunctorch.dispatch_functorch",
        "torch._functorch.pyfunctorch.nested",
        "torch._functorch.pyfunctorch.retrieve_current_functorch_interpreter",
        "torch._functorch.pyfunctorch.temporarily_pop_interpreter_stack",
        "torch._functorch.utils.enable_single_level_autograd_function",
        "torch._functorch.utils.exposed_in",
        "torch._functorch.utils.unwrap_dead_wrappers",
        "torch._functorch.vmap.lazy_load_decompositions",
        "torch._guards.compile_context",
        "torch._guards.detect_fake_mode",
        "torch._guards.tracing",
        "torch._higher_order_ops.map._has_potential_branch_input_alias",
        "torch._higher_order_ops.map._has_potential_branch_input_mutation",
        "torch._higher_order_ops.map._stack_pytree",
        "torch._higher_order_ops.map._unstack_pytree",
        "torch._higher_order_ops.map.create_fw_bw_graph",
        "torch._higher_order_ops.map.map_autograd",
        "torch._higher_order_ops.map.map_dense",
        "torch._higher_order_ops.map.map_fake_tensor_mode",
        "torch._higher_order_ops.map.map_functionalize",
        "torch._higher_order_ops.map.map_proxy_torch_dispatch_mode",
        "torch._higher_order_ops.map.map_wrapper",
        "torch._higher_order_ops.map.trace_map",
        "torch._higher_order_ops.out_dtype.elementwise_dtypes",
        "torch._higher_order_ops.out_dtype.is_int_mm",
        "torch._higher_order_ops.out_dtype.out_dtype_dense",
        "torch._higher_order_ops.out_dtype.out_dtype_fake_tensor_mode",
        "torch._higher_order_ops.out_dtype.out_dtype_fallback",
        "torch._higher_order_ops.out_dtype.out_dtype_func",
        "torch._higher_order_ops.out_dtype.out_dtype_proxy",
        "torch._higher_order_ops.out_dtype.trace_out_dtype",
        "torch._higher_order_ops.utils.autograd_not_implemented_inner",
        "torch._higher_order_ops.utils.autograd_not_implemented",
        "torch._linalg_utils._symeig",
        "torch._linalg_utils.basis",
        "torch._linalg_utils.bform",
        "torch._linalg_utils.conjugate",
        "torch._linalg_utils.eig",
        "torch._linalg_utils.get_floating_dtype",
        "torch._linalg_utils.is_sparse",
        "torch._linalg_utils.lstsq",
        "torch._linalg_utils.matmul",
        "torch._linalg_utils.matrix_rank",
        "torch._linalg_utils.qform",
        "torch._linalg_utils.solve",
        "torch._linalg_utils.symeig",
        "torch._linalg_utils.transjugate",
        "torch._linalg_utils.transpose",
        "torch._load_global_deps",
        "torch._lowrank._svd_lowrank",
        "torch._lowrank.get_approximate_basis",
        "torch._lowrank.pca_lowrank",
        "torch._lowrank.svd_lowrank",
        "torch._ops._compute_keyset",
        "torch._ops._get_tensors",
        "torch._ops._to_flat_tuple",
        "torch._ops.add_cached_op",
        "torch._ops.dl_open_guard",
        "torch._ops.get_cached_ops",
        "torch._ops.key_extractor",
        "torch._ops.reset_cached_ops",
        "torch._ops.resolve_key",
        "torch._preload_cuda_deps",
        "torch._register_device_module",
        "torch._running_with_deploy",
        "torch._utils._dummy_type",
        "torch._weights_only_unpickler._get_allowed_globals",
        "torch._weights_only_unpickler.load",
        "torch.align_tensors",
        "torch.amp.autocast_mode._enter_autocast",
        "torch.amp.autocast_mode._exit_autocast",
        "torch.amp.autocast_mode.autocast_decorator",
        "torch.are_deterministic_algorithms_enabled",
        "torch.atleast_1d",
        "torch.atleast_2d",
        "torch.atleast_3d",
        "torch.autograd._calculate_shape",
        "torch.autograd._is_checkpoint_valid",
        "torch.autograd._make_grads",
        "torch.autograd._register_py_tensor_class_for_device",
        "torch.autograd._tensor_or_tensors_to_tuple",
        "torch.autograd.backward",
        "torch.autograd.forward_ad._maybe_load_decompositions",
        "torch.autograd.function._iter_filter",
        "torch.autograd.function._iter_jit_values",
        "torch.autograd.function._iter_None_tensors",
        "torch.autograd.function._iter_tensors_permissive",
        "torch.autograd.function._iter_tensors",
        "torch.autograd.function._jit_unwrap_structured",
        "torch.autograd.function._map_tensor_data",
        "torch.autograd.function._nested_map",
        "torch.autograd.function._unflatten",
        "torch.autograd.function.once_differentiable",
        "torch.autograd.function.traceable",
        "torch.autograd.functional._as_tuple_nocheck",
        "torch.autograd.functional._as_tuple",
        "torch.autograd.functional._autograd_grad",
        "torch.autograd.functional._check_requires_grad",
        "torch.autograd.functional._construct_standard_basis_for",
        "torch.autograd.functional._fill_in_zeros",
        "torch.autograd.functional._grad_postprocess",
        "torch.autograd.functional._grad_preprocess",
        "torch.autograd.functional._jacfwd",
        "torch.autograd.functional._tuple_postprocess",
        "torch.autograd.functional._validate_v",
        "torch.autograd.functional.hessian",
        "torch.autograd.functional.hvp",
        "torch.autograd.functional.jacobian",
        "torch.autograd.functional.jvp",
        "torch.autograd.functional.vhp",
        "torch.autograd.functional.vjp",
        "torch.autograd.grad_mode._enter_inference_mode",
        "torch.autograd.grad_mode._exit_inference_mode",
        "torch.autograd.graph._get_sid",
        "torch.autograd.graph._get_tid",
        "torch.autograd.graph.allow_mutation_on_saved_tensors",
        "torch.autograd.graph.get_gradient_edge",
        "torch.autograd.graph.increment_version",
        "torch.autograd.graph.register_multi_grad_hook",
        "torch.autograd.variable",
        "torch.backends.__allow_nonbracketed_mutation",
        "torch.backends.cpu.get_cpu_capability",
        "torch.backends.cuda.can_use_efficient_attention",
        "torch.backends.cuda.can_use_flash_attention",
        "torch.backends.cuda.enable_flash_sdp",
        "torch.backends.cuda.enable_math_sdp",
        "torch.backends.cuda.enable_mem_efficient_sdp",
        "torch.backends.cuda.flash_sdp_enabled",
        "torch.backends.cuda.is_built",
        "torch.backends.cuda.math_sdp_enabled",
        "torch.backends.cuda.mem_efficient_sdp_enabled",
        "torch.backends.cuda.cudnn_sdp_enabled",
        "torch.backends.cuda.enable_cudnn_sdp",
        "torch.backends.cuda.preferred_linalg_library",
        "torch.backends.cuda.sdp_kernel",
        "torch.backends.cudnn._init",
        "torch.backends.cudnn.flags",
        "torch.backends.cudnn.is_acceptable",
        "torch.backends.cudnn.is_available",
        "torch.backends.cudnn.set_flags",
        "torch.backends.cudnn.version",
        "torch.backends.disable_global_flags",
        "torch.backends.flags_frozen",
        "torch.backends.mkl.is_available",
        "torch.backends.mkldnn.flags",
        "torch.backends.mkldnn.is_available",
        "torch.backends.mkldnn.set_flags",
        "torch.backends.mps._init",
        "torch.backends.mps.is_available",
        "torch.backends.mps.is_built",
        "torch.backends.mps.is_macos13_or_newer",
        "torch.backends.openmp.is_available",
        "torch.backends.quantized._get_qengine_id",
        "torch.backends.quantized._get_qengine_str",
        "torch.block_diag",
        "torch.broadcast_tensors",
        "torch.cartesian_prod",
        "torch.cdist",
        "torch.chain_matmul",
        "torch.compile",
        "torch.compiled_with_cxx11_abi",
        "torch.cpu._is_cpu_support_vnni",
        "torch.cpu.current_device",
        "torch.cpu.current_stream",
        "torch.cpu.device_count",
        "torch.cpu.is_available",
        "torch.cpu.set_device",
        "torch.cpu.stream",
        "torch.cpu.synchronize",
        "torch.cuda._check_capability",
        "torch.cuda._check_cubins",
        "torch.cuda._device_count_nvml",
        "torch.cuda._get_device",
        "torch.cuda._get_generator",
        "torch.cuda._get_nvml_device_index",
        "torch.cuda._get_pynvml_handler",
        "torch.cuda._get_rng_state_offset",
        "torch.cuda._is_compiled",
        "torch.cuda._lazy_call",
        "torch.cuda._lazy_init",
        "torch.cuda._memory_viz._block_extra_legacy",
        "torch.cuda._memory_viz._block_extra",
        "torch.cuda._memory_viz._format_size",
        "torch.cuda._memory_viz._format_viz",
        "torch.cuda._memory_viz._frame_filter",
        "torch.cuda._memory_viz._frame_fmt",
        "torch.cuda._memory_viz._frames_fmt",
        "torch.cuda._memory_viz._profile_to_snapshot",
        "torch.cuda._memory_viz._report_free",
        "torch.cuda._memory_viz._write_blocks",
        "torch.cuda._memory_viz.calc_active",
        "torch.cuda._memory_viz.compare",
        "torch.cuda._memory_viz.format_flamegraph",
        "torch.cuda._memory_viz.memory",
        "torch.cuda._memory_viz.profile_plot",
        "torch.cuda._memory_viz.segment_plot",
        "torch.cuda._memory_viz.segments",
        "torch.cuda._memory_viz.segsum",
        "torch.cuda._memory_viz.trace_plot",
        "torch.cuda._memory_viz.trace",
        "torch.cuda._nvml_based_avail",
        "torch.cuda._parse_visible_devices",
        "torch.cuda._raw_device_count_nvml",
        "torch.cuda._raw_device_uuid_nvml",
        "torch.cuda._register_triton_kernels",
        "torch.cuda._set_rng_state_offset",
        "torch.cuda._set_stream_by_id",
        "torch.cuda._sleep",
        "torch.cuda._transform_uuid_to_ordinals",
        "torch.cuda._utils._get_device_index",
        "torch.cuda.amp.autocast_mode._cast",
        "torch.cuda.amp.autocast_mode.custom_bwd",
        "torch.cuda.amp.autocast_mode.custom_fwd",
        "torch.cuda.amp.common.amp_definitely_not_available",
        "torch.amp.grad_scaler._refresh_per_optimizer_state",
        "torch.cuda.can_device_access_peer",
        "torch.cuda.check_error",
        "torch.cuda.clock_rate",
        "torch.cuda.cudart",
        "torch.cuda.current_blas_handle",
        "torch.cuda.current_stream",
        "torch.cuda.default_stream",
        "torch.cuda.device_count",
        "torch.cuda.get_arch_list",
        "torch.cuda.get_device_capability",
        "torch.cuda.get_device_name",
        "torch.cuda.get_device_properties",
        "torch.cuda.get_gencode_flags",
        "torch.cuda.get_sync_debug_mode",
        "torch.cuda.graphs.graph_pool_handle",
        "torch.cuda.graphs.is_current_stream_capturing",
        "torch.cuda.graphs.make_graphed_callables",
        "torch.cuda.init",
        "torch.cuda.ipc_collect",
        "torch.cuda.is_available",
        "torch.cuda.is_bf16_supported",
        "torch.cuda.is_initialized",
        "torch.cuda.jiterator._create_jit_fn",
        "torch.cuda.jiterator._create_multi_output_jit_fn",
        "torch.cuda.memory_usage",
        "torch.cuda.memory._dump_snapshot",
        "torch.cuda.memory._free_mutex",
        "torch.cuda.memory._get_current_allocator",
        "torch.cuda.memory._host_allocator",
        "torch.cuda.memory._record_memory_history_impl",
        "torch.cuda.memory._record_memory_history_legacy",
        "torch.cuda.memory._record_memory_history",
        "torch.cuda.memory._save_memory_usage",
        "torch.cuda.memory._save_segment_usage",
        "torch.cuda.memory._set_allocator_settings",
        "torch.cuda.memory._snapshot",
        "torch.cuda.memory.caching_allocator_alloc",
        "torch.cuda.memory.caching_allocator_delete",
        "torch.cuda.memory.change_current_allocator",
        "torch.cuda.memory.empty_cache",
        "torch.cuda.memory.get_allocator_backend",
        "torch.cuda.memory.list_gpu_processes",
        "torch.cuda.memory.max_memory_allocated",
        "torch.cuda.memory.max_memory_cached",
        "torch.cuda.memory.max_memory_reserved",
        "torch.cuda.memory.mem_get_info",
        "torch.cuda.memory.memory_allocated",
        "torch.cuda.memory.memory_cached",
        "torch.cuda.memory.memory_reserved",
        "torch.cuda.memory.memory_snapshot",
        "torch.cuda.memory.memory_stats_as_nested_dict",
        "torch.cuda.memory.memory_stats",
        "torch.cuda.memory.memory_summary",
        "torch.cuda.memory.reset_accumulated_memory_stats",
        "torch.cuda.memory.reset_max_memory_allocated",
        "torch.cuda.memory.reset_max_memory_cached",
        "torch.cuda.memory.reset_peak_memory_stats",
        "torch.cuda.memory.set_per_process_memory_fraction",
        "torch.cuda.nccl._check_sequence_type",
        "torch.cuda.nccl.all_gather",
        "torch.cuda.nccl.all_reduce",
        "torch.cuda.nccl.broadcast",
        "torch.cuda.nccl.init_rank",
        "torch.cuda.nccl.is_available",
        "torch.cuda.nccl.reduce_scatter",
        "torch.cuda.nccl.reduce",
        "torch.cuda.nccl.unique_id",
        "torch.cuda.nccl.version",
        "torch.cuda.nvtx.mark",
        "torch.cuda.nvtx.range_end",
        "torch.cuda.nvtx.range_pop",
        "torch.cuda.nvtx.range_push",
        "torch.cuda.nvtx.range_start",
        "torch.cuda.nvtx.range",
        "torch.cuda.power_draw",
        "torch.cuda.profiler.init",
        "torch.cuda.profiler.profile",
        "torch.cuda.profiler.start",
        "torch.cuda.profiler.stop",
        "torch.cuda.random.get_rng_state_all",
        "torch.cuda.random.initial_seed",
        "torch.cuda.random.manual_seed_all",
        "torch.cuda.random.manual_seed",
        "torch.cuda.random.seed_all",
        "torch.cuda.random.seed",
        "torch.cuda.random.set_rng_state_all",
        "torch.cuda.set_stream",
        "torch.cuda.set_sync_debug_mode",
        "torch.cuda.stream",
        "torch.cuda.synchronize",
        "torch.cuda.temperature",
        "torch.cuda.utilization",
        "torch.einsum",
        "torch.functional._check_list_size",
        "torch.functional._consecutive_return_counts",
        "torch.functional._consecutive_return_inverse_false",
        "torch.functional._consecutive_return_inverse_true",
        "torch.functional._consecutive_return_inverse",
        "torch.functional._consecutive_return_output",
        "torch.functional._lu_impl",
        "torch.functional._lu_no_infos",
        "torch.functional._lu_with_infos",
        "torch.functional._meshgrid",
        "torch.functional._return_counts",
        "torch.functional._return_inverse_false",
        "torch.functional._return_inverse_true",
        "torch.functional._return_inverse",
        "torch.functional._return_output",
        "torch.functional._unique_consecutive_impl",
        "torch.functional._unique_impl",
        "torch.functional._unravel_index",
        "torch.functional.broadcast_shapes",
        "torch.functional.lu",
        "torch.functional.unique",
        "torch.functional.unravel_index",
        "torch.futures.collect_all",
        "torch.futures.wait_all",
        "torch.get_deterministic_debug_mode",
        "torch.get_float32_matmul_precision",
        "torch.is_deterministic_algorithms_warn_only_enabled",
        "torch.is_storage",
        "torch.is_tensor",
        "torch.is_warn_always_enabled",
        "torch.masked._ops._any",
        "torch.masked._ops._apply_docstring_templates",
        "torch.masked._ops._canonical_dim",
        "torch.masked._ops._combine_input_and_mask",
        "torch.masked._ops._generate_docstring",
        "torch.masked._ops._input_mask",
        "torch.masked._ops._output_mask",
        "torch.masked._ops._reduction_identity",
        "torch.masked._ops._sparse_coo_flatten_indices",
        "torch.masked._ops._sparse_coo_scatter_reduction_helper",
        "torch.masked._ops._sparse_coo_where",
        "torch.masked._ops._sparse_csr_segment_reduction_helper",
        "torch.masked._ops._sparse_csr_where",
        "torch.masked._ops._std_var",
        "torch.masked._ops._where",
        "torch.masked._ops.amax",
        "torch.masked._ops.amin",
        "torch.masked._ops.argmax",
        "torch.masked._ops.argmin",
        "torch.masked._ops.corresponding_real_dtype",
        "torch.masked._ops.cumprod",
        "torch.masked._ops.cumsum",
        "torch.masked._ops.log_softmax",
        "torch.masked._ops.logaddexp",
        "torch.masked._ops.logsumexp",
        "torch.masked._ops.mean",
        "torch.masked._ops.median",
        "torch.masked._ops.norm",
        "torch.masked._ops.normalize",
        "torch.masked._ops.prod",
        "torch.masked._ops.softmax",
        "torch.masked._ops.softmin",
        "torch.masked._ops.std",
        "torch.masked._ops.sum",
        "torch.masked._ops.var",
        "torch.meshgrid",
        "torch.mps._get_default_mps_generator",
        "torch.mps.current_allocated_memory",
        "torch.mps.driver_allocated_memory",
        "torch.mps.empty_cache",
        "torch.mps.get_rng_state",
        "torch.mps.manual_seed",
        "torch.mps.profiler.profile",
        "torch.mps.profiler.start",
        "torch.mps.profiler.stop",
        "torch.mps.seed",
        "torch.mps.set_per_process_memory_fraction",
        "torch.mps.set_rng_state",
        "torch.mps.synchronize",
        "torch.nested._internal.nested_tensor.get_tensor_symint",
        "torch.nested._internal.nested_tensor.is_expandable_to",
        "torch.nested._internal.nested_tensor.jagged_from_list",
        "torch.nested._internal.nested_tensor.jagged_from_tensor_and_lengths",
        "torch.nested._internal.nested_tensor.nested_view_from_values_offsets",
        "torch.nested._internal.nested_tensor.nested_view_from_values_offsets_lengths",
        "torch.nested.as_nested_tensor",
        "torch.nested.narrow",
        "torch.nested.nested_tensor",
        "torch.nn._reduction.get_enum",
        "torch.nn._reduction.legacy_get_enum",
        "torch.nn._reduction.legacy_get_string",
        "torch.nn.factory_kwargs",
        "torch.nn.functional._adaptive_max_pool1d",
        "torch.nn.functional._adaptive_max_pool2d",
        "torch.nn.functional._adaptive_max_pool3d",
        "torch.nn.functional._canonical_mask",
        "torch.nn.functional._fractional_max_pool2d",
        "torch.nn.functional._fractional_max_pool3d",
        "torch.nn.functional._get_softmax_dim",
        "torch.nn.functional._in_projection_packed",
        "torch.nn.functional._in_projection",
        "torch.nn.functional._is_integer",
        "torch.nn.functional._max_pool1d",
        "torch.nn.functional._max_pool2d",
        "torch.nn.functional._max_pool3d",
        "torch.nn.functional._mha_shape_check",
        "torch.nn.functional._no_grad_embedding_renorm_",
        "torch.nn.functional._none_or_dtype",
        "torch.nn.functional._threshold",
        "torch.nn.functional._unpool_output_size",
        "torch.nn.functional._verify_batch_size",
        "torch.nn.functional._verify_spatial_size",
        "torch.nn.functional.adaptive_avg_pool2d",
        "torch.nn.functional.adaptive_avg_pool3d",
        "torch.nn.functional.adaptive_max_pool1d_with_indices",
        "torch.nn.functional.adaptive_max_pool1d",
        "torch.nn.functional.adaptive_max_pool2d_with_indices",
        "torch.nn.functional.adaptive_max_pool2d",
        "torch.nn.functional.adaptive_max_pool3d_with_indices",
        "torch.nn.functional.adaptive_max_pool3d",
        "torch.nn.functional.affine_grid",
        "torch.nn.functional.alpha_dropout",
        "torch.nn.functional.assert_int_or_pair",
        "torch.nn.functional.batch_norm",
        "torch.nn.functional.binary_cross_entropy_with_logits",
        "torch.nn.functional.binary_cross_entropy",
        "torch.nn.functional.celu",
        "torch.nn.functional.cosine_embedding_loss",
        "torch.nn.functional.cross_entropy",
        "torch.nn.functional.ctc_loss",
        "torch.nn.functional.dropout",
        "torch.nn.functional.dropout1d",
        "torch.nn.functional.dropout2d",
        "torch.nn.functional.dropout3d",
        "torch.nn.functional.elu",
        "torch.nn.functional.embedding_bag",
        "torch.nn.functional.embedding",
        "torch.nn.functional.feature_alpha_dropout",
        "torch.nn.functional.fold",
        "torch.nn.functional.fractional_max_pool2d_with_indices",
        "torch.nn.functional.fractional_max_pool2d",
        "torch.nn.functional.fractional_max_pool3d_with_indices",
        "torch.nn.functional.fractional_max_pool3d",
        "torch.nn.functional.gaussian_nll_loss",
        "torch.nn.functional.glu",
        "torch.nn.functional.grid_sample",
        "torch.nn.functional.group_norm",
        "torch.nn.functional.gumbel_softmax",
        "torch.nn.functional.hardsigmoid",
        "torch.nn.functional.hardswish",
        "torch.nn.functional.hardtanh",
        "torch.nn.functional.hinge_embedding_loss",
        "torch.nn.functional.huber_loss",
        "torch.nn.functional.instance_norm",
        "torch.nn.functional.interpolate",
        "torch.nn.functional.kl_div",
        "torch.nn.functional.l1_loss",
        "torch.nn.functional.layer_norm",
        "torch.nn.functional.leaky_relu",
        "torch.nn.functional.local_response_norm",
        "torch.nn.functional.log_softmax",
        "torch.nn.functional.lp_pool1d",
        "torch.nn.functional.lp_pool2d",
        "torch.nn.functional.margin_ranking_loss",
        "torch.nn.functional.max_pool1d_with_indices",
        "torch.nn.functional.max_pool1d",
        "torch.nn.functional.max_pool2d_with_indices",
        "torch.nn.functional.max_pool2d",
        "torch.nn.functional.max_pool3d_with_indices",
        "torch.nn.functional.max_pool3d",
        "torch.nn.functional.max_unpool1d",
        "torch.nn.functional.max_unpool2d",
        "torch.nn.functional.max_unpool3d",
        "torch.nn.functional.mish",
        "torch.nn.functional.mse_loss",
        "torch.nn.functional.multi_head_attention_forward",
        "torch.nn.functional.multi_margin_loss",
        "torch.nn.functional.multilabel_margin_loss",
        "torch.nn.functional.multilabel_soft_margin_loss",
        "torch.nn.functional.nll_loss",
        "torch.nn.functional.normalize",
        "torch.nn.functional.poisson_nll_loss",
        "torch.nn.functional.relu",
        "torch.nn.functional.relu6",
        "torch.nn.functional.rrelu",
        "torch.nn.functional.selu",
        "torch.nn.functional.sigmoid",
        "torch.nn.functional.silu",
        "torch.nn.functional.smooth_l1_loss",
        "torch.nn.functional.soft_margin_loss",
        "torch.nn.functional.softmax",
        "torch.nn.functional.softmin",
        "torch.nn.functional.softsign",
        "torch.nn.functional.tanh",
        "torch.nn.functional.tanhshrink",
        "torch.nn.functional.triplet_margin_loss",
        "torch.nn.functional.unfold",
        "torch.nn.functional.upsample_bilinear",
        "torch.nn.functional.upsample_nearest",
        "torch.nn.functional.upsample",
        "torch.nn.grad._pair",
        "torch.nn.grad._single",
        "torch.nn.grad._triple",
        "torch.nn.grad.conv1d_input",
        "torch.nn.grad.conv1d_weight",
        "torch.nn.grad.conv2d_input",
        "torch.nn.grad.conv2d_weight",
        "torch.nn.grad.conv3d_input",
        "torch.nn.grad.conv3d_weight",
        "torch.nn.modules.activation._arg_requires_grad",
        "torch.nn.modules.activation._check_arg_device",
        "torch.nn.modules.activation._is_make_fx_tracing",
        "torch.nn.modules.container._addindent",
        "torch.nn.modules.transformer._detect_is_causal_mask",
        "torch.nn.modules.transformer._generate_square_subsequent_mask",
        "torch.nn.modules.transformer._get_activation_fn",
        "torch.nn.modules.transformer._get_clones",
        "torch.nn.modules.transformer._get_seq_len",
        "torch.nn.modules.utils._list_with_default",
        "torch.nn.modules.utils._ntuple",
        "torch.nn.modules.utils._quadruple",
        "torch.nn.modules.utils._reverse_repeat_tuple",
        "torch.nn.modules.utils.consume_prefix_in_state_dict_if_present",
        "torch.nn.parameter.is_lazy",
        "torch.norm",
        "torch.quantization.default_eval_fn",
        "torch.random._seed_custom_device",
        "torch.random.fork_rng",
        "torch.random.initial_seed",
        "torch.random.seed",
        "torch.return_types.pytree_register_structseq",
        "torch.set_default_device",
        "torch.set_default_dtype",
        "torch.set_default_tensor_type",
        "torch.set_deterministic_debug_mode",
        "torch.set_float32_matmul_precision",
        "torch.set_warn_always",
        "torch.signal.windows.windows._add_docstr",
        "torch.signal.windows.windows._window_function_checks",
        "torch.signal.windows.windows.bartlett",
        "torch.signal.windows.windows.blackman",
        "torch.signal.windows.windows.cosine",
        "torch.signal.windows.windows.exponential",
        "torch.signal.windows.windows.gaussian",
        "torch.signal.windows.windows.general_cosine",
        "torch.signal.windows.windows.general_hamming",
        "torch.signal.windows.windows.hamming",
        "torch.signal.windows.windows.hann",
        "torch.signal.windows.windows.kaiser",
        "torch.signal.windows.windows.merge_dicts",
        "torch.signal.windows.windows.nuttall",
        "torch.signal.windows.windows.parse_kwargs",
        "torch.sparse.semi_structured.to_sparse_semi_structured",
        "torch.sparse.sum",
        "torch.split",
        "torch.stft",
        "torch.sym_float",
        "torch.sym_int",
        "torch.sym_ite",
        "torch.sym_max",
        "torch.sym_min",
        "torch.sym_not",
        "torch.tensordot",
        "torch.typename",
        "torch.unique_consecutive",
        "torch.use_deterministic_algorithms",
    ],
    TorchInGraphFunctionVariable,
)


torch_name_rule_map = [
    manual_torch_name_rule_map,
    torch_c_binding_in_graph_functions,
    torch_non_c_binding_in_graph_functions,
]


"""
Generate the torch object - Dynamo tracing rule (the wrapping variable) map.
"""


@functools.lru_cache(None)
def get_torch_obj_rule_map():
    d: Dict[Any, VariableTracker] = dict()
    for m in torch_name_rule_map:
        for k, v in m.items():  # type: ignore[attr-defined]
            if ".py#" not in k:
                obj = load_object(k)
            else:
                obj = _module_dir(torch) + k[len("torch/") :]
            if obj is not None:
                if obj in d and d[obj] != v:
                    raise AssertionError(
                        f"Duplicate torch object {obj} with different rules: {v}, {d[obj]}"
                    )
                else:
                    d[obj] = v
    return d


def _load_obj_from_str(fully_qualified_name):
    module, obj_name = fully_qualified_name.rsplit(".", maxsplit=1)
    return getattr(importlib.import_module(module), obj_name)


"""
Load string represented torch objects.
"""


def load_object(name):
    try:
        x = name.split("#")
        if len(x) == 2:
            obj = _load_obj_from_str(x[0])
            val = getattr(obj, x[1])
        else:
            assert len(x) == 1, f"Invalid obj name {name}"
            val = _load_obj_from_str(x[0])
        val = unwrap_if_wrapper(val)
    except (AttributeError, ImportError):
        val = None
    return val


"""
Get all torch.Tensor methods which are allowed to be in graph functions.
"""


@functools.lru_cache(None)
def get_tensor_method():
    s = set()
    for name in dir(torch.Tensor):
        method = getattr(torch.Tensor, name)
        if isinstance(
            method, (types.MethodDescriptorType, types.WrapperDescriptorType)
        ):
            s.add(method)
    return frozenset(s)


"""
Return if a torch object is ATen op or torch.Tensor method.
"""


def is_aten_op_or_tensor_method(obj):
    return obj in get_tensor_method() or isinstance(
        obj,
        (torch._ops.OpOverloadPacket, torch._ops.OpOverload),
    )


class FunctionIdSet:
    """
    Track a set of `id()`s of objects which are either allowed or not
    allowed to go into the generated FX graph.  Use to test for torch.*,
    numpy.*, builtins.*, etc.

    Support user modification to permit customization of what can be
    added to the graph and what will cause a graph break.
    """

    function_ids: Optional[Set[int]] = None
    function_names: Optional[Dict[int, str]] = None

    def __init__(self, lazy_initializer: Callable[[], Union[Dict[int, str], Set[int]]]):
        self.lazy_initializer = lazy_initializer

    def __call__(self):
        if self.function_ids is None:
            value = self.lazy_initializer()
            if isinstance(value, dict):
                self.function_ids = set(value.keys())
                self.function_names = value
            else:
                assert isinstance(value, set)
                self.function_ids = value
        return self.function_ids

    def get_name(self, idx: int, default: str):
        self()  # lazy init
        assert self.function_names is not None
        return self.function_names.get(idx, default)

    def add(self, idx: int):
        function_ids = self()  # lazy init
        function_ids.add(idx)

    def remove(self, idx: int):
        function_ids = self()
        if idx in function_ids:
            function_ids.remove(idx)

    def __contains__(self, idx: int):
        return idx in self()


@FunctionIdSet
def _allowed_callable_ids() -> Dict[int, str]:
    rv: Dict[int, str] = {}
    return rv


@FunctionIdSet
def _disallowed_callable_ids() -> Dict[int, str]:
    rv: Dict[int, str] = {}
    return rv


@FunctionIdSet
def _builtin_function_ids() -> Dict[int, str]:
    rv = {
        id(v): f"builtins.{k}"
        for k, v in builtins.__dict__.items()
        if not k.startswith("_") and callable(v)
    }
    rv.update(
        {
            id(v): f"operator.{k}"
            for k, v in operator.__dict__.items()
            if not k.startswith("_") and callable(v)
        }
    )
    rv.update(
        {id(v): f"functools.{v.__name__}" for v in (itertools.chain, itertools.islice)}
    )
    rv.update(
        {
            id(cast): "typing.cast",
            id(functools.reduce): "functools.reduce",
            id(copy.deepcopy): "copy.deepcopy",
        }
    )
    return rv


@FunctionIdSet
def _numpy_function_ids() -> Dict[int, str]:
    rv = dict()
    for mod in NP_SUPPORTED_MODULES:
        rv.update(
            {
                id(v): f"{mod.__name__}.{k}"
                for k, v in mod.__dict__.items()
                if callable(v)
                and (getattr(v, "__module__", None) or mod.__name__) == mod.__name__
            }
        )
    return rv


@FunctionIdSet
def _builtin_constant_ids() -> Dict[int, str]:
    """
    Collects constant builtins by eliminating callable items.
    """
    rv = {
        id(v): f"builtins.{k}"
        for k, v in builtins.__dict__.items()
        if not k.startswith("_") and not callable(v)
    }
    return rv


_lazy_module_init: Dict[str, List[Callable[[], None]]] = defaultdict(list)


def add_module_init_func(name: str, init_func: Callable[[], None]) -> None:
    """Register a module without eagerly importing it"""
    # If the module is already imported, eagerly run init
    assert "." not in name, f"Expected a root module name, but got {name}"
    if name in sys.modules:
        init_func()

    # Module is not yet imported, delay processing until needed
    assert name not in _lazy_module_init
    _lazy_module_init[name].append(init_func)


def _maybe_init_lazy_module(obj: object) -> None:
    module = getattr(obj, "__module__", None)
    if module is None:
        return

    base_module = module.split(".")[0]
    init_funcs = _lazy_module_init.pop(base_module, None)
    if init_funcs is not None:
        for fn in init_funcs:
            fn()


def is_callable_allowed(obj) -> bool:
    _maybe_init_lazy_module(obj)
    return id(obj) in _allowed_callable_ids


def is_callable_disallowed(obj) -> bool:
    _maybe_init_lazy_module(obj)
    return id(obj) in _disallowed_callable_ids


def is_forbidden(obj) -> bool:
    _maybe_init_lazy_module(obj)
    return getattr(obj, "_dynamo_forbidden", False)


def is_builtin_callable(obj) -> bool:
    return id(obj) in _builtin_function_ids


def is_builtin_constant(obj) -> bool:
    return id(obj) in _builtin_constant_ids


def is_numpy(obj) -> bool:
    if np is None:
        return False
    return isinstance(obj, (np.ndarray, np.generic)) or id(obj) in _numpy_function_ids


"""
A note on skip/inline rules:

Dynamo consults this file to determine whether function should be inlined or skipped.

A skip applies at the frame boundary, meaning dynamo either triggers a graph break
at the beginning of the frame or attempts to trace/inline the whole frame. When skipping
a frame, recursively called frames are still traced by dynamo unless also skipped.

Skipfiles (skipped at the file level instead of function level) still apply on a
frame-by-frame boundary as dynamo traces, but apply to all functions in that file.

@skip is a helper decorator that can be applied to your function to cause it to be
included here.

Dynamo skip/inline rules & priorities are defined as follows:
* Inline is the default behavior and will be used unless explicitly skipped.
* Dynamo has two SKIPLIST: BUILTIN_SKIPLIST and THIRDPARTY_SKIPLIST.
    * BUILTIN_SKIPLIST contains builtin python modules, such as abc, collections, etc.
    * THIRDPARTY_SKIPLIST contains common third party libraries, such as numpy, pandas, etc.
* Functions in these two SKIPLISTs are always skipped, except:
    * They have explicitly defined rule in `manual_torch_name_rule_map`;
    * The corresponding python module has been put into MOD_INLINELIST.
* PyTorch(torch) is in the BUILTIN_SKIPLIST by default, but there are many cases
    where we want inline the functions under torch namespace.
    We should specify inline for the functions in `manual_torch_name_rule_map` or
    put the corresponding python module into MOD_INLINELIST to make dynamo inline them.
* If you call functions under skipped modules/files, Dynamo will wrap these functions
    as SkipFunctionVariable. There are a few functions(e.g, collections.OrderedDict) that
    we have special handling at SkipFunctionVariable.call_function.

Overall: *_INLINELIST has precedence over *_SKIPLIST has precedence over DEFAULT (inline)

To figure out what the behavior is, check the following list in order:
* `manual_torch_name_rule_map` (Inline if YES)
* MOD_INLINELIST (Inline if YES)
* BUILTIN_SKIPLIST & THIRDPARTY_SKIPLIST (Skip if YES)
* Inline by default

In general, if you want to force inline a function or module, please consider adding
the function's python module to MOD_INLINELIST first.
Use the `manual_torch_name_rule_map` only when there are other functions under the same module that
you don't want to inline them.
"""


BUILTIN_SKIPLIST = (
    abc,
    collections,
    contextlib,
    copy,
    copyreg,
    dataclasses,
    enum,
    functools,
    importlib,
    inspect,
    linecache,
    logging,
    multiprocessing,
    operator,
    os,
    posixpath,
    random,
    re,
    selectors,
    signal,
    tempfile,
    threading,
    tokenize,
    torch,  # torch/* is skipped by default unless specified in FUNC_INLINELIST or MOD_INLINELIST
    traceback,
    types,
    typing,
    unittest,
    weakref,
    _collections_abc,
    _weakrefset,
)

# third party libraries skiplist is defined by str, because users may not use these libraries.
# we should use lazy import & skip in the future.
THIRDPARTY_SKIPLIST = (
    "fx2trt_oss",
    "hypothesis",
    "networkx",
    "numpy",
    "omegaconf",
    "onnx",
    "onnxruntime",
    "onnx_tf",
    "pandas",
    "sklearn",
    "tabulate",
    "tensorflow",
    "tensorrt",
    "torch2trt",
    "tqdm",
    "tree",
    "tvm",
    "xarray",
)


def _strip_init_py(s):
    # TODO: Once we require py3.9 use removesuffix instead.
    suffix = "__init__.py"
    if s.endswith(suffix):
        return s[: -len(suffix)]
    else:
        return s


def _module_dir(m: types.ModuleType):
    # Protect against a module not exporting __file__ - this can happen for
    # frozen modules, for example.
    file = getattr(m, "__file__", None)
    return file and _strip_init_py(file)


# These are legacy workarounds, don't add new modules to this list.
# Please use the MOD_INLINELIST instead to force inline functions under particular modules.
LEGACY_MOD_INLINELIST = {
    "torch._dynamo.external_utils",
    "torch._export.db.examples",
    "torch._export.wrappers",
    "torch._functorch.apis",
    "torch._functorch.deprecated",
    "torch._higher_order_ops.cond",
    "torch.ao.quantization.pt2e.export_utils",
    "torch.ao.quantization.pt2e.qat_utils",
    "torch.ao.quantization.pt2e.representation.rewrite",
    "torch.ao.quantization.pt2e.utils",
    "torch.ao.quantization.quantizer.xnnpack_quantizer",
    "torch.optim",
}

if torch.distributed.is_available():
    LEGACY_MOD_INLINELIST |= {
        "torch.distributed._tensor.api",
        "torch.distributed._tensor.device_mesh",
        "torch.distributed.device_mesh",
        "torch.distributed.algorithms._checkpoint.checkpoint_wrapper",
        "torch.distributed.tensor.parallel._data_parallel_utils",
        "torch.distributed.tensor.parallel._utils",
        "torch.distributed.tensor.parallel.style",
        # we have to add replicate to LEGACY_MOD_INLINELIST to ensure
        # the forward_hook won't be ignored.
        "torch.distributed._composable.replicate",
    }


# Force inline functions under these modules, even they are in *_SKIPLIST.
# We are using python module name instead of file or directory object to avoid circular dependency.
# Please keep this sorted alphabetically.
MOD_INLINELIST = {
    "torch._refs",
    "torch._prims",
    "torch._decomp",
    "torch._dynamo._trace_wrapped_higher_order_op",
    "torch._dynamo.comptime",
    "torch._dynamo.polyfill",
    "torch._functorch.vmap",
<<<<<<< HEAD
=======
    "torch._library.custom_ops",
>>>>>>> b279034e
    "torch._functorch.eager_transforms",
    "torch._inductor.test_operators",
    "torch.amp.autocast_mode",
    "torch.ao.nn",
    "torch.autograd.function",
    "torch.backends.cuda",
    "torch.cuda.amp.autocast_mode",
    "torch.distributions",
    "torch.fx._pytree",
    "torch.fx.passes.shape_prop",
    "torch.nn",
    "torch.random",
    "torch.sparse",
    "torch.testing",
    "torch.testing._internal.hypothesis_utils",
    "torch.utils._content_store",
    "torch.utils._contextlib",
    "torch.utils._foreach_utils",
    "torch.utils._pytree",
    "torch.utils.hooks",
    "torch._tensor",
    "torch._higher_order_ops.strict_mode",
    "torch._higher_order_ops.while_loop",
}


if torch.distributed.is_available():
    MOD_INLINELIST.add("torch.distributed")
    MOD_INLINELIST.add("torch.distributed._functional_collectives")
    MOD_INLINELIST.add("torch.distributed._composable.replicate")


@functools.lru_cache(None)
def get_legacy_mod_inlinelist():
    inlinelist = set()
    for m in LEGACY_MOD_INLINELIST:
        inlinelist.add(_module_dir(torch) + m[len("torch.") :].replace(".", "/"))
    return inlinelist


@functools.lru_cache(None)
def get_mod_inlinelist():
    inlinelist = set()
    for m in MOD_INLINELIST:
        inlinelist.add(_module_dir(torch) + m[len("torch.") :].replace(".", "/"))
    return inlinelist


# skip some standard python builtin libs
SKIP_DIRS = [
    "<frozen importlib",
    "<__array_function__ internals>",
    _config_module.__file__,
]
SKIP_DIRS.extend(filter(None, (_module_dir(m) for m in BUILTIN_SKIPLIST)))

SKIP_DIRS_RE = re.compile(r"match nothing^")

is_fbcode = importlib.import_module("torch._inductor.config").is_fbcode()
# Skip fbcode paths(including torch.package paths) containing
# one of the following strings.
FBCODE_SKIP_DIRS = {
    "torchrec/distributed",
    "torchrec/fb/distributed",
    "caffe2/torch/fb/sparsenn/pooled_embeddings_modules.py",
}
FBCODE_SKIP_DIRS_RE = re.compile(f".*({'|'.join(map(re.escape, FBCODE_SKIP_DIRS))})")


# TODO(yanboliang, anijain2305) - There are a few concerns that we should
# resolve
# 1) Audit if torchrec/distributed is even required in FBCODE_SKIPS_DIR
# 2) To inline just one file but skip others in a directory, we could use
# manual_torch_name_rule_map but this one is hard because FBCODE can add unusual
# names like torch_package.
# So, this is a stop gap solution till then.
FBCODE_INLINE_FILES_IN_SKIPPED_DIRS = {
    "torchrec/distributed/types.py",
}
FBCODE_INLINE_FILES_IN_SKIPPED_DIRS_RE = re.compile(
    f".*({'|'.join(map(re.escape, FBCODE_INLINE_FILES_IN_SKIPPED_DIRS))})"
)


def _recompile_re():
    global SKIP_DIRS_RE
    SKIP_DIRS_RE = re.compile(f"^({'|'.join(map(re.escape, SKIP_DIRS))})")


def add(import_name: str):
    if isinstance(import_name, types.ModuleType):
        return add(import_name.__name__)
    assert isinstance(import_name, str)
    from importlib.util import find_spec

    module_spec = find_spec(import_name)
    if not module_spec:
        return
    origin = module_spec.origin
    if origin is None:
        return
    global SKIP_DIRS_RE
    SKIP_DIRS.append(_strip_init_py(origin))
    _recompile_re()


@dataclasses.dataclass
class SkipResult:
    skipped: bool
    reason: Optional[str]


def check_file(filename, is_inlined_call=False):
    """Should skip this file?"""
    if filename is None:
        return SkipResult(True, "filename is None")
    if any(filename.startswith(d) for d in get_legacy_mod_inlinelist()):
        return SkipResult(
            False,
            "LEGACY_MOD_INLINELIST",
        )
    if is_inlined_call and is_torch_inline_allowed(filename):
        return SkipResult(
            False,
            "MOD_INLINELIST",
        )
    if (
        is_fbcode
        and bool(FBCODE_SKIP_DIRS_RE.match(filename))
        and not bool(FBCODE_INLINE_FILES_IN_SKIPPED_DIRS_RE.match(filename))
    ):
        return SkipResult(
            True,
            "FBCODE_SKIP_DIRS",
        )
    if bool(SKIP_DIRS_RE.match(filename)):
        return SkipResult(True, "SKIP_DIRS")
    else:
        return SkipResult(False, "inlined by default")


@dataclasses.dataclass
class FunctionInfo:
    py_obj: Optional[object]
    name: Optional[str]
    filename: str
    code: Optional[types.CodeType]


"""
This is the main entry point to determine whether an object (function) should be inlined or skipped.
Let's illustrate the logic with an example:
    @torch.compile
    def f1(x, y):
        ......
        f2(x, y)
        ......

    def f2(x, y):
        ......
        f3(x, y)
        ......

    def f3(x, y):
        ......

There are mainly three call sites of check/check_verbose:
* The compile region entrance (like function f1), the correspoinding code is located at eval_frame.py.
* When tracing the recursively called functions (like function f2 and f3).
    * Dynamo decides inline/skip everytime it encounters a new recursively function call, and the call site
      is in InliningInstructionTranslator.check_inlineable of symbolic_convert.py.
    * If f2 is skipped by Dynamo, when evaluating the frame of f3, Dynamo need the inline/skip check again
      and the call site is in catch_errors_wrapper.catch_errors of convert_frame.py.
* For global variables and function arguments, Dynamo needs to decide if they are wrapped as SkipFunctionVariable in builder.py.

`is_inlined_call` is used to indicate if the current function call is inlined (f2 is inlined call if it passes check)
or not (f3 is not inlined call if f2 is skipped). Inside of the `check_verbose` function, there are more rules
to be checked if this `is_inlined_call`.
The reason to have this flag is that if the upper level function call (e.g, f2) is skipped,
we don't want to inline the lower level function call (e.g, f3) by default.
"""


def check_verbose(obj, is_inlined_call=False):
    if isinstance(
        obj, (UserFunctionVariable, UserMethodVariable, NestedUserFunctionVariable)
    ):
        try:
            py_obj = obj.get_function()
        except NotImplementedError:
            py_obj = None
        fi = FunctionInfo(py_obj, obj.get_name(), obj.get_filename(), obj.get_code())
    elif isinstance(obj, types.CodeType):
        fi = FunctionInfo(None, obj.co_name, obj.co_filename, obj)
    elif isinstance(obj, (types.FunctionType, types.MethodType)):
        fi = FunctionInfo(
            obj, obj.__name__, getfile(obj), obj.__code__  # type: ignore[union-attr] # FIXME Add MethodType.__code__ to typeshed
        )
    else:
        fi = FunctionInfo(obj, None, getfile(obj), None)

    # Consulte the central trace rules defined in torch._dynamo.trace_rules.
    reasons: Set[str] = set()
    rule = torch._dynamo.trace_rules.lookup_inner(
        fi.py_obj, fi.name, fi.filename, is_inlined_call, reasons
    )
    if rule in [UserFunctionVariable, FunctorchHigherOrderVariable]:
        return SkipResult(
            False,
            f"inlined according trace_rules.lookup {reasons.pop()}",
        )
    else:
        assert rule == SkipFunctionVariable, rule
        return SkipResult(
            True,
            f"skipped according trace_rules.lookup {reasons.pop()}",
        )


def check(obj, is_inlined_call=False):
    return check_verbose(obj, is_inlined_call).skipped


# skip common third party libs
for _name in THIRDPARTY_SKIPLIST:
    add(_name)

_recompile_re()


def is_torch_inline_allowed(filename):
    return any(filename.startswith(d) for d in get_mod_inlinelist())


@functools.lru_cache(None)
def dynamo_dir():
    import torch._dynamo

    return _module_dir(torch._dynamo)


def is_torch(filename):
    if filename.startswith(dynamo_dir()):
        return False
    return filename.startswith(_module_dir(torch))


"""
Main entry point for looking up the trace rule (the Dynamo variable) for a given callable object.
"""


def lookup_callable(obj):
    if not hashable(obj):
        return None
    # Custom allow/disallow in graph takes precedence over the general lookup.
    if is_callable_disallowed(obj):
        return SkipFunctionVariable
    if is_callable_allowed(obj):
        return TorchInGraphFunctionVariable
    if is_builtin_callable(obj):
        return BuiltinVariable


"""
Main entry point for looking up the trace rule (the Dynamo variable) for a given function object.
E.g, the lookup result of `torch.sin` is `TorchInGraphFunctionVariable`.
"""


def lookup(obj):
    return lookup_inner(obj)


def lookup_inner(
    obj,
    name=None,
    filename=None,
    is_direct_call=True,
    reasons: Union[None, Set[str]] = None,
):
    # Step 1: lookup obj's tracing rule in `torch_name_rule_map`.
    # The rules defined in `torch_name_rule_map` mainly includes two parts:
    # - Manually defined rules for any functions.
    # - The list of torch in graph functions.
    if not hashable(obj):
        if reasons is not None:
            reasons.add("obj is not hashable")
        return None
    if obj is not None:
        if is_aten_op_or_tensor_method(obj):
            return TorchInGraphFunctionVariable
        rule = get_torch_obj_rule_map().get(obj, None)
        if rule is not None:
            if reasons is not None:
                reasons.add("get_torch_obj_rule_map")
            return rule
    elif name is not None and filename is not None and not is_direct_call:
        if name.startswith(TORCH_DYNAMO_RESUME_IN_PREFIX):
            rule = get_torch_obj_rule_map().get(
                filename + "#" + TORCH_DYNAMO_RESUME_IN_PREFIX, None
            )
        else:
            rule = get_torch_obj_rule_map().get(filename + "#" + name, None)
        if rule is not None:
            if reasons is not None:
                reasons.add("get_torch_obj_rule_map")
            return rule

    # Step 2: lookup obj's tracing rule by function name.
    if is_direct_call:
        if name == "patched_init":
            if reasons is not None:
                reasons.add("func name is patched_init")
            return SkipFunctionVariable
        elif name == "__torch_function__":
            if reasons is not None:
                reasons.add("func name is __torch_function__")
            return UserFunctionVariable

    # Step 3: lookup obj's tracing rule by filename.
    if filename is None:
        filename = getfile(obj)

    skip_result = check_file(filename, is_direct_call)
    if reasons is not None:
        reasons.add(skip_result.reason)
    if skip_result.skipped:
        return SkipFunctionVariable
    else:
        return UserFunctionVariable<|MERGE_RESOLUTION|>--- conflicted
+++ resolved
@@ -197,29 +197,17 @@
     "torch._functorch.eager_transforms._wrap_all_tensors": UserFunctionVariable,
     "torch._functorch.eager_transforms._wrap_tensor_for_grad": UserFunctionVariable,
     # functorch/jacrev
-<<<<<<< HEAD
-    "torch._functorch.eager_transforms.jacrev": UserFunctionVariable,
-=======
     "torch._functorch.eager_transforms.jacrev": FunctorchHigherOrderVariable,
->>>>>>> b279034e
     "torch._functorch.eager_transforms.error_if_complex": UserFunctionVariable,
     "torch._functorch.eager_transforms._chunked_standard_basis_for_": UserFunctionVariable,
     "torch._functorch.eager_transforms._safe_zero_index": UserFunctionVariable,
     # functorch/vjp
-<<<<<<< HEAD
-    "torch._functorch.eager_transforms.vjp": UserFunctionVariable,
-=======
     "torch._functorch.eager_transforms.vjp": FunctorchHigherOrderVariable,
->>>>>>> b279034e
     "torch._functorch.eager_transforms._vjp_with_argnums": UserFunctionVariable,
     "torch._functorch.eager_transforms.assert_non_empty_tensor_output": UserFunctionVariable,
     # functorch/jvp
     "torch._functorch.eager_transforms._jvp_with_argnums": UserFunctionVariable,
-<<<<<<< HEAD
-    "torch._functorch.eager_transforms.jvp": UserFunctionVariable,
-=======
     "torch._functorch.eager_transforms.jvp": FunctorchHigherOrderVariable,
->>>>>>> b279034e
     "torch._functorch.eager_transforms._replace_args": UserFunctionVariable,
     "torch._functorch.eager_transforms.safe_unpack_dual": UserFunctionVariable,
     "torch._functorch.eager_transforms.assert_non_empty_list_of_tensors": UserFunctionVariable,
@@ -229,19 +217,11 @@
     "torch.autograd.forward_ad.make_dual": UserFunctionVariable,
     "torch.autograd.forward_ad.unpack_dual": UserFunctionVariable,
     # functorch/jacfwd
-<<<<<<< HEAD
-    "torch._functorch.eager_transforms.jacfwd": UserFunctionVariable,
-    "torch._functorch.eager_transforms._construct_standard_basis_for": UserFunctionVariable,
-    "torch._functorch.eager_transforms.safe_unflatten": UserFunctionVariable,
-    # functorch/hessian
-    "torch._functorch.eager_transforms.hessian": UserFunctionVariable,
-=======
     "torch._functorch.eager_transforms.jacfwd": FunctorchHigherOrderVariable,
     "torch._functorch.eager_transforms._construct_standard_basis_for": UserFunctionVariable,
     "torch._functorch.eager_transforms.safe_unflatten": UserFunctionVariable,
     # functorch/hessian
     "torch._functorch.eager_transforms.hessian": FunctorchHigherOrderVariable,
->>>>>>> b279034e
     # functorch/deprecated
     "torch._functorch.deprecated.jvp": UserFunctionVariable,
     "torch._functorch.deprecated.hessian": UserFunctionVariable,
@@ -2610,6 +2590,7 @@
         "torch.mps.set_per_process_memory_fraction",
         "torch.mps.set_rng_state",
         "torch.mps.synchronize",
+        "torch.nested._internal.nested_tensor.buffer_from_jagged",
         "torch.nested._internal.nested_tensor.get_tensor_symint",
         "torch.nested._internal.nested_tensor.is_expandable_to",
         "torch.nested._internal.nested_tensor.jagged_from_list",
@@ -3218,10 +3199,7 @@
     "torch._dynamo.comptime",
     "torch._dynamo.polyfill",
     "torch._functorch.vmap",
-<<<<<<< HEAD
-=======
     "torch._library.custom_ops",
->>>>>>> b279034e
     "torch._functorch.eager_transforms",
     "torch._inductor.test_operators",
     "torch.amp.autocast_mode",
