import collections
import dataclasses
import enum
import functools
import inspect
import sys
from types import MethodWrapperType
from typing import Dict, List, Optional

<<<<<<< HEAD
=======
import torch

>>>>>>> 3cd2c68f
from torch._subclasses.fake_tensor import is_fake

from .. import variables
from ..bytecode_transformation import create_call_function, create_instruction
from ..eval_frame import skip_code

from ..exc import unimplemented
<<<<<<< HEAD
from ..guards import GuardBuilder, install_guard
from ..source import AttrSource, GetItemSource
from ..utils import istype, specialize_symnode
from .base import MutableLocal, VariableTracker
from .constant import ConstantVariable


=======
from ..guards import GuardBuilder, install_guard, make_dupe_guard
from ..source import AttrSource, GetItemSource
from ..utils import istype, iter_contains, specialize_symnode
from .base import MutableLocal, VariableTracker
from .constant import ConstantVariable

>>>>>>> 3cd2c68f
# Note: [Adding a new supported class the keys of ConstDictVarialble]
# You'll need to add it to:
# - `is_hashable_python_var` in this file
# - `is_hashable` in this file
# - `const_repr` in util.py, and perhaps modify DICT_KEYS in guards.py


def is_hashable_python_var(x):
<<<<<<< HEAD
    # IMPORTANT: Keep me in sync with is_hashable!
    # Even better, we should have a map of functions connecting the two

    from torch import Tensor
    from ..allowed_functions import is_builtin_callable

    return (
        ConstantVariable.is_literal(x)
        or isinstance(x, (Tensor, enum.Enum, MethodWrapperType))
        or is_builtin_callable(x)
        or (isinstance(x, tuple) and all(is_hashable_python_var(e) for e in x))
=======
    from torch import Tensor

    # Note: Keep me in sync with is_hashable!
    # Even better, we should have a map of functions connecting the two
    from ..trace_rules import is_builtin_callable, is_numpy

    return (
        ConstantVariable.is_literal(x)
        or isinstance(x, (Tensor, enum.Enum, type, torch.nn.Module))
        or is_builtin_callable(x)
        or (isinstance(x, tuple) and all(is_hashable_python_var(e) for e in x))
        or is_numpy(x)
>>>>>>> 3cd2c68f
    )


def is_hashable(x):
<<<<<<< HEAD
    # IMPORTANT: Keep me in sync with is_hashable_python_var!
    # Even better, we should have a map of functions connecting the two

=======
    # Keep me in sync with is_hashable_python_var!
    # Even better, we should have a map of functions connecting the two
>>>>>>> 3cd2c68f
    if isinstance(x, variables.TensorVariable):
        # Tensors are hashable if they have an example_value (a fake tensor)
        # Most VT's should have one.
        # It'd be nice if at some point we could assert that they all have one
        return x.as_proxy().node.meta.get("example_value") is not None
    elif isinstance(x, variables.TupleVariable):
        return all(is_hashable(e) for e in x.items)
    else:
        return isinstance(
            x,
            (
                variables.BuiltinVariable,
                variables.SymNodeVariable,
                variables.ConstantVariable,
                variables.EnumVariable,
<<<<<<< HEAD
                variables.MethodWrapperVariable,
=======
                variables.user_defined.UserDefinedClassVariable,
                variables.misc.SkipFilesVariable,
                variables.misc.NumpyVariable,
                variables.NNModuleVariable,
>>>>>>> 3cd2c68f
            ),
        )


class ConstDictVariable(VariableTracker):
    class _HashableTracker:
        """
        Auxiliary opaque internal class that wraps a VariableTracker and makes it hashable
        This should not be seen or touched by anything outside of ConstDictVariable and its children
        Note that it's also fine to put VTs into dictionaries and sets, but doing so does not take into account aliasing
        """

        def __init__(self, vt):
            # We specialize SymNodes
            vt = specialize_symnode(vt)
            assert is_hashable(vt), type(vt)
            self.vt = vt

        @property
        def underlying_value(self):
            if isinstance(self.vt, variables.TensorVariable):
                x = self.vt.as_proxy().node.meta["example_value"]
            elif isinstance(self.vt, variables.TupleVariable):
                Hashable = ConstDictVariable._HashableTracker
                x = tuple(Hashable(e).underlying_value for e in self.vt.items)
<<<<<<< HEAD
=======
            elif isinstance(self.vt, variables.NNModuleVariable):
                return self.vt.module
>>>>>>> 3cd2c68f
            else:
                x = self.vt.as_python_constant()
            return x

        def __hash__(self):
            return hash(self.underlying_value)

        @staticmethod
        def _eq_impl(a, b):
            # TODO: Put this in utils and share it between variables/builtin.py and here
            if type(a) != type(b):
                return False
            elif isinstance(a, tuple):
                Hashable = ConstDictVariable._HashableTracker
                return len(a) == len(b) and all(
                    Hashable._eq_impl(u, v) for u, v in zip(a, b)
                )
            elif is_fake(a):
                return a is b
            else:
                return a == b

        def __eq__(self, other: "ConstDictVariable._HashableTracker") -> bool:
            Hashable = ConstDictVariable._HashableTracker
            assert isinstance(other, Hashable)
            return Hashable._eq_impl(self.underlying_value, other.underlying_value)

    def __init__(
        self, items: Dict[VariableTracker, VariableTracker], user_cls=dict, **kwargs
    ):
        super().__init__(**kwargs)

        Hashable = ConstDictVariable._HashableTracker

        # Keys will just be HashableTrackers when cloning, in any other case they'll be VariableTrackers
        assert all(
            isinstance(x, (VariableTracker, Hashable))
            and isinstance(v, VariableTracker)
            for x, v in items.items()
        )

        def make_hashable(key):
            return key if isinstance(key, Hashable) else Hashable(key)

        self.items = {make_hashable(x): v for x, v in items.items()}
        self.user_cls = user_cls

    def as_proxy(self):
        return {k.vt.as_proxy(): v.as_proxy() for k, v in self.items.items()}

    def as_python_constant(self):
        return {
            k.vt.as_python_constant(): v.as_python_constant()
            for k, v in self.items.items()
        }

    def keys_as_python_constant(self):
        return {k.vt.as_python_constant(): v for k, v in self.items.items()}

    def python_type(self):
        return self.user_cls

    def __contains__(self, vt):
        assert isinstance(vt, VariableTracker)
        Hashable = ConstDictVariable._HashableTracker
        return is_hashable(vt) and Hashable(vt) in self.items

    def reconstruct(self, codegen):
        # instructions to load collections.OrderedDict if necessary
        if self.user_cls is collections.OrderedDict:
            codegen.extend_output(
                [
                    codegen.create_load_python_module(collections, True),
                    codegen.create_load_attr("OrderedDict"),
                ]
            )
        # instructions to build the dict keys and values
        for key, value in self.items.items():
            codegen(key.vt)
            codegen(value)
        # BUILD_MAP and calling collections.OrderedDict if necessary
        if self.user_cls is collections.OrderedDict:
            return [
                create_instruction("BUILD_MAP", arg=len(self.items)),
                *create_call_function(1, False),
            ]
        # BUILD_MAP only if user_cls is dict
        else:
            return [create_instruction("BUILD_MAP", arg=len(self.items))]

    @staticmethod
    def _wrap_keys_python_var(d):
        """Wrap the keys of a dictionary with python objs as keys into Hashable objects"""
        assert all(is_hashable_python_var(k) for k in d.keys())
        Hashable = ConstDictVariable._HashableTracker
        from .builder import SourcelessBuilder

        build = SourcelessBuilder()
        return {Hashable(build(k)): v for k, v in d.items()}

    def getitem_const(self, arg: VariableTracker):
        key = ConstDictVariable._HashableTracker(arg)
        return self.items[key]

    def call_method(
        self,
        tx,
        name,
        args: "List[VariableTracker]",
        kwargs: "Dict[str, VariableTracker]",
    ) -> "VariableTracker":
        from . import (
            BuiltinVariable,
            ConstantVariable,
            ListIteratorVariable,
            ListVariable,
            TupleVariable,
        )

        Hashable = ConstDictVariable._HashableTracker

        arg_hashable = args and is_hashable(args[0])

        if name == "__getitem__":
            assert len(args) == 1
            return self.getitem_const(args[0])
        elif name == "items":
            assert not (args or kwargs)
            return TupleVariable(
                [TupleVariable([k.vt, v]) for k, v in self.items.items()]
            )
        elif name == "keys":
            assert not (args or kwargs)
<<<<<<< HEAD
            return SetVariable(self.items.keys(), mutable_local=MutableLocal())
=======
            return SetVariable(
                [k.vt for k in self.items.keys()],
                mutable_local=MutableLocal(),
            )
>>>>>>> 3cd2c68f
        elif name == "values":
            assert not (args or kwargs)
            return TupleVariable(list(self.items.values()))
        elif name == "copy":
            assert not (args or kwargs)
            return self.clone(items=self.items.copy(), mutable_local=MutableLocal())
        elif name == "__len__":
            assert not (args or kwargs)
            return ConstantVariable.create(len(self.items))
        elif name == "__setitem__" and arg_hashable and self.mutable_local:
            assert not kwargs and len(args) == 2
            tx.output.side_effects.mutation(self)
            self.items[Hashable(args[0])] = args[1]
            return ConstantVariable.create(None)
        elif name in ("pop", "get") and len(args) in (1, 2) and args[0] not in self:
            # missing item, return the default value
            if len(args) == 1:
                return ConstantVariable(None)
            else:
                return args[1]
        elif name == "pop" and arg_hashable and self.mutable_local:
            tx.output.side_effects.mutation(self)
            return self.items.pop(Hashable(args[0]))
        elif (
            name == "update"
            and len(args) == 1
            and isinstance(
                args[0],
                (
                    ConstDictVariable,
                    ListVariable,
                    TupleVariable,
                    ListIteratorVariable,
                ),
            )
            and self.mutable_local
        ):
            tx.output.side_effects.mutation(self)
            if isinstance(args[0], ConstDictVariable):
                dict_vt = args[0]
            else:
                dict_vt = BuiltinVariable.call_custom_dict(tx, dict, args[0])
            self.items.update(dict_vt.items)
            # all keys in kwargs are valid (`str`s)
            kwargs = ConstDictVariable._wrap_keys_python_var(kwargs)
            self.items.update(kwargs)
            return ConstantVariable.create(None)
        elif name in ("get", "__getattr__") and args[0] in self:
            return self.getitem_const(args[0])
        elif name == "__contains__" and len(args) == 1:
            return ConstantVariable.create(args[0] in self)
        else:
            return super().call_method(tx, name, args, kwargs)

    def unpack_var_sequence(self, tx):
        return [x.vt for x in self.items.keys()]


class DefaultDictVariable(ConstDictVariable):
    def __init__(self, items, user_cls, default_factory=None, **kwargs):
        super().__init__(items, user_cls, **kwargs)
        assert user_cls is collections.defaultdict
        self.default_factory = default_factory

    def is_python_constant(self):
        # Return false for unsupported defaults. This ensures that a bad handler
        # path is not taken in BuiltinVariable for getitem.
        if self.default_factory not in [list, tuple, dict] and not self.items:
            return False
        return super().is_python_constant()

    @staticmethod
    def is_supported_arg(arg):
        if isinstance(arg, variables.BuiltinVariable):
            return arg.fn in [list, tuple, dict]
        else:
            return isinstance(arg, variables.functions.BaseUserFunctionVariable)

    def call_method(
        self,
        tx,
        name,
        args: "List[VariableTracker]",
        kwargs: "Dict[str, VariableTracker]",
    ) -> "VariableTracker":
        if name == "__getitem__":
            assert len(args) == 1

            if args[0] in self:
                return self.getitem_const(args[0])
            else:
                if self.default_factory is None:
                    raise KeyError(f"{args[0]}")
                else:
                    default_var = self.default_factory.call_function(tx, [], {})
                    super().call_method(
                        tx, "__setitem__", (args[0], default_var), kwargs
                    )
                    return default_var
        else:
            return super().call_method(tx, name, args, kwargs)


class SetVariable(ConstDictVariable):
    """We model a sets as dictonary with None values"""

    def __init__(
        self,
        items: List[VariableTracker],
        **kwargs,
    ):
        items = dict.fromkeys(items, SetVariable._default_value())
        super().__init__(items, **kwargs)

    @property
    def set_items(self):
        return set(self.items.keys())

    @staticmethod
    def _default_value():
        # Variable to fill in he keys of the dictinary
        return ConstantVariable.create(None)

    def as_proxy(self):
        return {k.vt.as_proxy() for k in self.set_items}

    def python_type(self):
        return set

    def as_python_constant(self):
        return {k.vt.as_python_constant() for k in self.set_items}

    def reconstruct(self, codegen):
        codegen.foreach([x.vt for x in self.set_items])
        return [create_instruction("BUILD_SET", arg=len(self.set_items))]

    def call_method(
        self,
        tx,
        name,
        args: List[VariableTracker],
        kwargs: Dict[str, VariableTracker],
    ) -> "VariableTracker":
        # We foward the calls to the dictionary model
        if name == "add":
            assert not kwargs
            assert len(args) == 1
            name = "__setitem__"
            args = (args[0], SetVariable._default_value())
        elif name == "pop":
            assert not kwargs
            assert not args
            # Choose an item at random and pop it via the Dict.pop method
            result = self.set_items.pop().vt
            super().call_method(tx, name, (result,), kwargs)
            return result
        return super().call_method(tx, name, args, kwargs)

    def getitem_const(self, arg: VariableTracker):
        raise RuntimeError("Illegal to getitem on a set")


def _is_matching_transformers_cls(cls) -> bool:
    mod = sys.modules.get("transformers.file_utils")
    return mod is not None and issubclass(cls, mod.ModelOutput)


def _is_matching_diffusers_cls(cls) -> bool:
    mod = sys.modules.get("diffusers.utils")
    return mod is not None and issubclass(cls, mod.BaseOutput)


def _call_hasattr_customobj(self, tx, name: str) -> "VariableTracker":
    """Shared method between DataClassVariable and CustomizedDictVariable where items are attrs"""
    if name in self.items or hasattr(self.user_cls, name):
        return ConstantVariable(True)
    elif istype(self.mutable_local, MutableLocal) and self.source is None:
        # Something created locally can't have any extra fields on it
        return ConstantVariable(False)
    elif self.mutable_local is None and self.source:
        # Maybe add a guard
        try:
            example = tx.output.root_tx.get_example_value(self.source)
            install_guard(
                AttrSource(self.source, name).make_guard(GuardBuilder.HASATTR)
            )
            return ConstantVariable(hasattr(example, name))
        except KeyError:
            pass
    unimplemented(
        f"hasattr({self.__class__.__name__}, {name}) {self.mutable_local} {self.source}"
    )


class DataClassVariable(ConstDictVariable):
    """
    This is a bit of a hack to deal with
    transformers.file_utils.ModelOutput() from huggingface.

    ModelOutput causes trouble because it a a mix of a dataclass and a
    OrderedDict and it calls super() methods implemented in C.
    """

    # ModelOutput() excludes None, though generic datclasses don't
    include_none = False

    @staticmethod
    @functools.lru_cache(None)
    def _patch_once():
        try:
            from transformers.file_utils import ModelOutput

            for obj in ModelOutput.__dict__.values():
                if callable(obj):
                    skip_code(obj.__code__)
        except ImportError:
            pass

        try:
            from diffusers.utils import BaseOutput

            for obj in BaseOutput.__dict__.values():
                if callable(obj):
                    skip_code(obj.__code__)
        except ImportError:
            pass

    @staticmethod
    def is_matching_cls(cls):
        return _is_matching_transformers_cls(cls) or _is_matching_diffusers_cls(cls)

    @classmethod
    def is_matching_object(cls, obj):
        return cls.is_matching_cls(type(obj))

    @classmethod
    def create(cls, user_cls, args, kwargs, options):
        DataClassVariable._patch_once()

        skip_code(user_cls.__init__.__code__)
        keys = [f.name for f in dataclasses.fields(user_cls)]
        bound = inspect.signature(user_cls).bind(*args, **kwargs)
        bound.apply_defaults()
        assert set(bound.arguments.keys()) == set(keys)
        items = {}
        for key in keys:
            val = bound.arguments[key]
            key = ConstantVariable.create(key)
            if isinstance(val, VariableTracker):
                items[key] = val
            else:
                if cls.include_none:
                    assert variables.ConstantVariable.is_literal(val)
                    items[key] = variables.ConstantVariable.create(val)
                else:
                    assert val is None, f"unexpected {val}"

        if len(items) == 1 and not isinstance(items[keys[0]], variables.TensorVariable):
            unimplemented("DataClassVariable iterator constructor")
            # TODO(jansel): implement unpacking logic in ModelOutput.__post_init__

        return cls(items, user_cls, **options)

    @classmethod
    def wrap(cls, builder, obj):
        user_cls = type(obj)
        keys = [f.name for f in dataclasses.fields(user_cls)]

        excluded = []
        items = {}
        for key in keys:
            # __init__ function of a dataclass might not have yet defined the key
            if hasattr(obj, key):
                val = getattr(obj, key)
                var = builder.__class__(
                    tx=builder.tx, source=AttrSource(builder.source, key)
                )(val)
                if val is not None or cls.include_none:
                    key = ConstantVariable.create(key)
                    items[key] = var
                else:
                    excluded.append(var)
        return cls(items, user_cls)

    def __init__(self, items, user_cls, **options):
        super().__init__(items, user_cls, **options)
        assert self.is_matching_cls(user_cls)

    def as_proxy(self):
        raise NotImplementedError()

    def reconstruct(self, codegen):
        codegen.extend_output([codegen._create_load_const(self.user_cls)])
        # All the keys are just wrapped strings
        d = self.keys_as_python_constant()
        codegen.foreach(d.values())
        keys = tuple(d.keys())
        return codegen.create_call_function_kw(len(keys), keys, True)

    def call_method(
        self,
        tx,
        name,
        args: "List[VariableTracker]",
        kwargs: "Dict[str, VariableTracker]",
    ) -> "VariableTracker":
        if name == "__getitem__":
            assert not kwargs and len(args) == 1
            val = args[0]
            if val.python_type() == str:
                return self.getitem_const(val)
            else:
                return self.call_method(tx, "to_tuple", [], {}).call_method(
                    tx, "__getitem__", args, kwargs
                )
        elif name == "to_tuple":
            assert not (args or kwargs)
            return variables.TupleVariable(list(self.items.values()))
        elif name == "__setattr__":
            name = "__setitem__"
        return super().call_method(tx, name, args, kwargs)

    def var_getattr(self, tx, name: str) -> "VariableTracker":
        name_vt = ConstantVariable.create(name)
        if name_vt in self:
            return self.call_method(tx, "__getitem__", [name_vt], {})
        elif not self.include_none:
            defaults = {f.name: f.default for f in dataclasses.fields(self.user_cls)}
            if name in defaults:
                assert variables.ConstantVariable.is_literal(defaults[name])
                return variables.ConstantVariable.create(defaults[name])
        super().var_getattr(tx, name)

    call_hasattr = _call_hasattr_customobj


class CustomizedDictVariable(ConstDictVariable):
    @staticmethod
    def is_matching_cls(cls):
        # True if using default OrderedDict.__init__ and did not implement __post_init__
        if (
            issubclass(cls, collections.OrderedDict)
            and cls.__init__ is collections.OrderedDict.__init__
            and not hasattr(cls, "__post_init__")
        ):
            return True
        # hack for HF usecase:
        #   assume dataclass annotation for ModelOutput subclass
        #   assume self.create is AA to ModelOutput.__post_init__
        return _is_matching_transformers_cls(cls) or _is_matching_diffusers_cls(cls)

    @classmethod
    def is_matching_object(cls, obj):
        return cls.is_matching_cls(type(obj))

    # called from user_defined.py
    # when is_matching_cls(cls) is true
    @classmethod
    def create(cls, user_cls, args, kwargs, options):
        # avoid tracing when returning ModelOutput from forward func
        for attr_name in ("__init__", "__post_init__", "__setattr__", "__setitem__"):
            if hasattr(user_cls, attr_name):
                fn = getattr(user_cls, attr_name)
                assert callable(fn), f"expect callable attr {attr_name}"
                if hasattr(fn, "__code__"):
                    skip_code(fn.__code__)

        if dataclasses.is_dataclass(user_cls):
            # @dataclass CustomDict(a=1, b=2)
            bound = inspect.signature(user_cls).bind(*args, **kwargs)
            bound.apply_defaults()

            def make_var(x):
                if isinstance(x, VariableTracker):
                    return x
                elif ConstantVariable.is_literal(x):
                    return ConstantVariable.create(x)
                else:
                    unimplemented(
                        "expect VariableTracker or ConstantVariable.is_literal"
                    )

            items = {
                ConstantVariable.create(k): make_var(v)
                for k, v in bound.arguments.items()
            }
        elif not args:
            # CustomDict(a=1, b=2) in the general (non-dataclass) case.
            items = {ConstantVariable.create(k): v for k, v in kwargs.items()}
        elif len(args) == 1 and isinstance(args[0], ConstDictVariable) and not kwargs:
            # CustomDict({'a': 1, 'b': 2})
            items = args[0].items
        else:
            unimplemented("custom dict init with args/kwargs unimplemented")

        return cls(items, user_cls, **options)

    # called from builder.py
    @classmethod
    def wrap(cls, builder, obj):
        raise NotImplementedError()

    def __init__(self, items, user_cls, **options):
        super().__init__(items, user_cls, **options)
        assert self.is_matching_cls(user_cls)

    def as_proxy(self):
        raise NotImplementedError()

    # 'RETURN_VALUE triggered compile'
    # called from torch/_dynamo/codegen.py
    def reconstruct(self, codegen):
        codegen.extend_output([codegen._create_load_const(self.user_cls)])
        # All the keys are just wrapped strings
        d = self.keys_as_python_constant()
        codegen.foreach(d.values())
        keys = tuple(d.keys())
        return codegen.create_call_function_kw(len(keys), keys, True)

    def call_method(
        self,
        tx,
        name,
        args: "List[VariableTracker]",
        kwargs: "Dict[str, VariableTracker]",
    ) -> "VariableTracker":
        fn = getattr(self.user_cls, name)
        source = None if self.source is None else AttrSource(self.source, name)

        if hasattr(fn, "__objclass__") and fn.__objclass__ in (
            dict,
            collections.OrderedDict,
        ):
            # for python dict method without overridden
            return super().call_method(tx, name, args, kwargs)
        elif name in ("__getitem__", "to_tuple", "__setitem__", "__setattr__"):
            # for user overridden method
            return tx.inline_user_function_return(
                variables.UserFunctionVariable(fn, source=source),
                [self] + list(args),
                kwargs,
            )

        unimplemented("custom dict: call_method unimplemented name=%s", name)

    def var_getattr(self, tx, name: str) -> "VariableTracker":
        name_vt = ConstantVariable.create(name)
        if name_vt in self:
            return self.call_method(tx, "__getitem__", [name_vt], {})
        super().var_getattr(tx, name)

    call_hasattr = _call_hasattr_customobj


@functools.lru_cache(None)
def _install_PretrainedConfig_patch():
    import transformers

    # We need to monkeypatch transformers here, sadly.
    # TODO(voz): Upstream to transformers lib

    def _dynamo_overriden_transformers_eq(self, other):
        if not hasattr(other, "__dict__"):
            return False
        return self.__dict__ == other.__dict__

    transformers.configuration_utils.PretrainedConfig.__eq__ = (
        _dynamo_overriden_transformers_eq
    )


class HFPretrainedConfigVariable(VariableTracker):
    """
    Hack for HuggingFace PretrainedConfig
    """

    @staticmethod
    def is_matching_cls(cls):
        mod = sys.modules.get("transformers.configuration_utils")
        is_match = mod is not None and issubclass(cls, mod.PretrainedConfig)

        # Lazily install monkeypatch the first time we see it in dynamo
        if is_match:
            _install_PretrainedConfig_patch()
        return is_match

    @classmethod
    def is_matching_object(cls, obj):
        return cls.is_matching_cls(type(obj))

    def __init__(self, obj, **kwargs):
        super().__init__(**kwargs)
        self.obj = obj
        assert self.is_matching_cls(type(obj))

    def var_getattr(self, tx, name: str) -> "VariableTracker":
        from . import ConstantVariable

        return ConstantVariable.create(getattr(self.obj, name))

    def call_hasattr(self, tx, name: str) -> "VariableTracker":
        return variables.ConstantVariable.create(hasattr(self.obj, name))


class PythonSysModulesVariable(VariableTracker):
    """Special case for sys.modules.

    Without this we will guard on the exact set of modules imported in the
    lifetime of the python program.
    """

    def python_type(self):
        return dict

    @staticmethod
    def reconstruct(self, codegen):
        codegen.extend_output(
            [
                codegen.create_load_python_module(sys, True),
                codegen.create_load_attr("modules"),
            ]
        )

    def call_method(
        self, tx, name, args: List[VariableTracker], kwargs: Dict[str, VariableTracker]
    ):
        from .builder import VariableBuilder

        if name == "__getitem__":
            return self.call_getitem(tx, *args, **kwargs)
        elif name == "get":
            return self.call_get(tx, *args, **kwargs)
        elif name == "__contains__":
            return self.call_contains(tx, *args, **kwargs)

        # Fallback to dict implementation
        real_dict = VariableBuilder(tx, self.source)(sys.modules)
        return real_dict.call_method(tx, name, args, kwargs)

    def _contains_helper(self, tx, key: VariableTracker):
        k = key.as_python_constant()
        has_key = k in sys.modules
        install_guard(
            self.make_guard(
                functools.partial(GuardBuilder.DICT_CONTAINS, key=k, invert=not has_key)
            )
        )
        return k, has_key

    def call_contains(self, tx, key: VariableTracker):
        k, has_key = self._contains_helper(tx, key)
        return ConstantVariable.create(value=has_key)

    def call_get(
        self, tx, key: VariableTracker, default: Optional[VariableTracker] = None
    ):
        from .builder import VariableBuilder

        k, has_key = self._contains_helper(tx, key)

        if has_key:
            return VariableBuilder(
                tx,
                GetItemSource(self.source, k),
            )(sys.modules[k])

        if default is not None:
            return default

        return ConstantVariable.create(value=None)

    def call_getitem(self, tx, key: VariableTracker):
        from .builder import VariableBuilder

        k, has_key = self._contains_helper(tx, key)
        return VariableBuilder(
            tx,
            GetItemSource(self.source, k),
        )(sys.modules[k])<|MERGE_RESOLUTION|>--- conflicted
+++ resolved
@@ -7,11 +7,8 @@
 from types import MethodWrapperType
 from typing import Dict, List, Optional
 
-<<<<<<< HEAD
-=======
 import torch
 
->>>>>>> 3cd2c68f
 from torch._subclasses.fake_tensor import is_fake
 
 from .. import variables
@@ -19,22 +16,12 @@
 from ..eval_frame import skip_code
 
 from ..exc import unimplemented
-<<<<<<< HEAD
 from ..guards import GuardBuilder, install_guard
 from ..source import AttrSource, GetItemSource
 from ..utils import istype, specialize_symnode
 from .base import MutableLocal, VariableTracker
 from .constant import ConstantVariable
 
-
-=======
-from ..guards import GuardBuilder, install_guard, make_dupe_guard
-from ..source import AttrSource, GetItemSource
-from ..utils import istype, iter_contains, specialize_symnode
-from .base import MutableLocal, VariableTracker
-from .constant import ConstantVariable
-
->>>>>>> 3cd2c68f
 # Note: [Adding a new supported class the keys of ConstDictVarialble]
 # You'll need to add it to:
 # - `is_hashable_python_var` in this file
@@ -43,44 +30,24 @@
 
 
 def is_hashable_python_var(x):
-<<<<<<< HEAD
     # IMPORTANT: Keep me in sync with is_hashable!
     # Even better, we should have a map of functions connecting the two
-
     from torch import Tensor
-    from ..allowed_functions import is_builtin_callable
+    from ..trace_rules import is_builtin_callable, is_numpy
 
     return (
         ConstantVariable.is_literal(x)
-        or isinstance(x, (Tensor, enum.Enum, MethodWrapperType))
-        or is_builtin_callable(x)
-        or (isinstance(x, tuple) and all(is_hashable_python_var(e) for e in x))
-=======
-    from torch import Tensor
-
-    # Note: Keep me in sync with is_hashable!
-    # Even better, we should have a map of functions connecting the two
-    from ..trace_rules import is_builtin_callable, is_numpy
-
-    return (
-        ConstantVariable.is_literal(x)
-        or isinstance(x, (Tensor, enum.Enum, type, torch.nn.Module))
+        or isinstance(x, (Tensor, enum.Enum, type, torch.nn.Module, MethodWrapperType))
         or is_builtin_callable(x)
         or (isinstance(x, tuple) and all(is_hashable_python_var(e) for e in x))
         or is_numpy(x)
->>>>>>> 3cd2c68f
     )
 
 
 def is_hashable(x):
-<<<<<<< HEAD
     # IMPORTANT: Keep me in sync with is_hashable_python_var!
     # Even better, we should have a map of functions connecting the two
 
-=======
-    # Keep me in sync with is_hashable_python_var!
-    # Even better, we should have a map of functions connecting the two
->>>>>>> 3cd2c68f
     if isinstance(x, variables.TensorVariable):
         # Tensors are hashable if they have an example_value (a fake tensor)
         # Most VT's should have one.
@@ -96,14 +63,11 @@
                 variables.SymNodeVariable,
                 variables.ConstantVariable,
                 variables.EnumVariable,
-<<<<<<< HEAD
-                variables.MethodWrapperVariable,
-=======
                 variables.user_defined.UserDefinedClassVariable,
                 variables.misc.SkipFilesVariable,
                 variables.misc.NumpyVariable,
                 variables.NNModuleVariable,
->>>>>>> 3cd2c68f
+                variables.MethodWrapperVariable,
             ),
         )
 
@@ -129,11 +93,8 @@
             elif isinstance(self.vt, variables.TupleVariable):
                 Hashable = ConstDictVariable._HashableTracker
                 x = tuple(Hashable(e).underlying_value for e in self.vt.items)
-<<<<<<< HEAD
-=======
             elif isinstance(self.vt, variables.NNModuleVariable):
                 return self.vt.module
->>>>>>> 3cd2c68f
             else:
                 x = self.vt.as_python_constant()
             return x
@@ -267,14 +228,7 @@
             )
         elif name == "keys":
             assert not (args or kwargs)
-<<<<<<< HEAD
             return SetVariable(self.items.keys(), mutable_local=MutableLocal())
-=======
-            return SetVariable(
-                [k.vt for k in self.items.keys()],
-                mutable_local=MutableLocal(),
-            )
->>>>>>> 3cd2c68f
         elif name == "values":
             assert not (args or kwargs)
             return TupleVariable(list(self.items.values()))
