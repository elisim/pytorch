"""
This module is responsible for transforming functions to be traced into a form
that is easier for the downstream infra (e.g. Autograd, FX, AOTAutograd analysis)
to handle.

It does so by:
1. functionalization (including RNG functionalzation)
2. creating a joint graph when required
3. transforming mutations into extra outputs
4. dispatching subclasses
"""

import warnings
from contextlib import nullcontext
from functools import wraps
from typing import Any, Callable, List, Tuple, Union
from unittest.mock import patch

import torch
import torch.fx.traceback as fx_traceback
import torch.utils._pytree as pytree
from torch import Tensor
from torch._decomp.decompositions_for_rng import PhiloxStateTracker
from torch._guards import detect_fake_mode
from torch._prims_common import CUDARngStateHelper
<<<<<<< HEAD
from torch._subclasses.functional_tensor import FunctionalTensorMode
from torch.fx.experimental.symbolic_shapes import (
    definitely_false,
    rename_unbacked_to,
    sym_eq,
)
=======
from torch.fx.experimental.symbolic_shapes import definitely_false, sym_eq
>>>>>>> ba027cb8
from torch.nn.utils import stateless

from .. import config
from .collect_metadata_analysis import run_functionalized_fw_and_collect_metadata
from .functional_utils import (
    from_fun,
    has_data_mutation,
    has_metadata_mutation,
    is_fun,
    sync_functional_tensor,
    to_fun,
)
from .logging_utils import setup_stacktrace_preservation_hooks
from .schemas import (
    AOTConfig,
    MutationType,
    OutputType,
    SubclassMeta,
    SubclassTracingInfo,
    ViewAndMutationMeta,
)
from .subclass_utils import (
    create_subclass_meta,
    requires_subclass_dispatch,
    unwrap_tensor_subclasses,
    wrap_tensor_subclasses_maybe_joint,
)
from .utils import maybe_to_fresh_input


# This function returns a new function that returns mutated inputs as outputs.
# if keep_data_input_mutations is set, then we assume that data-only mutations
# will be left in the graph, and we only return metadata-mutated inputs as outputs.
def fn_input_mutations_to_outputs(
    fn: Callable,
    meta: ViewAndMutationMeta,
    keep_data_input_mutations: bool,
) -> Any:
    @wraps(fn)
    def inner_fn(*args):
        outs = fn(*args)
        assert len(meta.output_info) == len(outs)
        # The compiled fw will return mutated input tensors, *including* metadata-only mutation.
        # However, if keep_data_input_mutations is set, the compiled fw only needs to return metadata-mutated inputs.
        # (because data-only input mutations are handled directly in the compiled graph)
        mutated_inputs_to_return = [
            x for (i, x) in enumerate(args) if i in meta.mutated_inp_runtime_indices
        ]
        return *mutated_inputs_to_return, *outs

    return inner_fn


# This function takes in a fn with external aliasing and mutation,
# and returns a new fn with no external aliasing and mutation,
# as needed for autograd.
# The main transformations are:
# - Return mutated inputs as extra outputs
# - Clone mutated inputs that require gradients,
#   because autograd will require us to pass the pre-mutated inputs into autograd.grad
# - Return intermediate bases of outputs as additional outputs,
#   needed to appease autograd.Function
# The new function returns:
# (1) The updated outputs
# (2) A boolean mask of len(new_fn_outputs),
#     that can be used to tell autograd.grad which outputs should get tangents
#     if we trace the backward.
def fn_prepped_for_autograd(
    fn: Callable,
    meta: ViewAndMutationMeta,
) -> Any:
    @wraps(fn)
    def inner_fn(*args):
        args_maybe_cloned = [
            maybe_to_fresh_input(i, t, meta) for i, t in enumerate(args)
        ]

        outs = fn(*args_maybe_cloned)
        assert isinstance(outs, (tuple, list))
        outs = list(outs)
        assert len(meta.output_info) == len(outs)

        mutated_inputs_to_return = [
            x
            for (i, x) in enumerate(args_maybe_cloned)
            if i in meta.mutated_inp_runtime_indices
        ]

        intermediate_bases = []
        for i, (o, info) in enumerate(zip(outs, meta.output_info)):
            if info.output_type == OutputType.alias_of_intermediate_save_as_output:
                intermediate_bases.append(o._base)

        assert meta.num_intermediate_bases == len(intermediate_bases)

        # the compiled forward should return (mutated_inputs, user_outs, intermediate_bases)
        fw_outs_to_return = *mutated_inputs_to_return, *outs, *intermediate_bases

        # Also return a boolean mask specifying which outputs to this function will be used as tangents
        mutated_inputs_grad_mask = [
            meta.input_info[meta.mutated_inp_runtime_indices[i]].mutates_data
            and meta.input_info[meta.mutated_inp_runtime_indices[i]].requires_grad
            for (i, x) in enumerate(mutated_inputs_to_return)
        ]

        # Pass any (non-aliased) outputs in as tangents, since they'll be returned as outputs in the fw
        # For outputs that are aliases of intermediates, we will have returned the output's _base as an output in the graph instead,
        # which we *should* send to grad()
        output_grad_mask = [
            meta.output_info[i].output_type
            in [
                OutputType.non_alias,
                OutputType.unsafe_view_alias,
                OutputType.custom_function_view,
            ]
            # Also, only tensor outputs should participate in the backward
            # (in particular, Symint outputs in the forward graph shouldn't get tangents)
            and issubclass(meta.output_info[i].raw_type, Tensor)
            and meta.output_info[i].requires_grad
            for (i, x) in enumerate(outs)
        ]

        intermediate_base_grad_mask = [True for _ in range(len(intermediate_bases))]

        out_grad_mask = (
            mutated_inputs_grad_mask + output_grad_mask + intermediate_base_grad_mask
        )
        assert len(out_grad_mask) == len(fw_outs_to_return)

        # Take care to grab and sync the updated inputs from primals_after_cloning (the inputs we actually mutate!)
        # and not primals (the preserved inputs, pre-mutation, that we pass to grad())
        # This is annoying: our joint function needs to be aware of functionalization
        # (syncing mutated inputs before calling autograd.grad())
        # In theory, we could make the autograd engine do this automatically, although that probably isn't any cleaner.
        for arg in args_maybe_cloned:
            if not isinstance(arg, Tensor):
                continue
            sync_functional_tensor(arg)

        return fw_outs_to_return, out_grad_mask

    return inner_fn


# Given a fn, computes the joint.
# NOTE: fn is expects the following behavior:
# (1) fn() needs to return a tuple of (outs, mask),
#     where `mask` tells us which outputs are meant to have tangents.
#     we don't know this info automatically, because we don't actually want to blindly
#     compute tangents for every output that requires grad.
#     Specifically, outputs that alias inputs won't participate in the backward and get tangents.
# (2) fn() cannot mutate any inputs that require gradient.
#     otherwise, when we compute autograd.grad(), we will not take those input mutations into account
#     (the way this is handled is that we ensure any inputs that normally get mutated are cloned first)
def create_joint(fn: Callable, *, aot_config: AOTConfig) -> Any:
    def inner_fn(primals: List[Any], tangents: List[Any]):
        outs, tangent_mask = fn(*primals)
        assert len(tangent_mask) == len(outs)
        outs_to_grad = [
            o for needs_tangent, o in zip(tangent_mask, outs) if needs_tangent
        ]
        assert len(outs_to_grad) == len(tangents)

        # Get the inputs that need gradients
        grad_primals = []
        inputs_needs_grads = []
        # Note that we're not using primals here,
        # being carefully not to pass any mutated inputs into autograd.grad()
        for p in primals:
            is_grad_tensor = isinstance(p, Tensor) and p.requires_grad
            inputs_needs_grads.append(is_grad_tensor)
            if is_grad_tensor:
                grad_primals.append(p)

        # Get the outputs that need gradients
        needed_outs = []
        needed_tangents = []
        for out, tangent in zip(outs_to_grad, tangents):
            if isinstance(out, Tensor) and out.requires_grad:
                # A bit sketchy, but fixes e.g. test_aot_autograd_exhaustive_matmul_cpu_float32
                # The issue is that we are sensitive to decomps that don't accurately maintain
                # their output's _base.shape compared to eager mode, and this helps mitigate a bit.
                # The not definitely_false is also sketchy; if unbacked
                # symints are involved, we're just going to assume that the
                # decomps setup the base shape correctly
                needed_outs.append(
                    out
                    if not definitely_false(sym_eq(out.shape, tangent.shape))
                    else out.view(tangent.shape)
                )
                needed_tangents.append(tangent)

        setup_stacktrace_preservation_hooks([out.grad_fn for out in needed_outs])

        if config.functionalize_rng_ops:
            PhiloxStateTracker.mark_beginning_of_backward()
        backward_out: Tuple[Tensor, ...] = tuple()
        # Call the backwards pass
        if grad_primals:
            with fx_traceback.preserve_node_meta():
                # for full graph export, we always export a joint graph where we assume no tangents are needed.
                if aot_config.no_tangents:
                    assert len(needed_tangents) == 1 and needed_tangents[0].numel() == 1
                    backward_out = torch.autograd.grad(
                        needed_outs,
                        grad_primals,
                        allow_unused=True,
                    )
                else:
                    backward_out = torch.autograd.grad(
                        needed_outs,
                        grad_primals,
                        grad_outputs=needed_tangents,
                        allow_unused=True,
                    )
        backward_out_iter = iter(backward_out)
        return outs, [
            next(backward_out_iter) if i else None for i in inputs_needs_grads
        ]

    def inner_fn_with_anomaly(*args):
        with fx_traceback.preserve_node_meta(), warnings.catch_warnings():
            warnings.filterwarnings("ignore", "Anomaly Detection has been enabled.")
            with torch.autograd.detect_anomaly(check_nan=False):
                return inner_fn(*args)

    return inner_fn_with_anomaly


def create_functionalized_rng_ops_wrapper(func, args, trace_joint=True) -> Any:
    # Functionalization of rng ops changes the calling convention of the joint graph.
    # It goes from (primals, tangents) to (seed, offset, primals, tangents)
    # At runtime, we pass on the current seed and offset. This is hidden from
    # the user.
    fake_mode = detect_fake_mode()
    if fake_mode is None:
        fake_mode = nullcontext()

    def override_get_rng_state(device: Union[int, str, torch.device] = "cuda"):
        out = PhiloxStateTracker.get_state_as_tensor()
        return out

    def override_set_rng_state(x, device: Union[int, str, torch.device] = "cuda"):
        PhiloxStateTracker.set_state_from_tensor(x)

    def append_rng_offsets(args):
        if trace_joint:
            # args signature before: Tuple(fwd_outputs), Tuple(bwd_outputs)
            # args signature after: Tuple(fwd_outputs, new_fwd_rng_offset), Tuple(bwd_offset, new_bwd_rng_offset)
            return (
                (*args[0], PhiloxStateTracker.get_updated_fwd_offset()),
                (*args[1], PhiloxStateTracker.get_updated_bwd_offset()),
            )
        else:
            # args signature before: Tuple(fwd_outputs)
            # args signature after: Tuple(fwd_outputs, new_fwd_rng_offset)
            return (*args, PhiloxStateTracker.get_updated_fwd_offset())

    def traced_joint(
        primals, tangents, fwd_seed, fwd_base_offset, bwd_seed, bwd_base_offset
    ):
        with patch("torch.cuda.get_rng_state", override_get_rng_state), patch(
            "torch.cuda.set_rng_state", override_set_rng_state
        ):
            return append_rng_offsets(func(primals, tangents))

    def traced_forward(*primals_fwd_seed_fwd_base_offset):
        # The signature is (*primals, seed, offset)
        with patch("torch.cuda.get_rng_state", override_get_rng_state), patch(
            "torch.cuda.set_rng_state", override_set_rng_state
        ):
            return append_rng_offsets(func(*primals_fwd_seed_fwd_base_offset[:-2]))

    if trace_joint:
        # Get the current seed and offset to setup tracing.
        fwd_seed, fwd_base_offset = CUDARngStateHelper.get_torch_state_as_tuple(
            fake_mode
        )
        bwd_seed, bwd_base_offset = CUDARngStateHelper.get_torch_state_as_tuple(
            fake_mode
        )
        PhiloxStateTracker.record_state(fwd_seed, fwd_base_offset, "forward")
        PhiloxStateTracker.record_state(bwd_seed, bwd_base_offset, "backward")
        return traced_joint, (
            *args,
            fwd_seed,
            fwd_base_offset,
            bwd_seed,
            bwd_base_offset,
        )
    else:
        # Get the current seed and offset to setup tracing.
        fwd_seed, fwd_base_offset = CUDARngStateHelper.get_torch_state_as_tuple(
            fake_mode
        )
        PhiloxStateTracker.record_state(fwd_seed, fwd_base_offset, "forward")
        return traced_forward, (*args, fwd_seed, fwd_base_offset)


# This creates the final function that we want to trace using make_fx(),
# in both aot_dispatch_autograd and aot_dispatch_base.
# Preconditions:
# - fn corresponds to the user's fw function
# - fn arguments have been flattened, duplicate arguments have been handled
# - In the returned function, the "primals" arguments *includes* synthetic bases.
# This function does the work of functionalizing the input function,
# and performing copy_() calls at the end of the function if `keep_input_mutations` is set.
# The function returned has signature that is either:
# (1) "traced_fn(primals: List[Any])" if trace_joint is False
# (2) "traced_fn(primals: List[Any], tangents: List[Any])" if trace_joint is True
# Returns a new (functionalized) function, and updated arguments to call it with.
def create_functionalized_fn(
    fn,
    args,
    *,
    meta: ViewAndMutationMeta,
    aot_config: AOTConfig,
    trace_joint: bool,
) -> Any:
    @wraps(fn)
    def _functionalized_f_helper(*args):
        # See Note [Disabling Functionalize TLS Above Python Functionalization]
        disable_above = torch._C._ExcludeDispatchKeyGuard(
            torch._C.DispatchKeySet(torch._C.DispatchKey.Functionalize)
        )

        # See Note [Side-Effectful Tokens in AOTAutograd]
        if trace_joint:
            assert (
                isinstance(args, tuple)
                and len(args) == 2
                and isinstance(args[0], (list, tuple))
            )
            tokens = args[0][: len(meta.tokens)]
            actual_args = args[0][len(meta.tokens) :]
            args = (actual_args, args[1])
        else:
            tokens = args[: len(meta.tokens)]
            args = args[len(meta.tokens) :]
        assert all(token.numel() == 0 for token in tokens)

        with disable_above:
            # Wrap inputs into functional wrappers
            f_args = pytree.tree_map(to_fun, args)
            f_tokens = pytree.tree_map(to_fun, tokens)

            # Populate the current FunctionalTensorMode with the tokens per
            # operator. See Note [FunctionalTensorMode is Stateful]
            functional_tensor_mode = (
                torch.utils._python_dispatch._detect_functional_mode()
            )
            assert functional_tensor_mode is not None
            for i, k in enumerate(meta.tokens.keys()):
                functional_tensor_mode._tokens[k] = f_tokens[i]

            # Run the joint
            f_outs = fn(*f_args)

            # Return both the tokens and the outputs
            # See Note [Side-Effectful Tokens in AOTAutograd]
            f_outs = (*functional_tensor_mode._tokens.values(), *f_outs)

        if trace_joint:
            # We support a limited amount of mutation of graph inputs during the backward pass.
            # (This is used e.g. by Float8, which needs to update buffers during the backward pass)
            # Here, we perform extra checks for primals that were mutated in the **backward**
            # We're doing the checks here instead of doing them with the rest of the input mutation handling because:
            # - We need to detect inputs that were mutated in the backward **separately** from mutations that happened
            #   during the forward, because the handling is different: some input mutations from the the forward
            #   can be only handled in a fw-only runtime epilogue, and in theory if we wanted to handle those same
            #   types of mutations in the backward we would need a bw-only runtime epilogue.
            # - We could in theory have our analysis pass differentiate mutations in the fw from mutations in
            #   the bw by running our analysis first on the fw-only graph, and then on the joint graph. This would
            #   require an extra round of tracing though, so it's more efficient to do in-line here.
            assert (
                isinstance(args, tuple)
                and len(args) == 2
                and isinstance(args[0], (list, tuple))
            )
            # Only look at mutations that happened to forward inputs (e.g. fw buffers that were saved for bw)
            primals_before = args[0]
            primals_after = pytree.tree_map(from_fun, f_args[0])
            for f_inpt, before, after, inpt_info in zip(
                f_args[0], primals_before, primals_after, meta.input_info
            ):
                # Ban metadata mutations on fw inputs during the bw
                if not inpt_info.mutates_metadata:
                    assert not has_metadata_mutation(
                        f_inpt, before, check_only_storage_mutation=False
                    ), "Found a graph input that had its metadata mutated in the backward. This is not supported"
                # Allow data mutations on fw inputs during the bw, but only if they do not require grad
                # So we can guarantee that we can keep the mutations in the graph
                if has_data_mutation(f_inpt) and not inpt_info.mutates_data:
                    assert (
                        not inpt_info.requires_grad
                    ), "Found a graph input that requires_grad and was mutated in the backward. This is not supported"
                    # Otherwise, put the mutation in the graph
                    before.copy_(after)
            # Now that we covered mutations to *forward* inputs during the backward,
            # we also need to cover mutations to *backward-only* inputs during the backward (e.g. mutation to a grad_out).
            # Today, we will just error in all cases of this happening unless someone needs us to support it.
            tangents_before = args[1]
            tangents_after = pytree.tree_map(from_fun, f_args[1])
            for f_inpt, before, after in zip(
                f_args[1], tangents_before, tangents_after
            ):
                assert not has_metadata_mutation(
                    f_inpt, before, check_only_storage_mutation=False
                ) and not has_data_mutation(
                    f_inpt
                ), "Found an input to the backward that was mutated during the backward pass. This is not supported"

        if aot_config.keep_inference_input_mutations:
            # Note: This is a bit annoying. There's a layering issue here, where:
            # (1) functionalization needs to operate on **synthetic base** inputs, before unpacking them into the "real" inputs.
            # (2) For keep_input_mutations, we support tracing a call to copy_() directly on mutated inputs.
            #     However, we **only** want to support this for inputs that have data-only (and no metadata) mutations,
            #     because inductor (and backends in generally) would prefer not to see these (e.g. as_strided_(), resize_()).
            #     This makes it pretty difficult for this logic to operate on synthetic bases.
            # (3) In addition, there are cases where it's significantly cheaper to perform the copy on the individual
            #     (unpacked) input aliases, instead of the synthetic base.
            # Example case where (3) could be important:
            #
            #     def f(x, y):
            #         x.mul_(2)
            #         y.mul_(3)
            #         return x, y
            #    a = torch.ones(1'000'000)
            #    x, y = out(a[0:9], a[1:10])
            #
            # It would be much better to add copy_() calls into the graph for the two tiny slices, instead of materializing
            # a giant "updated synthetic base" and copying into a's entire storage.
            #
            # For now, we are pessimistically not performing the optimization from (3);
            # we will materialize an "updated" synthetic base, and copy it back to the synthetic input base.
            # This allows us to factor aot autograd much more nicely, since only one area of the code needs to worry
            # about synthetic bases.
            for i, (inpt_old, inpt_f) in enumerate(
                zip(args, f_args) if not trace_joint else zip(args[0], f_args[0])
            ):
                if not isinstance(inpt_f, torch.Tensor):
                    continue
                assert is_fun(inpt_f)
                inpt_new = from_fun(inpt_f)
                if meta.input_info[i].mutation_type == MutationType.MUTATED_IN_GRAPH:
                    # We found an input that had a (data-only) mutation.
                    # Since keep_input_mutations is set, we need to faithfully apply a copy_()
                    # so the compiler will see the input mutation in the graph.
                    if meta.input_info[i].mutations_hidden_from_autograd:
                        # Hidden from autograd = run under no_grad, **and** don't bump VC
                        with torch.no_grad(), torch.autograd._unsafe_preserve_version_counter(
                            inpt_old
                        ):
                            inpt_old.copy_(inpt_new)
                    elif meta.input_info[i].mutations_under_no_grad_or_inference_mode:
                        # Under no_grad = run under no_grad (we still bump the VC though)
                        # (inference_mode will also bump the VC, as long as the tensor in question
                        # was created outside of inference_mode)
                        with torch.no_grad():
                            inpt_old.copy_(inpt_new)
                    else:
                        inpt_old.copy_(inpt_new)

            # When an output tensor is a functionalized mutated input, and we
            # were able to move the mutation in to the graph then we can return
            # the mutated input directly. This prevents duplicating the
            # tensors contents.
            flat_outs, outs_spec = pytree.tree_flatten(f_outs)
            flat_outs = [from_fun(o) for o in flat_outs]
            num_outs = len(meta.output_info)

            for i, outp in enumerate(flat_outs[:num_outs]):
                info = meta.output_info[i]
                if info.output_type != OutputType.is_input:
                    continue

                assert info.base_idx is not None
                if (
                    meta.input_info[info.base_idx].mutation_type
                    == MutationType.MUTATED_IN_GRAPH
                ):
                    flat_outs[i] = args[info.base_idx]
            return pytree.tree_unflatten(flat_outs, outs_spec)

        return pytree.tree_map(from_fun, f_outs)

    # Kinda annoying, but needed to make sure that the fx graph we trace out has "primals"
    # and "tangents" as its input names (which are special-cased by the partitioner)
    # TODO (tmanlaibaatar) revisit this if we ever need to turn on non-strict joint graph export
    def joint_helper(primals, tangents):
        return _functionalized_f_helper(primals, tangents)

    helper = joint_helper if trace_joint else _functionalized_f_helper
    if config.functionalize_rng_ops:
        # Setup the wrapper for functionalization of rng ops
        helper, args = create_functionalized_rng_ops_wrapper(helper, args, trace_joint)

    # Additionally pass in tokens as inputs
    # See Note [Side-Effectful Tokens in AOTAutograd]
    additional_token_inputs = [torch.tensor([])] * len(meta.tokens)
    if trace_joint:
        args = ([*additional_token_inputs, *args[0]], *args[1:])
    else:
        args = [*additional_token_inputs, *args]

    return helper, args


# Given a function operating on Subclass -> Subclass, returns an function that operates on Tensor -> Tensor
# Also returns:
# - the new set of arguments to pass into this function (now that tensor subclasses have been eliminated)
# - the updated ViewAndMutationMeta for this dense -> dense function.
# The other important arguments are:
# - flat_fn_maybe_joint: when is_joint_structure=True, this is the joint fw-bw function.
#                        when is_joint_structure=False, this is just the forward function.
# - fw_only: this is *always* the forward-only function.
#   Why do we need this? We need to collect updated ViewAndMutationMeta on our new dense -> dense functions.
#   In particular, we need this to tell the partitioner how many dense forward outputs there are.
def aot_dispatch_subclass(
    flat_fn_maybe_joint,
    args: List[Any],
    *,
    is_joint_structure: bool,
    meta: ViewAndMutationMeta,
    fw_only: Callable,
) -> SubclassTracingInfo:
    # Skip logic if we don't need to trace through any subclasses
    req_subclass_dispatch = requires_subclass_dispatch(args, meta)
    if not req_subclass_dispatch:
        return SubclassTracingInfo(
            plain_tensor_trace_fn=flat_fn_maybe_joint,
            plain_tensor_args=args,
            maybe_subclass_meta=None,
        )

    # TODO: add subclass guards (later PR).

    # What's going on here? We need to compute subclass metadata about the outputs of the joint (grad_inputs).
    # Annoying: we don't know the grad input metas until we're in the middle of tracing the joint,
    # so we set it later, while we're tracing the joint (see inner_fn() below).
    # Another option would be to run our run_functionalized_fw_and_collect_metadata() function
    # directly on the joint, but this would hurt compile time (adding yet another pass through the joint).
    subclass_meta = SubclassMeta()

    def inner_fn(fn, args, *, use_trace_joint: bool):
        # Step 1: wrap tensor inputs into subclasses if necessary
        all_args = wrap_tensor_subclasses_maybe_joint(
            args, is_joint_structure=use_trace_joint, meta=meta
        )

        # Step 2: call the inner function, with our (maybe subclass) inputs
        wrapped_outs = fn(*all_args)

        if use_trace_joint:
            # See Note: [Computing Subclass Metadata about grad_inputs]
            # We also stash subclass info on our grad_inputs, if we're tracing the joint.
            nonlocal subclass_meta
            assert isinstance(wrapped_outs, tuple) and len(wrapped_outs) == 2
            # Don't need fw outs since we already have subclass metadata on them
            grad_inputs = wrapped_outs[1]
            subclass_meta.grad_input_metas = create_subclass_meta(grad_inputs)

        # Step 3: Unwrap any subclass outputs back into dense tensors
        unwrapped_outs = unwrap_tensor_subclasses(
            wrapped_outs, is_joint_structure=use_trace_joint
        )
        return unwrapped_outs

    def joint_fn(primals, tangents):
        return inner_fn(flat_fn_maybe_joint, (primals, tangents), use_trace_joint=True)

    def fw_fn(*primals):
        return inner_fn(flat_fn_maybe_joint, primals, use_trace_joint=False)

    def metadata_fn(*primals):
        return inner_fn(fw_only, primals, use_trace_joint=False)

    args_unwrapped = unwrap_tensor_subclasses(
        args, is_joint_structure=is_joint_structure
    )

    if is_joint_structure:
        primals_unwrapped = args_unwrapped[0]
        fn_to_trace = joint_fn
    else:
        primals_unwrapped = args_unwrapped
        fn_to_trace = fw_fn

    # Note: [Partitioner handling for Subclasses, Part 1]
    # The way the partitioner works is that:
    # (1) we pass is a single graph containing the joint fw/bw,
    #     where the # of graph outputs corresponds to # fw_outputs + # grad_inputs
    # (2) The partitioner accepts an arguments, num_fwd_outputs,
    #     and assumes that the first "num_fwd_outputs" graph outputs correspond
    #     to outputs of the forward graph.
    # How do tensor subclasses enter the picture?
    # the num_fwd_outputs in the final graph is actually non-trivial to compute,
    # because it can be influenced by input mutations and intermediate bases.
    # So we compute it by inspecting the current ViewAndMutationMeta object.
    # However, the original ViewAndMutationMeta that we computed was created
    # on the subclass -> subclass graph,
    # which can have a different number of outputs than the dense -> dense graph.
    # That's why we createa a fresh metadata object on the dense -> dense function here,
    # and plumb it back up to the partitioner.
    # See Note: [Partitioner handling for Subclasses, Part 2] for more info.
    meta_updated = run_functionalized_fw_and_collect_metadata(
        metadata_fn,
        keep_input_mutations=meta.keep_input_mutations,
        is_train=meta.is_train,
    )(*primals_unwrapped)

    subclass_meta.fw_metadata = meta_updated

    return SubclassTracingInfo(
        plain_tensor_trace_fn=fn_to_trace,
        plain_tensor_args=args_unwrapped,
        maybe_subclass_meta=subclass_meta,
    )


class PropagateUnbackedSymInts(torch.fx.Interpreter):
    def run_node(self, n: torch.fx.Node):
        import sympy

        result = super().run_node(n)
        # TODO: handle Tensor returns
        if "example_value" in n.meta:
            if isinstance(result, torch.SymInt) and isinstance(
                result.node.expr, sympy.Symbol
            ):
                rename_unbacked_to(n.meta["example_value"], result)

        return result


def create_functional_call(mod, params_spec, params_len, store_orig_mod=False):
    # Redundant with dynamo, but worth having in case this gets invoked elsewhere.
    # https://github.com/pytorch/pytorch/issues/103569

    def functional_call(*args, **kwargs):
        with stateless._reparametrize_module(
            mod, pytree.tree_unflatten(args[:params_len], params_spec)
        ):
            if isinstance(mod, torch.fx.GraphModule):
                with fx_traceback.preserve_node_meta(), warnings.catch_warnings():
                    warnings.filterwarnings(
                        "ignore", "Anomaly Detection has been enabled."
                    )
                    with torch.autograd.detect_anomaly(check_nan=False):
                        out = PropagateUnbackedSymInts(mod).run(
                            *args[params_len:], **kwargs
                        )
            else:
                out = mod(*args[params_len:], **kwargs)

        if not isinstance(out, (tuple, list)):
            raise RuntimeError(
                "Graph output must be a tuple(). This is so that we can avoid "
                "pytree processing of the outputs. Please change the module to "
                "have tuple outputs or use aot_module instead."
            )
        return out

    # Note [Preserving the nn module stack metadata during export non-strict mode]
    # This path is currently only used by the non-strict export flow,
    # where we cannot rely on dynamo to preserve nn stack metadata in our captured graph.
    # Instead, we stash the original user nn module here, and rely on `make_fx` to grab
    # this stashed module and use it to track nn module stack metadata
    if store_orig_mod and not hasattr(functional_call, "_orig_mod"):
        functional_call._orig_mod = mod  # type: ignore[attr-defined]

    return functional_call<|MERGE_RESOLUTION|>--- conflicted
+++ resolved
@@ -23,16 +23,11 @@
 from torch._decomp.decompositions_for_rng import PhiloxStateTracker
 from torch._guards import detect_fake_mode
 from torch._prims_common import CUDARngStateHelper
-<<<<<<< HEAD
-from torch._subclasses.functional_tensor import FunctionalTensorMode
 from torch.fx.experimental.symbolic_shapes import (
     definitely_false,
     rename_unbacked_to,
     sym_eq,
 )
-=======
-from torch.fx.experimental.symbolic_shapes import definitely_false, sym_eq
->>>>>>> ba027cb8
 from torch.nn.utils import stateless
 
 from .. import config
