from __future__ import annotations

import base64
import copyreg
import dataclasses
import functools
import hashlib
import importlib
import io
import json
import logging
import multiprocessing
import os
import pathlib
import pickle
import pkgutil
import platform
import re
import shlex
import shutil
import signal
import subprocess
import sys
import sysconfig
import tempfile
import textwrap
import threading
import warnings
import weakref
from bisect import bisect_right
from concurrent.futures import Future, ProcessPoolExecutor, ThreadPoolExecutor
from copy import copy
from ctypes import c_void_p, cdll, CDLL
from dataclasses import field
from functools import partial
from pathlib import Path
from threading import Thread
from time import sleep, time
from types import ModuleType
from typing import (
    Any,
    Callable,
    cast,
    Dict,
    List,
    Optional,
    Set,
    Tuple,
    TYPE_CHECKING,
    Union,
)

import torch

from torch._dynamo.device_interface import (
    get_interface_for_device,
    get_registered_device_interfaces,
)
from torch._dynamo.utils import counters, dynamo_timed
from torch._inductor import config, exc
from torch._inductor.codegen.cuda import cuda_env
from torch._inductor.utils import cache_dir, developer_warning, is_linux
from torch._subclasses.fake_tensor import (
    extract_tensor_metadata,
    FakeTensor,
    TensorMetadata,
)
from torch.fx.experimental.symbolic_shapes import has_hint, hint_int, ShapeEnv

if TYPE_CHECKING:
    from torch._inductor.graph import GraphLowering
    from torch._inductor.select_algorithm import ChoiceCaller

from torch.hub import _Faketqdm, tqdm

_HERE = os.path.abspath(__file__)
_TORCH_PATH = os.path.dirname(os.path.dirname(_HERE))
_LINKER_SCRIPT = os.path.join(_TORCH_PATH, "_inductor/script.ld")

if config.is_fbcode():
    from triton.fb import build_paths
    from triton.fb.build import _run_build_command

    from torch._inductor.fb.utils import (
        log_global_cache_errors,
        log_global_cache_stats,
        log_global_cache_vals,
        use_global_cache,
    )
else:

    def log_global_cache_errors(*args, **kwargs):
        pass

    def log_global_cache_stats(*args, **kwargs):
        pass

    def log_global_cache_vals(*args, **kwargs):
        pass

    def use_global_cache() -> bool:
        return False


LOCK_TIMEOUT = 600

# timing metrics for time spent in the compilation
_cumulative_compile_time = 0.0
_t0: Optional[float] = None


def _compile_start() -> None:
    global _t0
    if _t0 is None:
        _t0 = time()


def _compile_end() -> None:
    global _cumulative_compile_time, _t0
    if _t0 is not None:
        t1 = time()
        _cumulative_compile_time += t1 - _t0
        _t0 = None
        # print("CUMULATIVE COMPILE TIME", _cumulative_compile_time)


log = logging.getLogger(__name__)


def cpp_wrapper_cache_dir(name: str) -> str:
    cu_str = (
        "cpu"
        if torch.version.cuda is None
        else f'cu{torch.version.cuda.replace(".", "")}'
    )
    python_version = f"py{sys.version_info.major}{sys.version_info.minor}"
    build_folder = f"{python_version}_{cu_str}"

    cpp_wrapper_dir = os.path.join(cache_dir(), build_folder)
    cpp_wrapper_build_directory = os.path.join(cpp_wrapper_dir, name)
    os.makedirs(cpp_wrapper_build_directory, exist_ok=True)
    return cpp_wrapper_build_directory


def get_cpp_wrapper_cubin_path_name():
    return "cubin_path" if torch.version.hip is None else "hsaco_path"


class CacheBase:
    @staticmethod
    @functools.lru_cache(None)
    def get_system() -> Dict[str, Any]:
        try:
            import triton

            triton_version = triton.__version__
        except ModuleNotFoundError:
            triton_version = None

        try:
            system: Dict[str, Any] = {
                "device": {
                    "name": torch.cuda.get_device_properties(
                        torch.cuda.current_device()
                    ).name,
                },
                "version": {
                    "cuda": torch.version.cuda,
                    "triton": triton_version,
                },
            }
        except (AssertionError, RuntimeError):
            # If cuda is not installed, none of the above config is relevant.
            system = {}

        system["hash"] = hashlib.sha256(
            json.dumps(system, sort_keys=True).encode("utf-8")
        ).hexdigest()

        return system

    @staticmethod
    @functools.lru_cache(None)
    def get_local_cache_path() -> Path:
        return Path(os.path.join(cache_dir(), "cache", CacheBase.get_system()["hash"]))

    @staticmethod
    @functools.lru_cache(None)
    def get_global_cache_path() -> Optional[Path]:
        return (
            Path(os.path.join(config.global_cache_dir, CacheBase.get_system()["hash"]))
            if config.global_cache_dir is not None
            else None
        )

    def __init__(self) -> None:
        if not torch.cuda.is_available():
            return

        self.system = CacheBase.get_system()

        self.local_cache_path = CacheBase.get_local_cache_path()
        self.global_cache_path = CacheBase.get_global_cache_path()

    def get_local_cache(self) -> Dict[str, Any]:
        if not self.local_cache_path.is_file():
            return {}
        with open(self.local_cache_path) as local_cache_fp:
            local_cache = json.load(local_cache_fp)
        return local_cache["cache"]

    def update_local_cache(self, local_cache: Dict[str, Any]) -> None:
        if not os.path.exists(self.local_cache_path.parent):
            os.makedirs(self.local_cache_path.parent, exist_ok=True)

        write_atomic(
            str(self.local_cache_path),
            json.dumps({"system": self.system, "cache": local_cache}, indent=4),
        )


class LocalCache(CacheBase):
    def lookup(self, *keys: str) -> Optional[Dict[str, Any]]:
        cache = self.get_local_cache()

        sub_cache = cache
        for key in keys:
            if key in cache:
                sub_cache = cache[key]
            else:
                return None

        return sub_cache

    def set_value(self, *keys: str, value: Any) -> None:
        cache = self.get_local_cache()

        sub_cache = cache
        for key in keys[0:-1]:
            sub_cache.setdefault(key, {})
            sub_cache = sub_cache[key]
        sub_cache[keys[-1]] = value

        self.update_local_cache(cache)


class PersistentCache(CacheBase):
    @functools.lru_cache(None)
    def get_global_cache(self):
        if self.global_cache_path is None or not self.global_cache_path.is_file():
            return {}
        with open(self.global_cache_path) as global_cache_fp:
            global_cache = json.load(global_cache_fp)
        return global_cache["cache"]

    def lookup(
        self,
        choices: List[ChoiceCaller],
        op: str,
        inputs: str,
        benchmark: Callable[[Any], Dict[ChoiceCaller, float]],
    ) -> Dict[ChoiceCaller, float]:
        """
        Check to see if we have benchmarked the given choice callers. For each
        choice caller:

            1. Check global_cache[op][inputs][choice][precision], return benchmark if cached.
            2. Check local_cache[op][inputs][choice][precision], return benchmark if cached.
            3.
                a. `max_autotune_gemm=True`: benchmark the choice, update
                    local_cache[op][inputs][choice], and return the benchmark.
                b. `max_autotune_gemm=False`: don't benchmark the choice, return nothing.
        """
        precision = torch.get_float32_matmul_precision()

        log_stats = partial(log_global_cache_stats, self.system, op, inputs, precision)
        log_vals = partial(log_global_cache_vals, self.system, op, inputs, precision)
        log_errors = partial(
            log_global_cache_errors, self.system, op, inputs, precision
        )
        timings = {}

        def check_cache(cache, callback=None) -> bool:
            """Check if `cache` contains data for all the choices"""
            hit = True
            for choice in choices:
                choice_hash = choice.hash_key()
                if choice_hash in cache.get(op, {}).get(inputs, {}).get(precision, {}):
                    # cache hit
                    timings[choice] = cache[op][inputs][precision][choice_hash]
                else:
                    # cache miss
                    hit = False
                    break
            if callback:
                callback(cached=hit)
            return hit

        if config.max_autotune or config.max_autotune_gemm:
            local_cache = self.get_local_cache()
            # check local cache first since it is data specific to the current machine
            if not check_cache(local_cache) and not (
                use_global_cache()
                and check_cache(self.get_global_cache(), callback=log_stats)
            ):
                try:
                    # re-benchmark everything to try to get consistent numbers from the same machine
                    timings = benchmark(choices)
                    assert all(choice in timings for choice in choices)
                    local_cache.setdefault(op, {})
                    local_cache[op].setdefault(inputs, {}).setdefault(precision, {})
                    for choice, timing in timings.items():
                        local_cache[op][inputs][precision][choice.hash_key()] = timing
                except RuntimeError as e:
                    # catch and log autotuning failures
                    log_errors(e)
                    raise e

                self.update_local_cache(local_cache)

                timings_to_log = {
                    choice.hash_key(): timings[choice] for choice in choices
                }
                log_vals(timings_to_log)
        elif use_global_cache():
            # only check global cache, not local one
            check_cache(self.get_global_cache(), callback=log_stats)
            # may have a partial cache hit, where not everything is benchmarked

        return timings


def get_lock_dir() -> str:
    lock_dir = os.path.join(cache_dir(), "locks")
    if not os.path.exists(lock_dir):
        os.makedirs(lock_dir, exist_ok=True)
    return lock_dir


def sha256_hash(data: bytes) -> str:
    # [:51] to strip off the "Q====" suffix common to every hash value.
    return base64.b32encode(hashlib.sha256(data).digest())[:51].decode("utf-8").lower()


def code_hash(code: Union[str, bytes], extra: str = ""):
    hashing_str = code if isinstance(code, bytes) else code.encode("utf-8")
    if extra != "":
        hashing_str = hashing_str + b"||" + extra.encode("utf-8")
    return "c" + sha256_hash(hashing_str)


def get_path(
    basename: str, extension: str, specified_dir: str = ""
) -> Tuple[str, str, str]:
    if specified_dir:
        if os.path.isabs(specified_dir):
            subdir = specified_dir
        else:
            subdir = os.path.join(cache_dir(), specified_dir)
    else:
        subdir = os.path.join(cache_dir(), basename[1:3])
    path = os.path.join(subdir, f"{basename}.{extension}")
    return basename, subdir, path


def get_hash(content: Union[str, bytes], extra: str = "", hash_type: str = "code"):
    if hash_type == "code":
        return code_hash(content, extra)
    if hash_type in ["cubin", "hsaco"]:
        return code_hash(repr(content))
    raise AssertionError(f"Unknown hash type {hash_type}")


def write(
    content: Union[str, bytes],
    extension: str,
    extra: str = "",
    hash_type: str = "code",
    specified_dir: str = "",
) -> Tuple[str, str]:
    # use striped content to compute hash so we don't end up with different
    # hashes just because the content begins/ends with differnet number of
    # spaces.
    key: str = get_hash(content.strip(), extra, hash_type)
    basename, subdir, path = get_path(key, extension, specified_dir)
    if not os.path.exists(subdir):
        os.makedirs(subdir, exist_ok=True)
    if not os.path.exists(path):
        write_atomic(path, content)
    return basename, path


def write_atomic(path: str, content: Union[str, bytes]) -> None:
    # Write into temporary file first to avoid conflicts between threads
    # Avoid using a named temporary file, as those have restricted permissions
    assert isinstance(
        content, (str, bytes)
    ), "Only strings and byte arrays can be saved in the cache"
    path = pathlib.Path(path)
    tmp_path = path.parent / f".{os.getpid()}.{threading.get_ident()}.tmp"
    write_mode = "w" if isinstance(content, str) else "wb"
    with tmp_path.open(write_mode) as f:
        f.write(content)
    tmp_path.rename(path)


@dataclasses.dataclass
class TensorMetadataAndValues:
    """
    TensorMetadata plus the elements as a list of raw values.
    Used for hashing inlined constants.
    """

    tensor_metadata: TensorMetadata
    values: List[Any]


def _ident(x: Any) -> Any:
    return x


def _reduce_fake_tensor(t):
    """
    See FxGraphCachePickler. Custom reducer to pickle FakeTensors.
    """
    metadata = extract_tensor_metadata(t)
    return (_ident, (metadata,))


def _reduce_tensor(t):
    """
    See FxGraphCachePickler. Custom reducer to pickle Tensors.
    """
    # If we see tensors, we know they're constants stored as attributes on
    # the GraphModule. See tensor lowering; small constants are inlined. If
    # we see a small tensor, therefore, no reference will ultimately remain
    # in the generated code. So we need to include its value in the cache key.
    # Large constants are effectively treated as inputs and we consider only
    # their metadata.
    metadata = extract_tensor_metadata(t)
    if len(t.shape) == 0 or torch._inductor.graph.GraphLowering.can_inline_constant(t):
        return (_ident, (TensorMetadataAndValues(metadata, t.tolist()),))
    else:
        return (_ident, (metadata,))


def _reduce_symint(s):
    """
    See FxGraphCachePickler. Custom reducer to pickle SymInts.
    """
    # For hashing purposes, we only care about the name of the symbol and
    # not the backed value. We evaluate guards stored with a cached graph
    # to ensure a cached entity with SymInt args is safe to reuse.
    return (_ident, (str(s),))


class FxGraphCachePickler(pickle.Pickler):
    """
    Custom pickler to customize the pickling of some objects (Tensors), only for the
    purpose of computing a hash for keying into the FxGraphCache. Tensors contain
    objects that don't pickle and/or vary between runs, and we want to capture the
    data that allow us to compute a stable, but safe hash.
    """

    dispatch_table = copyreg.dispatch_table.copy()
    dispatch_table[FakeTensor] = _reduce_fake_tensor
    dispatch_table[torch.Tensor] = _reduce_tensor
    dispatch_table[torch.SymInt] = _reduce_symint

    @staticmethod
    def dumps(obj) -> bytes:
        """
        Pickle an object using the FxGraphCachePickler.
        """
        with io.BytesIO() as stream:
            pickler = FxGraphCachePickler(stream)
            pickler.dump(obj)
            return stream.getvalue()

    @staticmethod
    def get_hash(obj: Any) -> str:
        """
        Serialize an object using the FxGraphCachePickler and return a hash
        of the pickled object.
        """
        serialized_data = FxGraphCachePickler.dumps(obj)
        return sha256_hash(serialized_data)


@functools.lru_cache(None)
def get_inductor_code_hash() -> bytes:
    """
    Compute a hash of all inductor code modules. Used by the FxGraph cache
    so any inductor code changes would result in new cache keys.
    """
    inductor_root = os.path.dirname(__file__)

    contents: Dict[str, bytes] = {}
    for lib in pkgutil.iter_modules([inductor_root]):
        spec = lib.module_finder.find_spec(lib.name, None)
        assert spec is not None
        module = spec.origin
        assert module is not None
        with open(module, "rb") as f:
            contents[module] = f.read()

    return hashlib.sha256(pickle.dumps(contents)).digest()


@dataclasses.dataclass
class OrderedSetHolder:
    """
    See FxGraphHashDetails. Holds a sorted list to support stable hashing
    of set kwargs.
    """

    items: List[Any]


class FxGraphHashDetails:
    """
    Object to capture all the details for a compiled FX graph relevant to computing
    a safe and stable cache key.
    """

    # Excluded kwargs param that are not stable between runs
    EXCLUDED_KWARGS = ["graph_id"]

    def __init__(
        self,
        gm: torch.fx.GraphModule,
        example_inputs: List[torch.Tensor],
        fx_kwargs: Dict[str, Any],
    ):
        self.gm = gm
        self.example_inputs = example_inputs

        # Order kwargs so hashing is stable to changes in kwarg order.
        self.fx_kwargs = {}
        for k in sorted(fx_kwargs):
            if k not in self.EXCLUDED_KWARGS:
                if type(fx_kwargs[k]) is set:
                    # Special case to handle set params. Python sets can't be
                    # ordered, so sort the elements and store them in a proxy.
                    self.fx_kwargs[k] = OrderedSetHolder(sorted(fx_kwargs[k]))
                else:
                    self.fx_kwargs[k] = fx_kwargs[k]

        # Also hash on various system info (including the triton compiler version), as
        # well as the inductor configuration and code.
        self.torch_version = torch.__version__
        self.system_info = CacheBase.get_system()

        self.inductor_config = config.save_config()
        self.inductor_code_hash = get_inductor_code_hash()

    def debug_str(self) -> str:
        """
        Get a printable string describing in more detail all the attributes
        comprising this object. Useful for debugging when one graph hashes
        to a different value than another.
        """

        def get_str(obj) -> str:
            if isinstance(obj, torch.Tensor):
                return str(extract_tensor_metadata(obj))
            elif isinstance(obj, bytes):
                return "<bytes>"
            else:
                return str(obj)

        lines = []
        for attr, obj in vars(self).items():
            if isinstance(obj, list):
                for ii in range(len(obj)):
                    h = FxGraphCachePickler.get_hash(obj[ii])
                    lines.append(f"[{h}] {attr}[{ii}]: {get_str(obj[ii])}")
            elif isinstance(obj, dict):
                for k, v in obj.items():
                    h = FxGraphCachePickler.get_hash(v)
                    lines.append(f"[{h}] {attr}[{k}]: {get_str(v)}")
            else:
                h = FxGraphCachePickler.get_hash(obj)
                lines.append(f"[{h}] {attr}: {get_str(obj)}")
        return "\n".join(lines)


def compiled_fx_graph_hash(
    gm: torch.fx.GraphModule,
    example_inputs: List[torch.Tensor],
    fx_kwargs: Dict[str, Any],
) -> str:
    """
    Generate a unique hash of the FX graph for caching.
    """
    details = FxGraphHashDetails(gm, example_inputs, fx_kwargs)
    # The prefix distinguishes among the other kinds of objects we
    # cache in this module.
    key = "f" + FxGraphCachePickler.get_hash(details)
    log.debug("FX graph cache hash details for key %s:\n%s", key, details.debug_str())
    return key


class FxGraphCache:
    """
    Supports caching and reusing compiled Fx graphs.

    The overall strategy is as follows:
    - This cache stores entries on disk. When saving an entry, we can't
      serialize callables (that could be C++, Triton, etc.), so we serialize
      their own disk cache location. We then recreate the compiled artifact
      after fetching from disk.
    - For indexing the cache, we gather the fields relevant to identifying an
      FxGraph (the graph module, graph inputs, system settings etc.) into an
      FxGraphCacheDetails object, pickle it, and compute a hash for the key.
      See FxGraphCachePickler.
    - Among the metadata we store, we also include a guards expression that's
      appropriate for validating any symbols for Tensor arguments that have
      symbolic bounds. On cache lookup then, we evaluate those guards in the
      current context to validate that a cached entry can be served.
    - A given graph could have multiple compiled versions, corresponding to
      different sets of guards. Therefore, we store cache entries in the form:
          <temp dir>/<fx graph hash>/<serialized metatdata>
    - On lookup, we compute the key from the graph details, iterate over all
      leaf files in the corresponding subdirectory, deserialize the entry, and
      evaluate its guards expression. If the evaluation succeeds, we have a
      cache hit. If it fails, we compile the graph and store a new entry.
    - Finally, on a cache hit, we need to make sure any guards that would
      have been created during compilation are added to the current context.
    """

    # TODO(masnesral): Investigate whether it's beneficial to store compiled graphs
    # in an in-memory cache after loading from disk.
    @staticmethod
    def _get_tmp_dir() -> str:
        """
        Get the toplevel temporary directory for storing compiled graphs.
        """
        return os.path.join(cache_dir(), "fxgraph")

    @staticmethod
    def _get_tmp_dir_for_key(key: str) -> str:
        """
        Return the disk location for a given cache key.
        """
        return os.path.join(FxGraphCache._get_tmp_dir(), key[1:3], key)

    @staticmethod
    def _filter_symints(inputs: List[Any]) -> List[torch.SymInt]:
        """
        Get the SymInt objects from the input list.
        """
        return [s for s in inputs if isinstance(s, torch.SymInt)]

    @staticmethod
    def _get_shape_env() -> ShapeEnv:
        """
        Helper to get the shape env from the tracing context.
        """
        return torch._guards.TracingContext.get().fake_mode.shape_env

    @staticmethod
    def _lookup_graph(
        key: str,
        example_inputs: List[torch.Tensor],
    ) -> Optional[CompiledFxGraph]:
        """
        Lookup a compiled graph in the cache by key. On a hit, return the
        deserialized CompiledFxGraph object. On a miss, return None.
        """
        subdir = FxGraphCache._get_tmp_dir_for_key(key)
        if not os.path.exists(subdir):
            return None

        # Iterate over any entries in the subdir for this key and evaluate
        # their guards to determine whether there's a hit.
        for path in sorted(os.listdir(subdir)):
            with open(os.path.join(subdir, path), "rb") as f:
                graph: CompiledFxGraph = pickle.load(f)

            guards_expr = graph.guards_expr
            if not guards_expr:
                # No guards to evaluate
                return graph

            # Evaluate the guard expression in the current context.
            shape_env = FxGraphCache._get_shape_env()
            symints = FxGraphCache._filter_symints(example_inputs)

            # If there's not a cache hit, we don't want the evaluation to
            # affect the current env, e.g., cause the creation of new guards,
            # so we evaluate with the hints instead of the symbols.
            assert all(has_hint(s) for s in symints)
            hints = [hint_int(s) for s in symints]
            hit = bool(shape_env.evaluate_guards_expression(guards_expr, hints))
            log.debug(
                "fx graph cache key %s evaluating guards for %s with values %s => %s",
                key,
                guards_expr,
                hints,
                hit,
            )
            if hit:
                # Now re-evaluate with the symints to add any guards to the current env.
                check = bool(shape_env.evaluate_guards_expression(guards_expr, symints))
                assert check is True
                log.debug(
                    "fx graph cache key %s post-load guards: %s",
                    key,
                    shape_env.guards,
                )
                return graph

        return None

    @staticmethod
    def _save_graph(
        key: str, compiled_graph: CompiledFxGraph, example_inputs: List[torch.Tensor]
    ):
        """
        Store a serialized CompiledFxGraph on disk.
        """
        disk_compiled_graph = copy(compiled_graph)
        # Important as compiled models are not pickleable:
        disk_compiled_graph.compiled_artifact = None

        # Before serializing, compute the guard expression that will be used to
        # ensure that a CompiledFxGraph is valid when loaded from the cache. It's
        # sufficient to consider only the SymInt args to the fx graph since the
        # Tensor shapes are already captured in the hash for the cache key. Any
        # Tensor arg with a symbolic shape will have a SymInt arg for the graph.
        shape_env = FxGraphCache._get_shape_env()
        symints = FxGraphCache._filter_symints(example_inputs)
        disk_compiled_graph.guards_expr = shape_env.produce_guards_expression(symints)

        content = pickle.dumps(disk_compiled_graph)

        subdir = FxGraphCache._get_tmp_dir_for_key(key)
        if not os.path.exists(subdir):
            os.makedirs(subdir, exist_ok=True)

        # Use a hash of the serialized CompiledFxGraph to get a unique file
        # name. The specific name doesn't matter since a lookup involves
        # iterating over all entries in the parent subdir.
        path = os.path.join(subdir, sha256_hash(content))
        write_atomic(path, content)

    @staticmethod
    def load(
        compile_fx_fn: Callable[..., Any],
        gm: torch.fx.GraphModule,
        example_inputs: List[torch.Tensor],
        fx_kwargs: Dict[str, Any],
    ):
        """
        Load a compiled graph from the cache. If a cached entry does not exist,
        compile the graph and save it to the cache.
        """
        from filelock import FileLock

        key = compiled_fx_graph_hash(gm, example_inputs, fx_kwargs)

        lock_dir = get_lock_dir()
        lock = FileLock(os.path.join(lock_dir, key + ".lock"), timeout=LOCK_TIMEOUT)
        with lock:
            compiled_graph = FxGraphCache._lookup_graph(key, example_inputs)
            if compiled_graph is None:
                log.debug("fx graph cache miss for key %s", key)
                counters["inductor"]["fxgraph_cache_miss"] += 1
                compiled_graph = compile_fx_fn(gm, example_inputs, **fx_kwargs)
                FxGraphCache._save_graph(key, compiled_graph, example_inputs)
            else:
                log.debug("fx graph cache hit for key %s", key)
                counters["inductor"]["fxgraph_cache_hit"] += 1

            return compiled_graph

    @staticmethod
    def clear():
        """
        Clear out the on-disk cache.
        """
        shutil.rmtree(FxGraphCache._get_tmp_dir())


@dataclasses.dataclass
class CompiledFxGraph:
    """
    Class holding a compiled FX graph. This is the object serialized on disk
    to support FxGraph caching.
    """

    compiled_artifact: Optional[Callable[..., Any]] = None
    current_callable: Optional[Callable[..., Any]] = None
    cache_key: Optional[str] = None
    artifact_path: Optional[str] = None
    cache_linemap: Optional[List[Tuple[int, str]]] = None
    device_types: Set[str] = field(default_factory=set)
    device_idxs: Set[int] = field(default_factory=set)
    mutated_inputs: Set[str] = field(default_factory=set)
    mutated_input_idxs: Set[int] = field(default_factory=set)
    constants: Dict[str, torch.Tensor] = field(default_factory=dict)
    output_strides: Optional[List[Optional[Tuple[int, ...]]]] = None
    # This is a string representation of an expression we serialize
    # with the object so the guards can be evaluated in a different
    # context in order to verify the validity of serving a cached
    # fx graph. The expression must be generated by:
    # ShapeEnv.produce_guards_expression()
    guards_expr: Optional[str] = None

    _boxed_call: Optional[bool] = None

    disabled_cudagraphs_reason: Optional[str] = None

    def __init__(
        self,
        compiled_artifact: Optional[Callable[..., Any]],
        graph: GraphLowering,
        output_strides: List[Optional[Tuple[int, ...]]],
        disabled_cudagraphs_reason: Optional[str],
    ):
        self.compiled_artifact = compiled_artifact
        self.cache_key = graph.cache_key
        self.artifact_path = graph.cache_path
        self.cache_linemap = graph.cache_linemap
        self.device_types = graph.device_types
        self.device_idxs = graph.device_idxs
        self.mutated_inputs = graph.mutated_inputs
        self.mutated_input_idxs = set(graph.mutated_input_idxs)
        self.constants = graph.constants
        self.output_strides = output_strides
        self.guards_expr = None
        self.disabled_cudagraphs_reason = disabled_cudagraphs_reason

    def __call__(self, inputs: List[Any]) -> Any:
        return self.get_current_callable()(inputs)

    def get_current_callable(self) -> Callable[..., Any]:
        if self.current_callable is None:
            # This prevents a circular reference that makes CompiledFxGraph
            # get stuck without getting garbage collected
            return functools.partial(_run_from_cache, weakref.proxy(self))
        else:
            return self.current_callable


def _run_from_cache(compiled_graph: CompiledFxGraph, inputs: List[Any]) -> Any:
    # We can't really serialize callables that may be C++/Triton/etc.,
    # so we serialize their disk cache location instead
    # TODO: When making an API that can save compiled models e2e to disk
    # this will need to be better
    if compiled_graph.compiled_artifact is None:
        from .codecache import PyCodeCache

        assert compiled_graph.cache_key
        assert compiled_graph.artifact_path
        compiled_graph.compiled_artifact = PyCodeCache.load_by_key_path(
            compiled_graph.cache_key,
            compiled_graph.artifact_path,
            compiled_graph.cache_linemap,
            compiled_graph.constants,
        ).call

    return compiled_graph.compiled_artifact(inputs)


def cpp_compiler() -> str:
    if config.is_fbcode():
        return build_paths.cc()
    if isinstance(config.cpp.cxx, (list, tuple)):
        search = tuple(config.cpp.cxx)
    else:
        search = (config.cpp.cxx,)
    return cpp_compiler_search(search)


@functools.lru_cache(1)
def cpp_compiler_search(search: str) -> str:
    for cxx in search:
        try:
            if cxx is None:
                # gxx package is only available for Linux
                # according to https://anaconda.org/conda-forge/gxx/
                if sys.platform != "linux":
                    continue
                # Do not install GXX by default
                if not os.getenv("TORCH_INDUCTOR_INSTALL_GXX"):
                    continue
                from filelock import FileLock

                lock_dir = get_lock_dir()
                lock = FileLock(
                    os.path.join(lock_dir, "g++.lock"), timeout=LOCK_TIMEOUT
                )
                with lock:
                    cxx = install_gcc_via_conda()
            subprocess.check_output([cxx, "--version"])
            return cxx
        except (subprocess.SubprocessError, FileNotFoundError, ImportError):
            continue
    raise exc.InvalidCxxCompiler()


def install_gcc_via_conda() -> str:
    """On older systems, this is a quick way to get a modern compiler"""
    prefix = os.path.join(cache_dir(), "gcc")
    cxx_path = os.path.join(prefix, "bin", "g++")
    if not os.path.exists(cxx_path):
        log.info("Downloading GCC via conda")
        conda = os.environ.get("CONDA_EXE", "conda")
        if conda is None:
            conda = shutil.which("conda")
        if conda is not None:
            subprocess.check_call(
                [
                    conda,
                    "create",
                    f"--prefix={prefix}",
                    "--channel=conda-forge",
                    "--quiet",
                    "-y",
                    "python=3.8",
                    "gxx",
                ],
                stdout=subprocess.PIPE,
            )
    return cxx_path


def is_gcc() -> bool:
    return bool(re.search(r"(gcc|g\+\+)", cpp_compiler()))


def is_clang() -> bool:
    return bool(re.search(r"(clang|clang\+\+)", cpp_compiler()))


@functools.lru_cache(None)
def is_apple_clang() -> bool:
    cxx = cpp_compiler()
    version_string = subprocess.check_output([cxx, "--version"]).decode("utf8")
    return "Apple" in version_string.splitlines()[0]


class VecISA:
    _bit_width: int
    _macro: str
    _arch_flags: str
    _dtype_nelements: Dict[torch.dtype, int]
    _valid: bool = False

    # Note [Checking for Vectorized Support in Inductor]
    # TorchInductor CPU vectorization reuses PyTorch vectorization utility functions
    # Hence, TorchInductor would depend on Sleef* to accelerate mathematical functions
    # like exp, pow, sin, cos and etc.
    # But PyTorch and TorchInductor might use different compilers to build code. If
    # PyTorch uses gcc-7/g++-7 to build the release package, the libtorch_cpu.so
    # will not expose the Sleef* AVX512 symbols since gcc-7/g++-7 cannot pass
    # avx512 check in CMake - FindAVX.cmake. But TorchInductor install the latest
    # gcc/g++ compiler by default while it could support the AVX512 compilation.
    # Therefore, there would be a conflict sleef version between PyTorch and
    # TorchInductor. Hence, we dry-compile the following code to check whether current
    # HW platform and PyTorch both could support AVX512 or AVX2. And suppose ARM
    # also needs the logic
    # In fbcode however, we are using the same compiler for pytorch and for inductor codegen,
    # making the runtime check unnecessary.
    _avx_code = """
#if defined(CPU_CAPABILITY_AVX512) || defined(CPU_CAPABILITY_AVX2) || defined(CPU_CAPABILITY_ZVECTOR) || defined(CPU_CAPABILITY_NEON)
#include <ATen/cpu/vec/functional.h>
#include <ATen/cpu/vec/vec.h>
#endif

__attribute__((aligned(64))) float in_out_ptr0[16] = {0.0};

extern "C" void __avx_chk_kernel() {
    auto tmp0 = at::vec::Vectorized<float>(1);
    auto tmp1 = tmp0.exp();
    tmp1.store(in_out_ptr0);
}
"""  # noqa: B950

    _avx_py_load = """
import torch
from ctypes import cdll
cdll.LoadLibrary("__lib_path__")
"""

    def bit_width(self) -> int:
        return self._bit_width

    def nelements(self, dtype: torch.dtype = torch.float) -> int:
        return self._dtype_nelements[dtype]

    def build_macro(self) -> str:
        return self._macro

    def build_arch_flags(self) -> str:
        return self._arch_flags

    def __hash__(self) -> int:
        return hash(str(self))

    @functools.lru_cache(None)
    def __bool__(self) -> bool:
        if config.cpp.vec_isa_ok is not None:
            return config.cpp.vec_isa_ok

        if config.is_fbcode():
            return True

        if self._valid:
            return True

        key, input_path = write(VecISA._avx_code, "cpp")
        from filelock import FileLock

        lock_dir = get_lock_dir()
        lock = FileLock(os.path.join(lock_dir, key + ".lock"), timeout=LOCK_TIMEOUT)
        with lock:
            output_path = input_path[:-3] + "so"
            build_cmd = shlex.split(
                cpp_compile_command(
                    input_path, output_path, warning_all=False, vec_isa=self
                )
            )
            try:
                # Check build result
                compile_file(input_path, output_path, build_cmd)
                subprocess.check_call(
                    [
                        sys.executable,
                        "-c",
                        VecISA._avx_py_load.replace("__lib_path__", output_path),
                    ],
                    stderr=subprocess.DEVNULL,
                    env={**os.environ, "PYTHONPATH": ":".join(sys.path)},
                )
            except Exception as e:
                self._valid = False

            self._valid = True
            return self._valid


@dataclasses.dataclass
class VecNEON(VecISA):
    _bit_width = 256  # This is required to leverage the compute implemented in aten/src/ATen/cpu/vec/vec256/vec256_float_neon.h
    _macro = "-DCPU_CAPABILITY_NEON"
    _arch_flags = ""  # Unused
    _dtype_nelements = {torch.float: 8, torch.bfloat16: 16}

    def __str__(self) -> str:
        return "neon"  # Unused

    __hash__: Callable[[VecISA], Any] = VecISA.__hash__


@dataclasses.dataclass
class VecAVX512(VecISA):
    _bit_width = 512
    _macro = "-DCPU_CAPABILITY_AVX512"
    _arch_flags = "-mavx512f -mavx512dq -mavx512vl -mavx512bw -mfma"
    _dtype_nelements = {torch.float: 16, torch.bfloat16: 32, torch.float16: 32}

    def __str__(self) -> str:
        return "avx512"

    __hash__: Callable[[VecISA], Any] = VecISA.__hash__


@dataclasses.dataclass
class VecAVX2(VecISA):
    _bit_width = 256
    _macro = "-DCPU_CAPABILITY_AVX2"
    _arch_flags = "-mavx2 -mfma"
    _dtype_nelements = {torch.float: 8, torch.bfloat16: 16, torch.float16: 16}

    def __str__(self) -> str:
        return "avx2"

    __hash__: Callable[[VecISA], Any] = VecISA.__hash__


@dataclasses.dataclass
class VecZVECTOR(VecISA):
    _bit_width = 256
    _macro = "-DCPU_CAPABILITY_ZVECTOR -DCPU_CAPABILITY=ZVECTOR -DHAVE_ZVECTOR_CPU_DEFINITION"
    _arch_flags = "-mvx -mzvector"
    _dtype_nelements = {torch.float: 8, torch.bfloat16: 16, torch.float16: 16}

    def __str__(self) -> str:
        return "zvector"

    __hash__: Callable[[VecISA], Any] = VecISA.__hash__


class InvalidVecISA(VecISA):
    _bit_width = 0
    _macro = ""
    _arch_flags = ""
    _dtype_nelements = {}

    def __str__(self) -> str:
        return "INVALID_VEC_ISA"

    def __bool__(self) -> bool:  # type: ignore[override]
        return False

    __hash__: Callable[[VecISA], Any] = VecISA.__hash__


invalid_vec_isa = InvalidVecISA()
supported_vec_isa_list = [
    VecAVX512(),
    VecAVX2(),
    VecNEON(),
]  # This order matters for test_cpu_repro


# Cache the cpuinfo to avoid I/O overhead. Meanwhile, the cpuinfo content
# might have too much redundant content that is useless for ISA check. Hence,
# we only cache some key isa information.
@functools.lru_cache(None)
def valid_vec_isa_list() -> List[VecISA]:
    if sys.platform != "linux":
        return []

    if platform.machine() == "s390x":
        return [VecZVECTOR()]

    base_name = "cpu_info"
    from filelock import FileLock
    lock = FileLock(os.path.join(get_lock_dir(), f"{base_name}.lock"), timeout=LOCK_TIMEOUT)
    cpu_info_str = ""
    with lock:
        cpu_info_conf = os.path.join(cache_dir(), f"{base_name}.json")
        if os.path.exists(cpu_info_conf):
            with open(cpu_info_conf, "r") as f:
                cpu_info_str = f.read()

    if cpu_info_str:
        try:
            isa_list = []
            json_data = json.load(cpu_info_str)
            assert isinstance(json_data, list)
            valid_vec_isas: Dict(str, VecISA) = {}
            for isa in supported_vec_isa_list:
                valid_vec_isas[str(isa)] = isa

            for item in json_data:
                if item in valid_vec_isas:
                    valid_vec_isas[item]._valid = True
                    isa_list.append(valid_vec_isas[item])

            return isa_list
        except Exception as e:
            return []

    isa_list = []
    with open("/proc/cpuinfo") as _cpu_info:
        _cpu_info_content = _cpu_info.read()
        for isa in supported_vec_isa_list:
            # cpuinfo does not reveal info about NEON support. All aarch64 processors do support NEON though.
            if (
                (str(isa) in _cpu_info_content)
                or (isinstance(isa, VecNEON) and platform.processor() == "aarch64")
                and isa
            ):
                isa_list.append(isa)

    with lock:
        if not os.path.exists(cpu_info_conf) and isa_list:
            with open(cpu_info_conf, "w") as _cpu_info_conf:
                json.dump([str(isa) for isa in isa_list], _cpu_info_conf)

    return isa_list


def pick_vec_isa() -> VecISA:
    if config.is_fbcode():
        return VecAVX2()

    _valid_vec_isa_list: List[VecISA] = valid_vec_isa_list()
    if not _valid_vec_isa_list:
        return invalid_vec_isa

    # If the simdlen is None, it indicates determin the vectorization length automatically
    if config.cpp.simdlen is None:
        assert _valid_vec_isa_list
        return _valid_vec_isa_list[0]

    for isa in _valid_vec_isa_list:
        if config.cpp.simdlen == isa.bit_width():
            return isa

    return invalid_vec_isa


def get_compile_only(compile_only: bool = True) -> str:
    return "-c" if compile_only else ""


def get_shared(shared: bool = True, compile_only: bool = False) -> str:
    if not shared:
        return ""
    if compile_only:
        return "-fPIC"
    if platform.system() == "Darwin" and "clang" in cpp_compiler():
        # This causes undefined symbols to behave the same as linux
        return "-shared -fPIC -undefined dynamic_lookup"
    else:
        return "-shared -fPIC"


def get_warning_all_flag(warning_all: bool = True) -> str:
    return "-Wall" if warning_all else ""


def get_glibcxx_abi_build_flags() -> str:
    return "-D_GLIBCXX_USE_CXX11_ABI=" + str(int(torch._C._GLIBCXX_USE_CXX11_ABI))


def cpp_flags() -> str:
    flags = ["-std=c++17", "-Wno-unused-variable", "-Wno-unknown-pragmas"]
    if is_clang():
        flags.append("-Werror=ignored-optimization-argument")
    return " ".join(flags)


def cpp_wrapper_flags() -> str:
    return "-DTORCH_INDUCTOR_CPP_WRAPPER"


def optimization_flags() -> str:
    base_flags = "-O0 -g" if config.aot_inductor.debug_compile else "-O3 -DNDEBUG"
    base_flags += " -ffast-math -fno-finite-math-only"
    if not config.cpp.enable_unsafe_math_opt_flag:
        base_flags += " -fno-unsafe-math-optimizations"
    if not config.cpp.enable_floating_point_contract_flag:
        base_flags += " -ffp-contract=off"

    if config.is_fbcode():
        # FIXME: passing `-fopenmp` adds libgomp.so to the generated shared library's dependencies.
        # This causes `ldopen` to fail in fbcode, because libgomp does not exist in the default paths.
        # We will fix it later by exposing the lib path.
        return base_flags

    if sys.platform == "darwin":
        # Per https://mac.r-project.org/openmp/ right way to pass `openmp` flags to MacOS is via `-Xclang`
        # Also, `-march=native` is unrecognized option on M1
        base_flags += " -Xclang"
    else:
        if platform.machine() == "ppc64le":
            base_flags += " -mcpu=native"
        else:
            base_flags += " -march=native"

    # Internal cannot find libgomp.so
    if not config.is_fbcode():
        base_flags += " -fopenmp"
    return base_flags


def use_custom_generated_macros() -> str:
    return "-D C10_USING_CUSTOM_GENERATED_MACROS"


def use_fb_internal_macros() -> str:
    if config.is_fbcode():
        openmp_lib = build_paths.openmp_lib()
        preprocessor_flags = " ".join(
            (
                "-D C10_USE_GLOG",
                "-D C10_USE_MINIMAL_GLOG",
                "-D C10_DISABLE_TENSORIMPL_EXTENSIBILITY",
            )
        )
        return f"-Wp,-fopenmp {openmp_lib} {preprocessor_flags}"
    else:
        return ""


def use_standard_sys_dir_headers() -> str:
    if config.is_fbcode():
        return "-nostdinc"
    else:
        return ""


@functools.lru_cache(None)
def is_conda_llvm_openmp_installed() -> bool:
    try:
        command = "conda list llvm-openmp --json"
        output = subprocess.check_output(command.split()).decode("utf8")
        return len(json.loads(output)) > 0
    except subprocess.SubprocessError:
        return False


@functools.lru_cache(None)
def homebrew_libomp() -> Tuple[bool, str]:
    try:
        # check if `brew` is installed
        subprocess.check_output(["which", "brew"])
        # get the location of `libomp` if it is installed
        # this is the location that `libomp` **would** be installed
        # see https://github.com/Homebrew/brew/issues/10261#issuecomment-756563567 for details
        libomp_path = (
            subprocess.check_output(["brew", "--prefix", "libomp"])
            .decode("utf8")
            .strip()
        )
        # check if `libomp` is installed
        omp_available = os.path.exists(libomp_path)
        return omp_available, libomp_path
    except subprocess.SubprocessError:
        return False, ""


def get_include_and_linking_paths(
    include_pytorch: bool = False,
    vec_isa: VecISA = invalid_vec_isa,
    cuda: bool = False,
    aot_mode: bool = False,
) -> Tuple[List[str], str, str, str, str]:
    if (
        config.is_fbcode()
        and "CUDA_HOME" not in os.environ
        and "CUDA_PATH" not in os.environ
    ):
        os.environ["CUDA_HOME"] = os.path.dirname(build_paths.cuda())
    from torch.utils import cpp_extension

    macros = ""
    build_arch_flags = ""
    if sys.platform == "linux" and (
        include_pytorch
        or vec_isa != invalid_vec_isa
        or cuda
        or config.cpp.enable_kernel_profile
    ):
        # Note - We include pytorch only on linux right now. There is more work
        # to do to enable OMP build on darwin where PyTorch is built with IOMP
        # and we need a way to link to what PyTorch links.
        ipaths = cpp_extension.include_paths(cuda) + [sysconfig.get_path("include")]
        lpaths = cpp_extension.library_paths(cuda) + [
            sysconfig.get_config_var("LIBDIR")
        ]

        libs = []

        # No need to manually specify libraries in fbcode.
        if not config.is_fbcode():
            libs += ["torch", "torch_cpu"]
            libs += ["gomp"]
            if not aot_mode:
                libs += ["torch_python"]
        else:
            # internal remote execution is able to find omp, but not gomp
            libs += ["omp"]
            if aot_mode:
                ipaths += [os.path.dirname(cpp_prefix_path())]
                if cuda:
                    # This is a special treatment for Meta internal cuda-12 where all libs
                    # are in lib/cuda-12 and lib/cuda-12/stubs
                    for i, path in enumerate(lpaths):
                        if path.startswith(
                            os.environ["CUDA_HOME"]
                        ) and not os.path.exists(f"{path}/libcudart_static.a"):
                            for root, dirs, files in os.walk(path):
                                if "libcudart_static.a" in files:
                                    lpaths[i] = os.path.join(path, root)
                                    lpaths.append(os.path.join(lpaths[i], "stubs"))
                                    break
        macros = vec_isa.build_macro()
        if macros:
            if config.is_fbcode() and vec_isa != invalid_vec_isa:
                cap = str(vec_isa).upper()
                macros = " ".join(
                    [
                        vec_isa.build_arch_flags(),
                        f"-D CPU_CAPABILITY={cap}",
                        f"-D CPU_CAPABILITY_{cap}",
                        f"-D HAVE_{cap}_CPU_DEFINITION",
                    ]
                )

        if aot_mode and cuda:
            if macros is None:
                macros = ""
            macros += " -D USE_ROCM" if torch.version.hip else " -D USE_CUDA"

        if cuda:
            if torch.version.hip is not None:
                libs += ["c10_hip", "torch_hip"]
                macros += " -D __HIP_PLATFORM_AMD__"
            else:
                if config.is_fbcode():
                    libs += ["cuda"]
                else:
                    libs += ["c10_cuda", "cuda", "torch_cuda"]
        build_arch_flags = vec_isa.build_arch_flags()
    else:
        # Note - this is effectively a header only inclusion. Usage of some header files may result in
        # symbol not found, if those header files require a library.
        # For those cases, include the lpath and libs command as we do for pytorch above.
        # This approach allows us to only pay for what we use.
        ipaths = cpp_extension.include_paths(cuda) + [sysconfig.get_path("include")]
        if aot_mode:
            ipaths += [os.path.dirname(cpp_prefix_path())]
        lpaths = []
        if sys.platform == "darwin":
            # only Apple builtin compilers (Apple Clang++) require openmp
            omp_available = not is_apple_clang()

            # check the `OMP_PREFIX` environment first
            if os.getenv("OMP_PREFIX") is not None:
                header_path = os.path.join(os.getenv("OMP_PREFIX"), "include", "omp.h")  # type: ignore[arg-type]
                valid_env = os.path.exists(header_path)
                if valid_env:
                    ipaths.append(os.path.join(os.getenv("OMP_PREFIX"), "include"))  # type: ignore[arg-type]
                    lpaths.append(os.path.join(os.getenv("OMP_PREFIX"), "lib"))  # type: ignore[arg-type]
                else:
                    warnings.warn("environment variable `OMP_PREFIX` is invalid.")
                omp_available = omp_available or valid_env

            libs = [] if omp_available else ["omp"]

            # prefer to use openmp from `conda install llvm-openmp`
            if not omp_available and os.getenv("CONDA_PREFIX") is not None:
                omp_available = is_conda_llvm_openmp_installed()
                if omp_available:
                    conda_lib_path = os.path.join(os.getenv("CONDA_PREFIX"), "lib")  # type: ignore[arg-type]
                    ipaths.append(os.path.join(os.getenv("CONDA_PREFIX"), "include"))  # type: ignore[arg-type]
                    lpaths.append(conda_lib_path)
                    # Prefer Intel OpenMP on x86 machine
                    if os.uname().machine == "x86_64" and os.path.exists(
                        os.path.join(conda_lib_path, "libiomp5.dylib")
                    ):
                        libs = ["iomp5"]

            # next, try to use openmp from `brew install libomp`
            if not omp_available:
                omp_available, libomp_path = homebrew_libomp()
                if omp_available:
                    ipaths.append(os.path.join(libomp_path, "include"))
                    lpaths.append(os.path.join(libomp_path, "lib"))

            # if openmp is still not available, we let the compiler to have a try,
            # and raise error together with instructions at compilation error later
        else:
            libs = ["omp"] if config.is_fbcode() else ["gomp"]

    # Unconditionally import c10 for non-abi-compatible mode to use TORCH_CHECK - See PyTorch #108690
    if not config.abi_compatible:
        libs += ["c10"]
        lpaths += [cpp_extension.TORCH_LIB_PATH]

    # third party libs
    if config.is_fbcode():
        ipaths.append(build_paths.sleef())
        ipaths.append(build_paths.openmp())
        ipaths.append(build_paths.cc_include())
        ipaths.append(build_paths.libgcc())
        ipaths.append(build_paths.libgcc_arch())
        ipaths.append(build_paths.libgcc_backward())
        ipaths.append(build_paths.glibc())
        ipaths.append(build_paths.linux_kernel())
        ipaths.append(build_paths.cuda())
        # We also need to bundle includes with absolute paths into a remote directory
        # (later on, we copy the include paths from cpp_extensions into our remote dir)
        ipaths.append("include")

    static_link_libs = []
    if aot_mode and cuda and config.is_fbcode():
        # For Meta internal cuda-12, it is recommended to static link cudart
        static_link_libs = ["-Wl,-Bstatic", "-lcudart_static", "-Wl,-Bdynamic"]

    lpaths_str = " ".join(["-L" + p for p in lpaths])
    libs_str = " ".join(static_link_libs + ["-l" + p for p in libs])
    return ipaths, lpaths_str, libs_str, macros, build_arch_flags


def cpp_compile_command(
    input: Union[str, List[str]],
    output: str,
    warning_all: bool = True,
    shared: bool = True,
    include_pytorch: bool = False,
    vec_isa: VecISA = invalid_vec_isa,
    cuda: bool = False,
    aot_mode: bool = False,
    compile_only: bool = False,
    use_absolute_path: bool = False,
) -> str:
    ipaths, lpaths, libs, macros, build_arch_flags = get_include_and_linking_paths(
        include_pytorch, vec_isa, cuda, aot_mode
    )
    if isinstance(input, str):
        input = [input]
    ipaths_str = " ".join(["-I" + p for p in ipaths])
    clang_flags = ""
    if config.is_fbcode():
        if aot_mode and not use_absolute_path:
            inp_name = input
            out_name = output
            linker_script = _LINKER_SCRIPT
        else:
            # We need to copy any absolute-path torch includes
            inp_name = [os.path.basename(i) for i in input]
            out_name = os.path.basename(output)
            linker_script = os.path.basename(_LINKER_SCRIPT)
        assert is_clang()
        # Use clang runtime instead of libgcc
        clang_flags += " --rtlib=compiler-rt"
        clang_flags += " -fuse-ld=lld"
        clang_flags += f" -Wl,--script={linker_script}"
        linker_paths = "-B" + build_paths.glibc_lib()
        linker_paths += " -L" + build_paths.glibc_lib()
    else:
        inp_name = input
        out_name = output
        linker_paths = ""  # let the compiler pick
    if compile_only:
        libs, lpaths = "", ""
    inp_name_str = " ".join(inp_name)
    return re.sub(
        r"[ \n]+",
        " ",
        f"""
            {cpp_compiler()} {inp_name_str} {get_shared(shared, compile_only)}
            {get_warning_all_flag(warning_all)} {cpp_flags()}
            {get_glibcxx_abi_build_flags()}
            {ipaths_str} {lpaths} {libs} {build_arch_flags}
            {macros} {linker_paths} {clang_flags}
            {optimization_flags()}
            {use_custom_generated_macros()}
            {use_fb_internal_macros()}
            {use_standard_sys_dir_headers()}
            {get_compile_only(compile_only)}
            -o {out_name}
        """,
    ).strip()


def run_command_and_check(cmd: str):
    cmd = shlex.split(cmd)
    try:
        subprocess.check_call(cmd)
    except subprocess.CalledProcessError as e:
        raise exc.CppCompileError(cmd, e.output) from e


@functools.lru_cache(None)
def split_aot_inductor_output_path(path: str) -> Tuple[str, str]:
    """Returns the path where the AOT Inductor compiled kernels are stored."""
    if path.endswith(".so"):
        return os.path.split(path)
    else:
        return path, ""


class CudaKernelParamCache:
    cache: Dict[str, Dict[str, str]] = dict()
    clear = staticmethod(cache.clear)

    @classmethod
    def set(cls, key: str, params: Dict[str, str], cubin: str) -> None:
        bin_type = "cubin" if torch.version.hip is None else "hsaco"
        _, path = write(
            cubin,
            bin_type,
            hash_type=bin_type,
            specified_dir=split_aot_inductor_output_path(
                config.aot_inductor.output_path
            )[0],
        )

        params[get_cpp_wrapper_cubin_path_name()] = path

        cls.cache[key] = params

    @classmethod
    def get(cls, key: str) -> Optional[Dict[str, str]]:
        return cls.cache.get(key, None)

    @classmethod
    def get_keys(cls):
        return cls.cache.keys()


class AotCodeCompiler:
    @classmethod
    def compile(
        cls,
        graph: GraphLowering,
        source_code: str,
        serialized_extern_kernel_nodes: Optional[str],
        cuda: bool,
    ) -> str:
        picked_vec_isa = pick_vec_isa()
        cpp_command = repr(
            cpp_compile_command(
                "i", "o", vec_isa=picked_vec_isa, cuda=cuda, aot_mode=graph.aot_mode
            )
        )
        fbcode_aot_cpu_re = False
        use_absolute_path = False
        if config.is_fbcode():
            ld_command = build_paths.ld()
            if not cuda and graph.aot_mode:  # Meta internal AOTInductor CPU
                objcopy_command = build_paths.objcopy_fallback()
                fbcode_aot_cpu_re = True
                use_absolute_path = True
            else:
                objcopy_command = build_paths.objcopy()
        else:
            ld_command = "ld"
            objcopy_command = "objcopy"

        (
            specified_output_path,
            specified_so_name,
        ) = split_aot_inductor_output_path(config.aot_inductor.output_path)

        key, input_path = write(
            source_code,
            "cpp",
            extra=cpp_command,
            specified_dir=specified_output_path,
        )

        def _compile_consts_linux(consts: bytes) -> str:
            _, consts_path = write(
                consts,
                "bin",
                specified_dir=specified_output_path,
            )

            consts_o = os.path.splitext(consts_path)[0] + ".o"
            if fbcode_aot_cpu_re:
                cmd = f"{ld_command} -r -b binary -o {os.path.basename(consts_o)} {os.path.basename(consts_path)}"
                compile_file(consts_path, consts_o, cmd.split())
                os.chmod(consts_o, 0o644)
            else:
                cmd = f"{ld_command} -r -b binary -o {consts_o} {consts_path}"
                run_command_and_check(cmd)
            log.debug("aot constant binary command: %s", cmd)

            cmd = (
                f"{objcopy_command} --rename-section"
                " .data=.lrodata,alloc,load,readonly,data,contents"
                f" {consts_o} {consts_o}"
            )
            log.debug("aot constant obj command: %s", cmd)
            run_command_and_check(cmd)

            cmd = f"rm {consts_path}"
            log.debug("aot constant bin removal command: %s", cmd)
            run_command_and_check(cmd)

            if fbcode_aot_cpu_re:
                body = re.sub(r"[\W]", "_", os.path.basename(consts_path))
            else:
                body = re.sub(r"[\W]", "_", consts_path)

            symbol_list = []
            symbol_list.append(
                f"{objcopy_command} --redefine-sym _binary_{body}_start=_binary_constants_bin_start {consts_o}"
            )
            symbol_list.append(
                f"{objcopy_command} --redefine-sym _binary_{body}_size=_binary_constants_bin_size {consts_o}"
            )
            symbol_list.append(
                f"{objcopy_command} --redefine-sym _binary_{body}_end=_binary_constants_bin_end {consts_o}"
            )
            log.debug("aot constant binary redefine symbol: %s", " ".join(symbol_list))
            for cmd in symbol_list:
                run_command_and_check(cmd)
            return consts_o

        def _compile_consts_darwin(consts: bytes) -> str:
            is_large_consts = len(consts) > 1024
            consts_asm = "\t.section\t__TEXT,__const\n"
            consts_asm += "\t.globl\t__binary_constants_bin_start\n"
            consts_asm += "__binary_constants_bin_start:\n"
            if not is_large_consts:
                for c in consts:
                    consts_asm += f"\t.byte {c}\n"
                # Add one element even if constants are empty
                # Otherwise assembler will not put them in data section
                if not consts:
                    consts_asm += "\t.space 1\n"
            else:
                consts_asm += "\t.quad 0x1234567899abcdef\n"
                consts_asm += f"\t.space {len(consts) - 8}\n"
            consts_asm += ".globl\t__binary_constants_bin_end\n"
            consts_asm += "__binary_constants_bin_end:\n"
            _, consts_path = write(
                consts_asm,
                "S",
                specified_dir=specified_output_path,
            )
            consts_o = os.path.splitext(consts_path)[0] + ".o"
            cmd = f"{cpp_compiler()} -c -o {consts_o} {consts_path}"
            run_command_and_check(cmd)
            if is_large_consts:
                with open(consts_o, "r+b") as f:
                    f.seek(0)
                    hdr = f.read(1024)
                    # Search for magic number and write the actual data over it
                    start_idx = hdr.find(b"\xef\xcd\xab\x99\x78\x56\x34\x12")
                    assert start_idx != -1
                    f.seek(start_idx)
                    pos = 0
                    while pos < len(consts):
                        rc = f.write(consts[pos:])
                        pos += rc
            return consts_o

        from filelock import FileLock

        lock_dir = get_lock_dir()
        lock = FileLock(os.path.join(lock_dir, key + ".lock"), timeout=LOCK_TIMEOUT)
        with lock:
            # Currently, this only support serializing extern nodes in fbcode
            # Eventually, we should also have a serializer for OSS.
            if config.is_fbcode() and serialized_extern_kernel_nodes:
                output_json = os.path.splitext(input_path)[0] + ".json"
                with open(output_json, "w") as f:
                    f.write(serialized_extern_kernel_nodes)

            output_so = (
                config.aot_inductor.output_path
                if specified_so_name
                else os.path.splitext(input_path)[0] + ".so"
            )

            output_o = os.path.splitext(input_path)[0] + ".o"
            cmd = cpp_compile_command(
                input=input_path,
                output=output_o,
                vec_isa=picked_vec_isa,
                cuda=cuda,
                aot_mode=graph.aot_mode,
                compile_only=True,
                use_absolute_path=use_absolute_path,
            )
            log.debug("aot compilation command: %s", cmd)
            if fbcode_aot_cpu_re:
                compile_file(input_path, output_o, cmd.split())
                os.chmod(output_o, 0o644)
            else:
                run_command_and_check(cmd)

            def _to_bytes(t: torch.Tensor) -> bytes:
                # This serializes the tensor's untyped_storage to bytes by accessing
                # the raw data of the underlying structure.
                import ctypes

                if t.numel() == 0:
                    return b""

                t_cpu = t.untyped_storage().cpu()
                raw_array = ctypes.cast(
                    t_cpu.data_ptr(),
                    ctypes.POINTER(ctypes.c_ubyte * t_cpu.nbytes()),
                )

                return bytes(raw_array.contents)

            aot_constants = b"".join(
                _to_bytes(tensor)
                for name, tensor in graph.constants.items()
                if name not in graph.folded_constants
            )
            consts_o = {
                "linux": _compile_consts_linux,
                "darwin": _compile_consts_darwin,
            }[sys.platform](aot_constants)

            cmd = cpp_compile_command(
                input=[output_o, consts_o],
                output=output_so,
                vec_isa=picked_vec_isa,
                cuda=cuda,
                aot_mode=graph.aot_mode,
                use_absolute_path=use_absolute_path,
            )
            log.debug("aot linkage command: %s", cmd)
            if fbcode_aot_cpu_re:
                compile_file([output_o, consts_o], output_so, cmd.split())
                os.chmod(output_so, 0o755)
            else:
                run_command_and_check(cmd)

        return output_so


# Putting this fn in cpp.py (unfortunately) causes a deadlock, which is why it's in codecache.py.
# Why? importing from cpp.py invokes codecache.pick_vec_isa(), which takes out a lock.
# Cycle goes:
# - CppCodeCache.load()
# - pick_vec_isa()
# - valid_vec_isa_list()
# - VecISA.__bool__() <-- takes out a lock
# - compile_file() <-- imports cpp_prefix_path from cpp, which causes us to try to take out the same lock.
@functools.lru_cache
def cpp_prefix_path() -> str:
    path = Path(__file__).parent / "codegen/cpp_prefix.h"
    with path.open() as f:
        content = f.read()
        _, filename = write(
            content,
            "h",
        )
    return filename


def cpp_prefix() -> str:
    filename = cpp_prefix_path()
    if config.is_fbcode():
        # We need relative paths, since we bundle up
        # everything that we compile into a folder for remote compilation.
        return f'#include "{os.path.basename(filename)}"'
    else:
        return f'#include "{filename}"'


# Given a path to an input cpp file and an output path,
# Attempts to compile the file, storing the output in "output_path"
@dynamo_timed
def compile_file(
    input_path: Union[str, List[str]], output_path: str, cmd: List[str]
) -> None:
    input_paths = [input_path] if isinstance(input_path, str) else input_path
    input_files = [
        os.path.basename(ip) if config.is_fbcode() else ip for ip in input_paths
    ]
    try:
        if config.is_fbcode():
            # Need to copy our header into the same folder as the sourcecode.
            header_path = cpp_prefix_path()
            header_name = os.path.basename(header_path)
            output_name = os.path.basename(output_path)
            # When we build remotely, we need to make sure to carefully copy any files
            # that are required during the compilation process into our build directly.
            # This is where all of the ATen/c10/Torch includes come from.
            torch_includes_path = os.path.join(_TORCH_PATH, "include")
            with tempfile.TemporaryDirectory() as tmp_dir:
                # Copy everything to tmp compilation folder
                shutil.copy(header_path, os.path.join(tmp_dir, header_name))
                shutil.copy(_LINKER_SCRIPT, os.path.join(tmp_dir, "script.ld"))
                for p, f in zip(input_paths, input_files):
                    shutil.copy(p, os.path.join(tmp_dir, f))
                dest_include_path = os.path.join(tmp_dir, "include")
                shutil.copytree(torch_includes_path, dest_include_path)
                # Run the build
                output_file_path = _run_build_command(cmd, tmp_dir, output_name)
                # Copy output from the build
                if os.path.exists(output_path):
                    os.remove(output_path)
                shutil.copy(output_file_path, output_path)
        else:
            subprocess.check_output(cmd, stderr=subprocess.STDOUT)
    except subprocess.CalledProcessError as e:
        output = e.output.decode("utf-8")
        openmp_problem = "'omp.h' file not found" in output or "libomp" in output
        if openmp_problem and sys.platform == "darwin":
            instruction = (
                "\n\nOpenMP support not found. Please try one of the following solutions:\n"
                "(1) Set the `CXX` environment variable to a compiler other than Apple clang++/g++ "
                "that has builtin OpenMP support;\n"
                "(2) install OpenMP via conda: `conda install llvm-openmp`;\n"
                "(3) install libomp via brew: `brew install libomp`;\n"
                "(4) manually setup OpenMP and set the `OMP_PREFIX` environment variable to point to a path"
                " with `include/omp.h` under it."
            )
            output += instruction
        raise exc.CppCompileError(cmd, output) from e


_libgomp: Optional[CDLL] = None


class CppCodeCache:
    cache: Dict[str, Union[CDLL, ModuleType, str]] = {}
    clear = staticmethod(cache.clear)
    cpp_compile_command_flags: Dict[str, Any] = {}
    vec_isa: VecISA = invalid_vec_isa

    @staticmethod
    def _load_library_inner(path: str, key: str) -> Union[CDLL, ModuleType]:
        return cdll.LoadLibrary(path)

    @classmethod
    def _load_library(cls, path: str, key: str) -> Union[CDLL, ModuleType]:
        try:
            return cls._load_library_inner(path, key)
        except (ImportError, OSError) as e:
            if "gomp" in str(e) and os.path.exists("/usr/lib64/libgomp.so.1"):
                # hacky workaround for fbcode/buck
                global _libgomp
                _libgomp = cdll.LoadLibrary("/usr/lib64/libgomp.so.1")
                return cls._load_library_inner(path, key)
            if "failed to map segment from shared object" in str(e):
                raise OSError(
                    f"{e}.  The most common reason this may occur is if the {tempfile.gettempdir()} folder "
                    "is mounted with noexec (e.g., by default Docker mounts tmp file systems "
                    f"as noexec).  Please remount {tempfile.gettempdir()} with exec enabled, or set another "
                    "temporary directory with TORCHINDUCTOR_CACHE_DIR environment variable."
                ) from e
            raise

    @classmethod
    def compile(cls, source_code: str, cuda: bool = False) -> Tuple[str, str]:
        cls.vec_isa = pick_vec_isa() if cls.vec_isa == invalid_vec_isa else cls.vec_isa
        cls.cpp_compile_command_flags.update({"cuda": cuda})
        cpp_command = repr(
            cpp_compile_command(
                "i", "o", vec_isa=cls.vec_isa, **cls.cpp_compile_command_flags
            )
        )
        key, input_path = write(source_code, "cpp", extra=cpp_command)
        output_path: str = input_path[:-3] + "so"

        if key not in cls.cache:
            from filelock import FileLock

            lock_dir = get_lock_dir()
            lock = FileLock(os.path.join(lock_dir, key + ".lock"), timeout=LOCK_TIMEOUT)
            with lock:
                if not os.path.exists(output_path):
                    cmd = shlex.split(
                        cpp_compile_command(
                            input=input_path,
                            output=output_path,
                            vec_isa=cls.vec_isa,
                            **cls.cpp_compile_command_flags,
                        )
                    )
                    compile_file(input_path, output_path, cmd)
                    assert os.path.exists(
                        output_path
                    ), f"Failed to compile {input_path}"
        else:
            assert output_path == cls.cache[key], f"Cache mismatch for {key}"
            assert os.path.exists(output_path), f"Failed to find {output_path}"

        return key, output_path

    @classmethod
    def load(cls, source_code: str, cuda: bool = False) -> Union[CDLL, ModuleType, str]:
        source_code_key, output_so_path = cls.compile(source_code, cuda)
        if source_code_key not in cls.cache:
            cls.cache[source_code_key] = cls._load_library(
                output_so_path, source_code_key
            )
            cls.cache[source_code_key].key = source_code_key  # type: ignore[union-attr]
        return cls.cache[source_code_key]


# Customized Python binding for cpp kernels
class CppPythonBindingsCodeCache(CppCodeCache):
    cache: Dict[str, Union[CDLL, ModuleType, str]] = {}
    clear = staticmethod(cache.clear)
    cpp_compile_command_flags = {
        # kernels have no dependency on libtorch
        "include_pytorch": False,
        "shared": True,
    }
    entry_function = "kernel"
    call_entry_function = "kernel(%s);Py_RETURN_NONE;"
    extra_parse_arg = ""
    suffix_template = textwrap.dedent(
        """
        // Python bindings to call %s():
        #define PY_SSIZE_T_CLEAN
        #include <Python.h>
        #include <sstream>
        #include <cstdlib>

        // This is defined in guards.cpp so we don't need to import PyTorch headers that are slooow.
        // We manually link it below to workaround issues with fbcode build.
        static void* (*_torchinductor_pyobject_tensor_data_ptr)(PyObject* obj);

        template <typename T> static inline T parse_arg(PyObject* args, size_t n) {
            static_assert(std::is_pointer<T>::value, "arg type must be pointer or long");
            return static_cast<T>(_torchinductor_pyobject_tensor_data_ptr(PyTuple_GET_ITEM(args, n)));
        }
        template <> inline long parse_arg<long>(PyObject* args, size_t n) {
            auto result = PyLong_AsSsize_t(PyTuple_GET_ITEM(args, n));
            if(result == -1 && PyErr_Occurred())
                [[unlikely]] throw std::runtime_error("expected int arg");
            return result;
        }

        %s

        static PyObject* %s_py(PyObject* self, PyObject* args) {
            try {
                if(!PyTuple_CheckExact(args))
                    [[unlikely]] throw std::runtime_error("tuple args required");
                if(PyTuple_GET_SIZE(args) != %s)
                    [[unlikely]] throw std::runtime_error("requires %s args");
                %s
            } catch(std::exception const& e) {
                PyErr_SetString(PyExc_RuntimeError, e.what());
                return nullptr;
            } catch(...) {
                PyErr_SetString(PyExc_RuntimeError, "unhandled error");
                return nullptr;
            }
        }

        static PyMethodDef py_methods[] = {
            {"%s", %s_py, METH_VARARGS, ""},
            {NULL, NULL, 0, NULL}};

        static struct PyModuleDef py_module =
            {PyModuleDef_HEAD_INIT, "%s", NULL, -1, py_methods};

        PyMODINIT_FUNC PyInit_%s(void) {
            const char* str_addr = std::getenv("_TORCHINDUCTOR_PYOBJECT_TENSOR_DATA_PTR");
            if(!str_addr) {
                PyErr_SetString(PyExc_RuntimeError, "_TORCHINDUCTOR_PYOBJECT_TENSOR_DATA_PTR must be set");
                return nullptr;
            }
            std::istringstream iss(str_addr);
            uintptr_t addr = 0;
            iss >> addr;
            _torchinductor_pyobject_tensor_data_ptr =
                reinterpret_cast<decltype(_torchinductor_pyobject_tensor_data_ptr)>(addr);
            return PyModule_Create(&py_module);
        }
        """
    )

    @classmethod
    def _load_library_inner(cls, path: str, key: str) -> ModuleType:
        os.environ["_TORCHINDUCTOR_PYOBJECT_TENSOR_DATA_PTR"] = str(
            torch._C._dynamo.guards._torchinductor_pyobject_tensor_data_ptr  # type: ignore[attr-defined]
        )
        return importlib.machinery.ExtensionFileLoader(
            f"{key}.{cls.entry_function}", path
        ).load_module()  # type: ignore[call-arg]

    @classmethod
    def load_pybinding(
        cls,
        argtypes: List[str],
        source_code: str,
        cuda: bool = False,
<<<<<<< HEAD
        kernel_meta_info: Any = None,
=======
        num_outputs: int = -1,
>>>>>>> a299db29
    ) -> Any:
        """
        Wrap a C++ function in fast Python bindings.

        Args:
            argtypes: The types of args to ENTRY_FUNCTION(), e.g. ["float*", "long"]
            source_code: C++ source code containing a ENTRY_FUNCTION() function

        Returns:
            A python version of ENTRY_FUNCTION()
        """
        parseargs = ", ".join(
            f"parse_arg<{argtype.replace('const ', '')}>(args, {n})"
            for n, argtype in enumerate(argtypes)
        )

        if config.aot_inductor.eager_mode:
            c_func_name_decl = textwrap.dedent(
                """
                extern "C" {
                    std::vector<at::Tensor> aoti_eager_inductor_entry_cpp(const std::vector<at::Tensor>& inputs) {
                        return inductor_entry_cpp(inputs);
                    }
                }
                """
            )

            source_code_key, output_so_path = cls.compile(
                source_code + c_func_name_decl, cuda
            )
            if source_code_key not in cls.cache:
                cls.cache[source_code_key] = output_so_path

            if kernel_meta_info:
                assert isinstance(kernel_meta_info, dict)
                eager_cache_dir = pathlib.Path(os.path.join(cache_dir(), "aten_eager"))
                eager_cache_dir.mkdir(parents=True, exist_ok=True)
                op_name, input_tensors_meta_info = next(iter(kernel_meta_info.items()))
                if op_name:
                    kernel_meta_info = {}
                    kernel_meta_info["meta_info"] = input_tensors_meta_info
                    kernel_meta_info["kernel_path"] = output_so_path

                    json_data = []
                    update_json = True
                    op_conf = os.path.join(eager_cache_dir, f"{op_name}.json")
                    mode = "r" if os.path.exists(op_conf) else "w"
                    with open(op_conf, mode) as f:
                        try:
                            json_data = json.load(f)
                        except Exception as e:
                            json_data = []

                        assert isinstance(json_data, list)
                        for item in json_data:
                            assert isinstance(item, dict)
                            if item["meta_info"] == input_tensors_meta_info:
                                update_json = False
                                break

                    if update_json:
                        json_data.append(kernel_meta_info)
                        with open(op_conf, "w") as f:
                            json.dump(json_data, f)

            _extra_parse_arg = cls.extra_parse_arg % (
                output_so_path,
                cls.entry_function,
            )
        else:
            _extra_parse_arg = cls.extra_parse_arg

        suffix = cls.suffix_template % (
            cls.entry_function,
<<<<<<< HEAD
            _extra_parse_arg,
=======
            cls.extra_parse_arg % num_outputs if cls.extra_parse_arg else "",
>>>>>>> a299db29
            cls.entry_function,
            len(argtypes),
            len(argtypes),
            cls.call_entry_function % (cls.entry_function, parseargs),
            cls.entry_function,
            cls.entry_function,
            cls.entry_function,
            cls.entry_function,
        )

        if config.aot_inductor.eager_mode:
            result = cls.load(suffix, cuda)
        else:
            result = cls.load(source_code + suffix, cuda)
        assert isinstance(result, ModuleType)
        return getattr(result, cls.entry_function)


class CppWrapperCodeCache(CppPythonBindingsCodeCache):
    cache: Dict[str, Union[CDLL, ModuleType, str]] = {}
    clear = staticmethod(cache.clear)
    cpp_compile_command_flags = {
        "include_pytorch": True,
        "shared": True,
    }
    entry_function = "inductor_entry_cpp"
    call_entry_function = "return THPVariable_WrapList(%s(%s));"
    extra_parse_arg = textwrap.dedent(
        """
        #include <torch/csrc/autograd/python_variable.h>

        template <> inline std::vector<at::Tensor> parse_arg<std::vector<at::Tensor>>(PyObject* args, size_t n) {
            return THPVariable_UnpackList(PyTuple_GET_ITEM(args, n));
        }
        """
    )


class CppWrapperCodeCacheForEager(CppWrapperCodeCache):
    entry_function = "inductor_entry_cpp_eager"
    extra_parse_arg = textwrap.dedent(
        """
        #include <dlfcn.h>
        #include <torch/csrc/autograd/python_variable.h>
        #include <torch/csrc/inductor/aoti_torch/tensor_converter.h>

        template <> inline std::vector<at::Tensor> parse_arg<std::vector<at::Tensor>>(PyObject* args, size_t n) {
            return THPVariable_UnpackList(PyTuple_GET_ITEM(args, n));
        }

<<<<<<< HEAD
        using inductor_entry_cpp_t = std::vector<at::Tensor> (*)(const std::vector<at::Tensor>&);

        namespace {
            class SharedAOTIKernelObject {
            public:
                SharedAOTIKernelObject(const char* soPath) {
                    inductor_entry_cpp_so_handle = dlopen(soPath, RTLD_NOW | RTLD_LOCAL);
                    if (!inductor_entry_cpp_so_handle) {
                        throw std::runtime_error("Cannot load library: " + std::string(dlerror()));
                    }

                    inductor_entry_cpp_so_sym = dlsym(inductor_entry_cpp_so_handle, "aoti_eager_inductor_entry_cpp");
                    if (!inductor_entry_cpp_so_sym) {
                        dlclose(inductor_entry_cpp_so_handle);
                        inductor_entry_cpp_so_handle = nullptr;
                        throw std::runtime_error("Cannot load symbol 'inductor_entry_cpp': " + std::string(dlerror()));
                    }
                }

                ~SharedAOTIKernelObject() {
                    if (inductor_entry_cpp_so_handle) {
                        dlclose(inductor_entry_cpp_so_handle);
                        inductor_entry_cpp_so_handle = nullptr;
                        inductor_entry_cpp_so_sym = nullptr;
                    }
                }

                SharedAOTIKernelObject(const SharedAOTIKernelObject&) = delete;
                SharedAOTIKernelObject& operator=(const SharedAOTIKernelObject&) = delete;

                std::vector<at::Tensor> operator()(const std::vector<at::Tensor>& inputs) {
                    return reinterpret_cast<inductor_entry_cpp_t>(inductor_entry_cpp_so_sym)(inputs);
                }

            private:
                void* inductor_entry_cpp_so_handle = nullptr;
                void* inductor_entry_cpp_so_sym = nullptr;
            };

            SharedAOTIKernelObject aoti_eager_inductor_entry_cpp_kernel("%s");
        }

        std::vector<at::Tensor> %s(const std::vector<at::Tensor>& inputs) {
            pybind11::gil_scoped_release release;
            return aoti_eager_inductor_entry_cpp_kernel(inputs);
=======
        std::vector<at::Tensor> inductor_entry_cpp(std::vector<at::Tensor>&& inputs) {
            auto input_handles =
                torch::aot_inductor::unsafe_alloc_new_handles_from_tensors(inputs);
            // For outputs, we only allocate a vector to hold returned tensor handles,
            // not allocating the actual output tensor storage here
            std::vector<AtenTensorHandle> output_handles(%s);

            try {
                inductor_entry_impl(input_handles.data(), output_handles.data());
            } catch(std::exception const& e) {
                PyErr_SetString(PyExc_RuntimeError, e.what());
                return {};
            } catch(...) {
                PyErr_SetString(PyExc_RuntimeError, "unhandled error");
                return {};
            }

            return torch::aot_inductor::alloc_tensors_by_stealing_from_handles(
                output_handles.data(), output_handles.size());
>>>>>>> a299db29
        }
        """
    )


class PyCodeCache:
    cache: Dict[str, ModuleType] = dict()
    linemaps: Dict[str, List[Tuple[Any, ...]]] = dict()
    clear = staticmethod(cache.clear)

    @classmethod
    def write(cls, source_code: str, extra: str = "") -> Tuple[str, str]:
        return write(source_code, "py", extra=extra)

    @classmethod
    def load(
        cls,
        source_code: str,
        extra: str = "",
        linemap: Optional[List[Tuple[int, str]]] = None,
        attrs: Optional[Dict[str, Any]] = None,
    ) -> ModuleType:
        key, path = write(source_code, "py", extra=extra)
        return cls.load_by_key_path(key, path, linemap, attrs)

    @classmethod
    def load_by_key_path(
        cls,
        key: str,
        path: str,
        linemap: Optional[List[Tuple[int, str]]] = None,
        attrs: Optional[Dict[str, Any]] = None,
    ) -> ModuleType:
        if linemap is None:
            linemap = []
        if key not in cls.cache:
            with open(path) as f:
                try:
                    code = compile(f.read(), path, "exec")
                except Exception as e:
                    raise RuntimeError(
                        f"Failed to import {path}\n{type(e).__name__}: {e}"
                    ) from None
                mod = ModuleType(f"{__name__}.{key}")
                mod.__file__ = path
                mod.key = key  # type: ignore[attr-defined]
                exec(code, mod.__dict__, mod.__dict__)
                sys.modules[mod.__name__] = mod
                # another thread might set this first
                cls.cache.setdefault(key, mod)
                # unzip into separate lines/nodes lists
                cls.linemaps[path] = list(zip(*linemap))

                if attrs is not None:
                    for k, v in attrs.items():
                        setattr(mod, k, v)

        return cls.cache[key]

    @classmethod
    @functools.lru_cache(None)
    def stack_frames_for_code(
        cls, path: str, lineno: int
    ) -> Optional[List[Dict[str, Any]]]:
        if path not in cls.linemaps:
            return None
        # [(starting_line, <fx node>), ...]
        lines, nodes = cls.linemaps[path]
        p = bisect_right(lines, lineno)
        if p == 0:
            return None
        entry = nodes[p - 1]
        if not entry:
            return None

        def parse_stack_trace(stack_trace: str) -> List[Dict[str, Any]]:
            # ideally fx stores stack traces as data rather than a string
            # but this is not along a performance critical path
            regex = r'File "(.+)", line (\d+), in (.+)\n'
            matches = re.findall(regex, stack_trace)
            return [
                {"filename": f, "line": int(l), "name": n}
                for f, l, n in reversed(matches)
            ]

        return parse_stack_trace(entry)


class TritonCodeCache:
    @classmethod
    def load(cls, kernel_name: str, source_code: str) -> ModuleType:
        mod = PyCodeCache.load(source_code)
        return getattr(mod, kernel_name)


def _cuda_compiler() -> Optional[str]:
    if cuda_env.nvcc_exist(config.cuda.cuda_cxx):
        return config.cuda.cuda_cxx
    if cuda_env.nvcc_exist(os.getenv("CUDACXX")):
        return os.getenv("CUDACXX", "")
    if cuda_env.nvcc_exist(os.getenv("CUDA_HOME")):
        return os.path.join(os.getenv("CUDA_HOME", ""), "bin/nvcc")
    return "nvcc"


def _cutlass_include_paths() -> List[str]:
    cutlass_path = config.cuda.cutlass_dir
    return [
        os.path.join(cutlass_path, "include"),
        os.path.join(cutlass_path, "tools/library/include"),
        os.path.join(cutlass_path, "tools/library/src"),
        os.path.join(cutlass_path, "tools/util/include"),
    ]


def _cuda_lib_options() -> List[str]:
    from torch.utils import cpp_extension

    extra_ldflags: List[str] = []
    if is_linux():
        extra_lib_dir = "lib64"
        if not os.path.exists(
            cpp_extension._join_cuda_home(extra_lib_dir)
        ) and os.path.exists(cpp_extension._join_cuda_home("lib")):
            # 64-bit CUDA may be installed in "lib"
            # Note that it's also possible both don't exist (see _find_cuda_home) - in that case we stay with "lib64"
            extra_lib_dir = "lib"
        extra_ldflags.append(f"-L{cpp_extension._join_cuda_home(extra_lib_dir)}")
        extra_ldflags.append(
            f'-L{cpp_extension._join_cuda_home(extra_lib_dir, "stubs")}'
        )
        extra_ldflags.append("-lcuda")
        extra_ldflags.append("-lcudart")
    else:
        raise NotImplementedError(
            "Unsupported env, failed to find cuda libs! Currently only Linux is supported."
        )
    return extra_ldflags


def _nvcc_host_compiler_options() -> List[str]:
    return [
        "-fPIC",
        "-fno-strict-aliasing",
        "-fvisibility=hidden",
        "-Wconversion",
    ]


def _nvcc_compiler_options() -> List[str]:
    arch = cuda_env.get_cuda_arch()
    if arch == "90":
        # Required by cutlass compilation.
        arch = "90a"
    code = [f"sm_{arch}", f"compute_{arch}"]
    if config.cuda.enable_cuda_lto:
        code += [f"lto_{arch}"]
    options = [
        "-t=0",
        "-DCUTLASS_ENABLE_TENSOR_CORE_MMA=1",
        "-w",
        f"-gencode=arch=compute_{arch},code=[{','.join(code)}]",
        config.cuda.compile_opt_level,
        "-std=c++17",
        "--expt-relaxed-constexpr",
        "-DNDEBUG",
    ]
    if config.cuda.enable_debug_info:
        options.extend(["-lineinfo", "-g", "-DCUTLASS_DEBUG_TRACE_LEVEL=1"])
    if config.cuda.enable_ptxas_info:
        options.extend(
            [
                "--keep",  # Keep the intermediate files for debugging (including ptx, sass, cubin etc.)
                "--ptxas-options=--warn-on-local-memory-usage",  # warn us if local memory is used in CUDA Kernels
                "--ptxas-options=--warn-on-spills",  # warn us if register spilling happens in CUDA Kernels
                "--resource-usage",  # Report on CUDA resource usage (shared mem, registers etc.)
                "--source-in-ptx",
            ]
        )  # Annotate the ptx file with source information
    if config.cuda.use_fast_math:
        options.extend(
            [
                "--use_fast_math",
                "-DCUTLASS_USE_TANH_FOR_SIGMOID=1",
            ]
        )
    return options


def cuda_compile_command(
    src_files: List[str],
    dst_file: str,
    dst_file_ext: str,
) -> str:
    include_paths = _cutlass_include_paths()
    cuda_lib_options = _cuda_lib_options()
    nvcc_host_compiler_options = _nvcc_host_compiler_options()
    nvcc_compiler_options = _nvcc_compiler_options()
    options = (
        nvcc_compiler_options
        + [
            f"-Xcompiler {opt}" if "=" in opt else f"-Xcompiler={opt}"
            for opt in nvcc_host_compiler_options
        ]
        + ["-I" + path for path in include_paths]
        + cuda_lib_options
    )
    src_file = " ".join(src_files)
    res = ""
    if dst_file_ext == "o":
        res = f"{_cuda_compiler()} {' '.join(options)} -c -o {dst_file} {src_file}"
    elif dst_file_ext == "so":
        options.append("-shared")
        res = f"{_cuda_compiler()} {' '.join(options)} -o {dst_file} {src_file}"
    else:
        raise NotImplementedError(f"Unsupported output file suffix {dst_file_ext}!")
    log.debug("CUDA command: %s", res)
    return res


class DLLWrapper:
    """A wrapper for a dynamic library."""

    def __init__(
        self,
        lib_path: str,
    ):
        self.lib_path = lib_path
        self.DLL = cdll.LoadLibrary(lib_path)
        self.is_open = True

    def close(self):
        if self.is_open:
            self._dlclose()
            self.is_open = False

    def _dlclose(self):
        f_dlclose = None

        if is_linux():
            syms = CDLL(None)
            if not hasattr(syms, "dlclose"):
                # Apline Linux
                syms = CDLL("libc.so")

            if hasattr(syms, "dlclose"):
                f_dlclose = syms.dlclose
        else:
            raise NotImplementedError("Unsupported env, failed to do dlclose!")

        if f_dlclose is not None:
            f_dlclose.argtypes = [c_void_p]
            f_dlclose(self.DLL._handle)
        else:
            log.warning(
                "dll unloading function was not found, library may not be unloaded properly!"
            )

    def __getattr__(self, name):
        if not self.is_open:
            raise RuntimeError(f"Cannot use closed DLL library: {self.lib_path}")

        method = getattr(self.DLL, name)

        def _wrapped_func(*args):
            err = method(*args)
            if err:
                raise RuntimeError(f"Error in function: {method.__name__}")

        return _wrapped_func

    def __enter__(self):
        return self

    def __exit__(self, *args):
        self.close()

    def __del__(self):
        self.close()


class CUDACodeCache:
    @dataclasses.dataclass
    class CacheEntry:
        input_path: str
        output_path: str

    cache: Dict[str, CacheEntry] = dict()
    clear = staticmethod(cache.clear)
    _SOURCE_CODE_SUFFIX = "cu"

    @classmethod
    def write(cls, source_code, dst_file_ext) -> Tuple[str, str]:
        """
        Writes source code into a file with dst_file_ext as the file extension.
        Returns the hash key of source code, and the path to the file.
        """

        cuda_command = repr(
            cuda_compile_command(["dummy_input"], "dummy_output", dst_file_ext)
        )
        key, input_path = write(
            source_code, cls._SOURCE_CODE_SUFFIX, extra=cuda_command
        )
        return key, input_path

    @classmethod
    def compile(cls, source_code, dst_file_ext) -> Tuple[str, str, str]:
        """
        Compiles CUDA source_code into a file with dst_file_ext extension.
        Returns a tuple of dst_file_path, hash_key, source_code_path
        """

        key, input_path = cls.write(source_code, dst_file_ext)
        if key not in cls.cache:
            from filelock import FileLock

            lock_dir = get_lock_dir()
            lock = FileLock(os.path.join(lock_dir, key + ".lock"), timeout=LOCK_TIMEOUT)
            with lock:
                output_path = input_path[: -len(cls._SOURCE_CODE_SUFFIX)] + dst_file_ext
                if not os.path.exists(output_path):
                    cmd = cuda_compile_command(
                        [input_path], output_path, dst_file_ext
                    ).split(" ")
                    try:
                        subprocess.check_output(
                            cmd, stderr=subprocess.STDOUT, env=os.environ
                        )
                    except subprocess.CalledProcessError as error:
                        raise exc.CUDACompileError(cmd, error.output) from error
                cls.cache[key] = CUDACodeCache.CacheEntry(input_path, output_path)

        return (cls.cache[key].output_path, key, input_path)

    @classmethod
    def load(cls, source_code, dst_file_ext) -> Tuple[DLLWrapper, str, str]:
        """
        Compiles source code and loads the generated .so file.
        Returns a tuple of DLLWrapper, hash_key, source_code_path
        """

        if dst_file_ext != "so":
            raise RuntimeError(
                f"Only support loading a .so file for now. "
                f"Requested file extension: {dst_file_ext}. Source code: {source_code}"
            )
        dst_file_path, hash_key, source_code_path = cls.compile(
            source_code, dst_file_ext
        )
        return (DLLWrapper(dst_file_path), hash_key, source_code_path)


def caching_device_properties():
    for _, device_interface in get_registered_device_interfaces():
        if device_interface.is_available():
            device_interface.Worker.get_device_properties()


def _set_triton_ptxas_path() -> None:
    if os.environ.get("TRITON_PTXAS_PATH") is not None:
        return
    ptxas_path = os.path.abspath(
        os.path.join(os.path.dirname(__file__), "..", "bin", "ptxas")
    )
    if not os.path.exists(ptxas_path):
        return
    if os.path.isfile(ptxas_path) and os.access(ptxas_path, os.X_OK):
        os.environ["TRITON_PTXAS_PATH"] = ptxas_path
    else:
        warnings.warn(f"{ptxas_path} exists but is not an executable")


def _worker_compile(
    kernel_name: str, source_code: str, cc: int, device: torch.device
) -> None:
    device_interface = get_interface_for_device(device.type)
    device_interface.Worker.set_device(device.index)
    kernel = TritonCodeCache.load(kernel_name, source_code)
    kernel.precompile(warm_cache_only_with_cc=cc)


def _load_kernel(kernel_name: str, source_code: str) -> ModuleType:
    _set_triton_ptxas_path()
    kernel = TritonCodeCache.load(kernel_name, source_code)
    kernel.precompile()
    return kernel


class TritonFuture:
    kernel: ModuleType

    def __init__(
        self,
        kernel_name: str,
        source_code: str,
        future: Future[Any],
    ) -> None:
        self.kernel_name = kernel_name
        self.source_code = source_code
        self.future = future

    # @dynamo_utils.dynamo_timed
    def result(self) -> ModuleType:
        t0 = time()
        if hasattr(self, "kernel"):
            return self.kernel
        # If the worker failed this will throw an exception.
        self.future.result()
        kernel = self.kernel = _load_kernel(self.kernel_name, self.source_code)
        latency = time() - t0
        if latency > 50:
            developer_warning(
                f"Detected long compilation time of {latency} seconds for kernel name {self.kernel_name}"
            )
            developer_warning(self.source_code)
        del self.kernel_name, self.source_code, self.future
        return kernel


# If this process dies abnormally (e.g. segfault)
# it will not shut down the workers. Instead
# the workers will have their parent reassigned to the
# init process. This launches a separate thread to
# watch for the worker getting reassigned,
# and cleans it up in this case.
#
# This function cannot be an inner function since otherwise mp_context="spawn" would
# not work for ProcessPoolExecutor since inner functions cannot be pickled.
def _async_compile_initializer(orig_ppid) -> None:
    def run() -> None:
        while True:
            sleep(1)
            if orig_ppid != os.getppid():
                os.kill(os.getpid(), signal.SIGKILL)

    global _watchdog_thread
    _watchdog_thread = Thread(target=run, daemon=True)
    _watchdog_thread.start()
    # Ignore Ctrl-C (i.e. SIGINT) sent to pool workers to avoid meaningless log spam.
    signal.signal(signal.SIGINT, signal.SIG_IGN)


_watchdog_thread: Optional[Thread] = None

# Used to keep track of all process pools invoked so far.
_pool_set: Set[ProcessPoolExecutor] = set()


def shutdown_compile_workers() -> None:
    """Shut down all outstanding compile-worker pools."""
    global _pool_set
    for pool in _pool_set:
        pool.shutdown()
    _pool_set = set()


class AsyncCompile:
    def __init__(self) -> None:
        pass

    @staticmethod
    @functools.lru_cache(1)
    def pool() -> ThreadPoolExecutor:
        assert config.compile_threads > 1
        return ThreadPoolExecutor(config.compile_threads)

    @staticmethod
    @functools.lru_cache(1)
    def process_pool() -> ProcessPoolExecutor:
        # ensure properties have been calculated before processes
        # are forked
        caching_device_properties()
        assert config.compile_threads > 1
        orig_ppid = os.getpid()

        ctx = multiprocessing.get_context(config.worker_start_method)
        pool = ProcessPoolExecutor(
            config.compile_threads,
            mp_context=ctx,
            initializer=partial(_async_compile_initializer, orig_ppid),
        )

        global _pool_set
        _pool_set.add(pool)

        # when this pool is created in a subprocess object, the normal exit handler
        # doesn't run, and we need to register our own handler.
        # exitpriority has to be high, because another one of the finalizers will
        # kill the worker thread that sends the shutdown message to the workers...
        multiprocessing.util.Finalize(None, pool.shutdown, exitpriority=sys.maxsize)
        return pool

    @classmethod
    def warm_pool(cls) -> None:
        if config.compile_threads <= 1:
            return
        _compile_start()
        pool = cls.process_pool()

        # We have to fork processes for compiler workers, but the more memory and other resources that are loaded, the
        # slower the os.fork time is, quite drastically. It also holds the GIL so we can't put it on another thread.

        # Examples:
        # A simple x + x + x script: 10ms seconds in the middle of the program, 2ms at startup
        # tf_efficientnet_b0 benchmark: 50ms! in the middle of the program , 3ms at startup

        # So we want to start the workers early when it is still cheap, and also to allow the workers to get
        # ready before we have work for them.

        # ProcessPoolExecutor also does not launch the workers until it finds a point when all the workers are idle.
        # But if we waited until then fork time will be long and we will be waiting for the processes to initialize.

        # We force them to start here with some YOLOing of the internal methods.
        if hasattr(pool, "_start_queue_management_thread"):
            pool._start_queue_management_thread()
        else:
            for _ in range(config.compile_threads):
                pool._adjust_process_count()
            if hasattr(pool, "_start_executor_manager_thread"):
                pool._start_executor_manager_thread()
        _compile_end()

    @classmethod
    def submit(cls, task: Callable[..., Any]) -> Any:
        if config.compile_threads <= 1:
            return task()
        return cls.pool().submit(task)

    @classmethod
    def map(cls, fn: Callable[..., Any], seq: List[Any]) -> List[Any]:
        if config.compile_threads <= 1 or len(seq) <= 1:
            return list(map(fn, seq))
        return [t.result() for t in [cls.pool().submit(fn, x) for x in seq]]

    def triton(
        self, kernel_name: str, source_code: str, device_str: str = "cuda"
    ) -> Union[TritonFuture, ModuleType]:
        _compile_start()

        if config.compile_threads > 1:
            device_interface = get_interface_for_device(device_str)
            device = torch.device(device_str, device_interface.current_device())
            cc = device_interface.get_compute_capability(device)
            future = self.process_pool().submit(
                _worker_compile, kernel_name, source_code, cc, device
            )
            return TritonFuture(kernel_name, source_code, future)
        else:
            return _load_kernel(kernel_name, source_code)

    def multi_kernel(self, *args, **kwargs) -> ModuleType:
        """
        Async compile the python shim for multi-kernel.
        """

        def task():
            from torch._inductor.codegen.multi_kernel import MultiKernelCall

            return MultiKernelCall(*args, **kwargs)

        return self.submit(task)

    def cpp(self, source_code: str) -> ModuleType:
        def task():
            cpp_code_cache = cast(
                Union[CDLL, ModuleType], CppCodeCache.load(source_code)
            )
            return cpp_code_cache.kernel

        return self.submit(task)

    def cpp_pybinding(self, argtypes: List[str], source_code: str) -> ModuleType:
        return self.submit(
            functools.partial(
                CppPythonBindingsCodeCache.load_pybinding, argtypes, source_code
            )
        )

    def cuda(self, source_code, dst_file_ext):
        def task():
            return CUDACodeCache.load(source_code, dst_file_ext)[0]

        return self.submit(task)

    def wait(self, scope: Dict[str, Any]) -> None:
        num_kernels = len(
            [
                value
                for key, value in scope.items()
                if isinstance(value, (Future, TritonFuture))
            ]
        )
        pbar = tqdm(
            total=num_kernels,
            desc="Inductor Compilation",
            disable=config.disable_progress,
            delay=0,
        )
        if config.compile_threads > 1:
            for key, result in scope.items():
                if config.verbose_progress and not isinstance(pbar, _Faketqdm):
                    pbar.set_postfix_str(key)
                if isinstance(result, (Future, TritonFuture)):
                    scope[key] = result.result()
                    pbar.update(1)

        _compile_end()


AsyncCompile.warm_pool()<|MERGE_RESOLUTION|>--- conflicted
+++ resolved
@@ -2051,11 +2051,8 @@
         argtypes: List[str],
         source_code: str,
         cuda: bool = False,
-<<<<<<< HEAD
+        num_outputs: int = -1,
         kernel_meta_info: Any = None,
-=======
-        num_outputs: int = -1,
->>>>>>> a299db29
     ) -> Any:
         """
         Wrap a C++ function in fast Python bindings.
@@ -2130,11 +2127,8 @@
 
         suffix = cls.suffix_template % (
             cls.entry_function,
-<<<<<<< HEAD
+            cls.extra_parse_arg % num_outputs if cls.extra_parse_arg else "",
             _extra_parse_arg,
-=======
-            cls.extra_parse_arg % num_outputs if cls.extra_parse_arg else "",
->>>>>>> a299db29
             cls.entry_function,
             len(argtypes),
             len(argtypes),
@@ -2165,73 +2159,12 @@
     extra_parse_arg = textwrap.dedent(
         """
         #include <torch/csrc/autograd/python_variable.h>
+        #include <torch/csrc/inductor/aoti_torch/tensor_converter.h>
 
         template <> inline std::vector<at::Tensor> parse_arg<std::vector<at::Tensor>>(PyObject* args, size_t n) {
             return THPVariable_UnpackList(PyTuple_GET_ITEM(args, n));
         }
-        """
-    )
-
-
-class CppWrapperCodeCacheForEager(CppWrapperCodeCache):
-    entry_function = "inductor_entry_cpp_eager"
-    extra_parse_arg = textwrap.dedent(
-        """
-        #include <dlfcn.h>
-        #include <torch/csrc/autograd/python_variable.h>
-        #include <torch/csrc/inductor/aoti_torch/tensor_converter.h>
-
-        template <> inline std::vector<at::Tensor> parse_arg<std::vector<at::Tensor>>(PyObject* args, size_t n) {
-            return THPVariable_UnpackList(PyTuple_GET_ITEM(args, n));
-        }
-
-<<<<<<< HEAD
-        using inductor_entry_cpp_t = std::vector<at::Tensor> (*)(const std::vector<at::Tensor>&);
-
-        namespace {
-            class SharedAOTIKernelObject {
-            public:
-                SharedAOTIKernelObject(const char* soPath) {
-                    inductor_entry_cpp_so_handle = dlopen(soPath, RTLD_NOW | RTLD_LOCAL);
-                    if (!inductor_entry_cpp_so_handle) {
-                        throw std::runtime_error("Cannot load library: " + std::string(dlerror()));
-                    }
-
-                    inductor_entry_cpp_so_sym = dlsym(inductor_entry_cpp_so_handle, "aoti_eager_inductor_entry_cpp");
-                    if (!inductor_entry_cpp_so_sym) {
-                        dlclose(inductor_entry_cpp_so_handle);
-                        inductor_entry_cpp_so_handle = nullptr;
-                        throw std::runtime_error("Cannot load symbol 'inductor_entry_cpp': " + std::string(dlerror()));
-                    }
-                }
-
-                ~SharedAOTIKernelObject() {
-                    if (inductor_entry_cpp_so_handle) {
-                        dlclose(inductor_entry_cpp_so_handle);
-                        inductor_entry_cpp_so_handle = nullptr;
-                        inductor_entry_cpp_so_sym = nullptr;
-                    }
-                }
-
-                SharedAOTIKernelObject(const SharedAOTIKernelObject&) = delete;
-                SharedAOTIKernelObject& operator=(const SharedAOTIKernelObject&) = delete;
-
-                std::vector<at::Tensor> operator()(const std::vector<at::Tensor>& inputs) {
-                    return reinterpret_cast<inductor_entry_cpp_t>(inductor_entry_cpp_so_sym)(inputs);
-                }
-
-            private:
-                void* inductor_entry_cpp_so_handle = nullptr;
-                void* inductor_entry_cpp_so_sym = nullptr;
-            };
-
-            SharedAOTIKernelObject aoti_eager_inductor_entry_cpp_kernel("%s");
-        }
-
-        std::vector<at::Tensor> %s(const std::vector<at::Tensor>& inputs) {
-            pybind11::gil_scoped_release release;
-            return aoti_eager_inductor_entry_cpp_kernel(inputs);
-=======
+
         std::vector<at::Tensor> inductor_entry_cpp(std::vector<at::Tensor>&& inputs) {
             auto input_handles =
                 torch::aot_inductor::unsafe_alloc_new_handles_from_tensors(inputs);
@@ -2251,7 +2184,67 @@
 
             return torch::aot_inductor::alloc_tensors_by_stealing_from_handles(
                 output_handles.data(), output_handles.size());
->>>>>>> a299db29
+        }
+        """
+    )
+
+
+class CppWrapperCodeCacheForEager(CppWrapperCodeCache):
+    entry_function = "inductor_entry_cpp_eager"
+    extra_parse_arg = textwrap.dedent(
+        """
+        #include <dlfcn.h>
+        #include <torch/csrc/autograd/python_variable.h>
+
+        template <> inline std::vector<at::Tensor> parse_arg<std::vector<at::Tensor>>(PyObject* args, size_t n) {
+            return THPVariable_UnpackList(PyTuple_GET_ITEM(args, n));
+        }
+
+        using inductor_entry_cpp_t = std::vector<at::Tensor> (*)(const std::vector<at::Tensor>&);
+
+        namespace {
+            class SharedAOTIKernelObject {
+            public:
+                SharedAOTIKernelObject(const char* soPath) {
+                    inductor_entry_cpp_so_handle = dlopen(soPath, RTLD_NOW | RTLD_LOCAL);
+                    if (!inductor_entry_cpp_so_handle) {
+                        throw std::runtime_error("Cannot load library: " + std::string(dlerror()));
+                    }
+
+                    inductor_entry_cpp_so_sym = dlsym(inductor_entry_cpp_so_handle, "aoti_eager_inductor_entry_cpp");
+                    if (!inductor_entry_cpp_so_sym) {
+                        dlclose(inductor_entry_cpp_so_handle);
+                        inductor_entry_cpp_so_handle = nullptr;
+                        throw std::runtime_error("Cannot load symbol 'inductor_entry_cpp': " + std::string(dlerror()));
+                    }
+                }
+
+                ~SharedAOTIKernelObject() {
+                    if (inductor_entry_cpp_so_handle) {
+                        dlclose(inductor_entry_cpp_so_handle);
+                        inductor_entry_cpp_so_handle = nullptr;
+                        inductor_entry_cpp_so_sym = nullptr;
+                    }
+                }
+
+                SharedAOTIKernelObject(const SharedAOTIKernelObject&) = delete;
+                SharedAOTIKernelObject& operator=(const SharedAOTIKernelObject&) = delete;
+
+                std::vector<at::Tensor> operator()(const std::vector<at::Tensor>& inputs) {
+                    return reinterpret_cast<inductor_entry_cpp_t>(inductor_entry_cpp_so_sym)(inputs);
+                }
+
+            private:
+                void* inductor_entry_cpp_so_handle = nullptr;
+                void* inductor_entry_cpp_so_sym = nullptr;
+            };
+
+            SharedAOTIKernelObject aoti_eager_inductor_entry_cpp_kernel("%s");
+        }
+
+        std::vector<at::Tensor> %s(const std::vector<at::Tensor>& inputs) {
+            pybind11::gil_scoped_release release;
+            return aoti_eager_inductor_entry_cpp_kernel(inputs);
         }
         """
     )
