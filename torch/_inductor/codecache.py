--- conflicted
+++ resolved
@@ -807,14 +807,8 @@
         artifact_path = get_path(graph.cache_key, "py")[2]
         if not os.path.exists(artifact_path):
             counters["inductor"]["fxgraph_lookup_write_file"] += 1
-<<<<<<< HEAD
-            pathlib.Path(os.path.dirname(artifact_path)).mkdir(
-                parents=True, exist_ok=True
-            )
-            write_atomic(artifact_path, graph.source_code)
-=======
+            Path(os.path.dirname(artifact_path)).mkdir(parents=True, exist_ok=True)
             write_atomic(artifact_path, graph.source_code, make_dirs=True)
->>>>>>> d6c759c1
         try:
             graph.current_callable = PyCodeCache.load_by_key_path(
                 graph.cache_key,
@@ -881,7 +875,6 @@
             counters["inductor"]["fxgraph_cache_pickle_error"] += 1
             return
 
-<<<<<<< HEAD
         if local:
             subdir = FxGraphCache._get_tmp_dir_for_key(key)
             if not os.path.exists(subdir):
@@ -891,7 +884,7 @@
             # name. The specific name doesn't matter since a lookup involves
             # iterating over all entries in the parent subdir.
             path = os.path.join(subdir, sha256_hash(content))
-            write_atomic(path, content)
+            write_atomic(path, content, make_dirs=True)
 
         if remote_cache:
             cache_data = (
@@ -903,15 +896,6 @@
                 else content
             )
             remote_cache.put(key, cache_data)
-=======
-        subdir = FxGraphCache._get_tmp_dir_for_key(key)
-
-        # Use a hash of the serialized CompiledFxGraph to get a unique file
-        # name. The specific name doesn't matter since a lookup involves
-        # iterating over all entries in the parent subdir.
-        path = os.path.join(subdir, sha256_hash(content))
-        write_atomic(path, content, make_dirs=True)
->>>>>>> d6c759c1
 
     @staticmethod
     def _check_can_cache(gm: torch.fx.GraphModule):
@@ -948,11 +932,7 @@
         Load a compiled graph from the cache. If a cached entry does not exist,
         compile the graph and save it to the cache.
         """
-<<<<<<< HEAD
-
         assert local or remote, "at least one of them needs to be enabled"
-=======
->>>>>>> d6c759c1
         compiled_graph = None
         try:
             FxGraphCache._check_can_cache(gm)
