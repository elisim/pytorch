--- conflicted
+++ resolved
@@ -34,10 +34,7 @@
 from torch._dynamo.utils import preserve_rng_state
 
 from torch._inductor.metrics import is_metric_table_enabled, log_kernel_metadata
-<<<<<<< HEAD
-=======
 from torch._inductor.runtime.hints import AutotuneHint, DeviceProperties
->>>>>>> 1c4ad873
 from torch._prims_common import is_integer_dtype
 from torch.utils._sympy.functions import FloorDiv, ModularIndexing
 from torch.utils._sympy.value_ranges import ValueRanges
@@ -47,27 +44,29 @@
 from .. import config, ir, scheduler
 from ..codecache import code_hash, get_path, PyCodeCache
 from ..dependencies import Dep, MemoryDep, StarDep, WeakDep
-from ..ir import IRNode, ReductionHint, TritonTemplateBuffer
+from ..ir import IRNode, TritonTemplateBuffer
 from ..optimize_indexing import indexing_dtype_strength_reduction
+from ..runtime.hints import ReductionHint, TRITON_MAX_BLOCK
+from ..runtime.runtime_utils import (
+    do_bench,
+    get_max_y_grid,
+    green_text,
+    next_power_of_2,
+    yellow_text,
+)
 from ..scheduler import BaseSchedulerNode, BaseScheduling, WhyNoFuse
-from ..triton_heuristics import AutotuneHint
 from ..utils import (
     cache_on_self,
-    do_bench,
     get_dtype_size,
     get_fused_kernel_name,
     get_kernel_metadata,
-    get_max_y_grid,
-    green_text,
     is_welford_reduction,
-    next_power_of_2,
     Placeholder,
     sympy_dot,
     sympy_index_symbol,
     sympy_product,
     sympy_subs,
     unique,
-    yellow_text,
 )
 from ..virtualized import _ops as ops, OpsHandler, ReductionType, StoreMode, V
 from ..wrapper_benchmark import get_kernel_category_by_source_code
@@ -124,17 +123,9 @@
 
     imports.splice(
         """
-<<<<<<< HEAD
-        from torch._inductor import triton_helpers, triton_heuristics
-        from torch._inductor.ir import ReductionHint, TileHint
-        from torch._inductor.triton_helpers import libdevice, math as tl_math
-        from torch._inductor.triton_heuristics import AutotuneHint
-        from torch._inductor.utils import instance_descriptor
-=======
         from torch._inductor.runtime import triton_helpers, triton_heuristics
         from torch._inductor.runtime.triton_helpers import libdevice, math as tl_math
         from torch._inductor.runtime.hints import AutotuneHint, ReductionHint, TileHint, instance_descriptor, DeviceProperties
->>>>>>> 1c4ad873
         """
     )
     return imports.getvalue()
@@ -261,7 +252,7 @@
                 and not V.graph.sizevars.statically_known_equals(self.strides[i], 0)  # type: ignore[arg-type]
                 and not V.graph.sizevars.statically_known_multiple_of(
                     self.shape[i],
-                    config.triton.max_block[self.block_shape[i][0]],  # type: ignore[arg-type]
+                    TRITON_MAX_BLOCK[self.block_shape[i][0]],  # type: ignore[arg-type]
                 )
                 and not (V.kernel.no_x_dim and self.block_shape[i] == "XBLOCK")
             ):
@@ -1026,6 +1017,7 @@
         is_loop: bool,
         tensor_dim: Optional[int],
         grid_dim: Optional[int],
+        has_zdim: bool,
     ):
         if pid_cache is None:
             pid_cache = {}
@@ -1053,6 +1045,7 @@
         self.tensor_dim = tensor_dim
         # Index of corresponding dimension in the triton grid
         self.grid_dim = grid_dim
+        self.has_zdim = has_zdim
 
     def __repr__(self):
         return f"IterationRangesRoot({self.name!r}, {self.numel}, ...)"
@@ -1144,7 +1137,7 @@
         # z grid is only exercised when max_tiles == 3 (off by default).
         if (
             self.grid_dim == 1
-            and config.triton.max_tiles <= 2
+            and not self.has_zdim
             and not (isinstance(self.numel, int) and self.numel <= get_max_y_grid())
         ):
             key = f"{key} * (tl.program_id({self.grid_dim + 1}) + 1)"
@@ -1424,6 +1417,7 @@
                     is_loop=is_reduction and not self.persistent_reduction,
                     tensor_dim=tensor_dim,
                     grid_dim=grid_dim,
+                    has_zdim="z" in active_prefixes,
                 )
             )
         for tree in self.range_trees:
@@ -1777,9 +1771,9 @@
                 continue
             # Masks are superfluous if numel is a multiple of BLOCK
             # (We use the fact that BLOCK is required by triton to be a power of 2)
-            if tree.prefix.upper() not in config.triton.max_block:
+            if tree.prefix.upper() not in TRITON_MAX_BLOCK:
                 continue
-            max_block = config.triton.max_block[tree.prefix.upper()]
+            max_block = TRITON_MAX_BLOCK[tree.prefix.upper()]
             # Optional optimization: if block divides numel exactly, we will
             # never need to do a masked load to handle stragglers at the end.
             # It's faster to avoid masking at all.  But it is sound to always
@@ -2662,7 +2656,7 @@
             from torch._dynamo.testing import rand_strided
             {}
             import torch
-            from torch._inductor.triton_heuristics import grid, split_scan_grid
+            from torch._inductor.runtime.triton_heuristics import grid, split_scan_grid
         """.format(
                 V.graph.device_ops.import_get_raw_stream_as("get_raw_stream")
             )
@@ -2738,6 +2732,42 @@
             return "reduction"
         return "pointwise"
 
+    @staticmethod
+    def inductor_meta_common():
+        inductor_meta = {
+            "backend_hash": torch.utils._triton.triton_hash_with_backend(),
+            "are_deterministic_algorithms_enabled": torch.are_deterministic_algorithms_enabled(),
+            "assert_indirect_indexing": config.assert_indirect_indexing,
+            "autotune_local_cache": config.autotune_local_cache,
+            "autotune_pointwise": config.triton.autotune_pointwise,
+            "autotune_remote_cache": config.autotune_remote_cache,
+            "dynamic_scale_rblock": config.dynamic_scale_rblock,
+            "max_autotune": config.max_autotune,
+            "max_autotune_pointwise": config.max_autotune_pointwise,
+            "min_split_scan_rblock": config.triton.min_split_scan_rblock,
+            "spill_threshold": config.triton.spill_threshold,
+            "store_cubin": config.triton.store_cubin,
+        }
+        if torch.version.hip is not None:
+            inductor_meta["is_hip"] = True
+        if config.is_fbcode():
+            inductor_meta["is_fbcode"] = True
+        if config.profile_bandwidth:
+            inductor_meta["profile_bandwidth"] = config.profile_bandwidth
+            inductor_meta["profile_bandwidth_regex"] = config.profile_bandwidth_regex
+            inductor_meta["profile_bandwidth_output"] = config.profile_bandwidth_output
+        if config.coordinate_descent_tuning:
+            inductor_meta[
+                "coordinate_descent_tuning"
+            ] = config.coordinate_descent_tuning
+            inductor_meta[
+                "coordinate_descent_search_radius"
+            ] = config.coordinate_descent_search_radius
+            inductor_meta[
+                "coordinate_descent_check_all_directions"
+            ] = config.coordinate_descent_check_all_directions
+        return inductor_meta
+
     def codegen_kernel(self, name=None):
         code = IndentedBuffer()
 
@@ -2812,8 +2842,9 @@
             "kernel_name": str(Placeholder.DESCRIPTIVE_NAME),
             "mutated_arg_names": mutated_args,
             "no_x_dim": self.no_x_dim,
-            "backend_hash": torch.utils._triton.triton_hash_with_backend(),
+            **self.inductor_meta_common(),
         }
+
         num_gb = None
         if config.benchmark_kernel or config.profile_bandwidth:
             num_gb = self.estimate_kernel_num_bytes() / 1e9
