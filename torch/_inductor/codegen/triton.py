from __future__ import annotations

import dataclasses
import functools
import itertools
import logging
import os
import textwrap
from functools import lru_cache
from typing import Any, Callable, cast, Dict, List, Optional, Set, Tuple, Union

import sympy

import torch
import torch._logging
import torch.utils._pytree as pytree
from torch._dynamo.utils import preserve_rng_state

from torch._inductor.runtime.hints import AutotuneHint, DeviceProperties
from torch._prims_common import is_integer_dtype
from torch.utils._triton import has_triton_package
from ...utils._sympy.value_ranges import ValueRanges

from .. import config, ir
from ..codecache import code_hash, get_path, PyCodeCache
from ..ir import IRNode
from ..metrics import is_metric_table_enabled, log_kernel_metadata
from ..runtime.hints import ReductionHint, TRITON_MAX_BLOCK
from ..runtime.runtime_utils import do_bench_gpu, next_power_of_2
from ..utils import (
    cache_on_self,
    get_bounds_index_expr,
    get_fused_kernel_name,
    get_kernel_metadata,
    is_welford_reduction,
    Placeholder,
)
from ..virtualized import _ops as ops, OpsHandler, ReductionType, StoreMode, V
from ..wrapper_benchmark import get_kernel_category_by_source_code
from .common import (
    CSE,
    CSEVariable,
    DeferredLine,
    IndentedBuffer,
    OpOverrides,
    PythonPrinter,
    SizeArg,
    TensorArg,
)
from .simd import (
    IndexingOptions,
    IterationRangesEntry,
    pexpr,
    SIMDKernel,
    SIMDScheduling,
    triton_constant,
)
from .triton_utils import config_of, signature_of, signature_to_meta

log = logging.getLogger(__name__)
perf_hint_log = torch._logging.getArtifactLogger(__name__, "perf_hints")
schedule_log = torch._logging.getArtifactLogger(__name__, "schedule")
fusion_log = torch._logging.getArtifactLogger(__name__, "fusion")


@lru_cache(None)
def gen_attr_descriptor_import():
    """
    import AttrsDescriptor if the triton version is new enough to have this
    class defined.
    """
    if not has_triton_package():
        return ""

    import triton.compiler.compiler

    if hasattr(triton.compiler.compiler, "AttrsDescriptor"):
        return "from triton.compiler.compiler import AttrsDescriptor"
    else:
        return ""


@lru_cache(None)
def gen_common_triton_imports():
    imports = IndentedBuffer()
    imports.splice(
        """
        import triton
        import triton.language as tl
        """
    )
    if attr_desc := gen_attr_descriptor_import():
        imports.writeline(attr_desc)

    imports.splice(
        """
        from torch._inductor.runtime import triton_helpers, triton_heuristics
        from torch._inductor.runtime.triton_helpers import libdevice, math as tl_math
        from torch._inductor.runtime.hints import AutotuneHint, ReductionHint, TileHint, instance_descriptor, DeviceProperties
        """
    )
    return imports.getvalue()


@dataclasses.dataclass
class BlockPtrOptions:
    constant_offset: sympy.Expr
    shape: List[sympy.Expr]
    strides: List[sympy.Expr]
    block_shape: List[str]
    order: List[int]
    offsets: List[str]
    mask_vars: Set[sympy.Symbol]
    reshape_suffix: List[str]

    @staticmethod
    def create(
        strides: List[sympy.Expr],
        constant_offset: sympy.Expr,
        range_trees: List[IterationRangesEntry],
        mask_vars: Set[sympy.Symbol],
    ) -> BlockPtrOptions:
        """Helper to create a  BlockPtrOptions instance"""
        block_shape = [f"{t.prefix.upper()}BLOCK" for t in range_trees]
        reshape_suffix = [*block_shape]

        broadcasting_dim = [s == 0 for s in strides]
        for i, is_broadcasting in enumerate(broadcasting_dim):
            if is_broadcasting:
                # drop any stride==0 dimensions for performance
                reshape_suffix[i] = "1"

        if V.kernel.no_x_dim:
            assert range_trees[0].prefix == "x"
            reshape_suffix.pop(0)

        if (
            not V.kernel.inside_reduction
            and len(strides) == len(V.kernel.numels) - 1
            and V.kernel.numels[-1] != 1
        ):
            # Need to expand rank by 1 to match rank when self.inside_reduction=True
            reshape_suffix.append("1")

        def filter(it):
            """Removes any broadcasting dims from a given sequence"""
            assert len(it) == len(broadcasting_dim)
            return [
                item
                for item, is_broadcasting in zip(it, broadcasting_dim)
                if not is_broadcasting
            ]

        return BlockPtrOptions(
            constant_offset=V.graph.sizevars.lookup_precomputed_size(constant_offset),
            shape=[
                V.graph.sizevars.lookup_precomputed_size(t.numel)
                for t in filter(range_trees)
            ],
            strides=[*map(V.graph.sizevars.lookup_precomputed_size, filter(strides))],
            block_shape=filter(block_shape),
            order=V.graph.sizevars.guarded_order(filter(strides)),
            offsets=filter([f"{t.prefix}offset" for t in range_trees]),
            mask_vars=mask_vars,
            reshape_suffix=reshape_suffix,
        )

    def format(self, name: str, roffset=True) -> str:
        """
        Codegen a call to tl.make_block_ptr()

        Args:
            name: variable name for pointer
            roffset: should roffset be included in offsets=..., for use with tl.advance()

        Returns:
            "tl.make_block_ptr(...)"
        """
        f = V.kernel.index_to_str
        offsets = [*self.offsets]
        if not roffset:
            offsets[offsets.index("roffset")] = "0"
        args = [
            f"{name} + ({f(self.constant_offset)})"
            if self.constant_offset != 0
            else name,
            f"shape={f(self.shape)}",
            f"strides={f(self.strides)}",
            f"block_shape={f(self.block_shape)}",
            f"order={f(self.order)}",
            f"offsets={f(offsets)}",
        ]
        return f"tl.make_block_ptr({', '.join(args)})"

    @cache_on_self
    def boundary_check(self) -> List[int]:
        """List of indices to pass to tl.load(boundary_check=...)"""
        check = []
        for i in range(len(self.shape)):
            if (
                self.block_shape[i] != "1"
                and not V.graph.sizevars.statically_known_equals(self.strides[i], 0)  # type: ignore[arg-type]
                and not V.graph.sizevars.statically_known_multiple_of(
                    self.shape[i],
                    TRITON_MAX_BLOCK[self.block_shape[i][0]],  # type: ignore[arg-type]
                )
                and not (V.kernel.no_x_dim and self.block_shape[i] == "XBLOCK")
            ):
                check.append(i)
        return check

    def advance_roffset(self):
        """Codegen string to pass to tl.advance(name, ...)"""
        advance = ["0"] * len(self.shape)
        advance[self.offsets.index("roffset")] = "RBLOCK"
        return V.kernel.index_to_str(advance)

    def has_rindex(self):
        return "RBLOCK" in self.block_shape

    def has_rmask(self):
        return self.has_rindex()

    def has_tmpmask(self):
        return False  # block_ptr can't do indirect indexing

    def has_mask(self):
        return bool(self.boundary_check())


def triton_reshape(value: str, old_shape: List[str], new_shape: List[str]):
    """Workaround https://github.com/openai/triton/issues/2836"""
    assert isinstance(old_shape, list) and isinstance(new_shape, list)
    if old_shape == new_shape:
        return value
    if [s for s in new_shape if s != "1"] != old_shape:
        return f"tl.reshape({value}, [{', '.join(new_shape)}])"
    # rewrite to [:, None] syntax, which is less buggy
    idx = 0
    expand = []
    for size in new_shape:
        if idx < len(old_shape) and size == old_shape[idx]:
            expand.append(":")
            idx += 1
        else:
            assert size == "1"
            expand.append("None")
    assert idx == len(old_shape)
    return f"{value}[{', '.join(expand)}]"


class TritonPrinter(PythonPrinter):
    def _print_floor(self, expr):
        assert len(expr.args) == 1
        return (
            f"libdevice.floor({self._print(expr.args[0])}).to({V.kernel.index_dtype})"
        )

    def _print_Trunc(self, expr):
        assert len(expr.args) == 1
        return (
            f"libdevice.trunc({self._print(expr.args[0])}).to({V.kernel.index_dtype})"
        )

    def _print_ceiling(self, expr):
        assert len(expr.args) == 1
        return f"libdevice.ceil({self._print(expr.args[0])}).to({V.kernel.index_dtype})"

    def _helper_sqrt(self, expr):
        return f"libdevice.sqrt({self._print(expr)}.to(tl.float32))"

    def _print_Where(self, expr):
        c = self.doprint(expr.args[0])
        p = self.doprint(expr.args[1])
        q = self.doprint(expr.args[2])
        return f"tl.where({c}, {p}, {q})"

    def _print_Min(self, expr):
        nargs = len(expr.args)
        if len(expr.args) == 1:
            return self._print(expr.args[0])

        mid = len(expr.args) // 2
        a = self._print(sympy.Min(*expr.args[:mid]))
        b = self._print(sympy.Min(*expr.args[mid:]))
        return f"tl.minimum({a}, {b})"

    def _print_Max(self, expr):
        nargs = len(expr.args)
        if len(expr.args) == 1:
            return self._print(expr.args[0])

        mid = len(expr.args) // 2
        a = self._print(sympy.Max(*expr.args[:mid]))
        b = self._print(sympy.Max(*expr.args[mid:]))

        return f"tl.maximum({a}, {b})"

    def _print_Abs(self, expr):
        assert len(expr.args) == 1
        return f"tl_math.abs({self._print(expr.args[0])})"

    def _print_OpaqueUnaryFn_cos(self, expr):
        assert len(expr.args) == 1
        return f"libdevice.cos(({self._print(expr.args[0])}).to(tl.float32))"

    def _print_OpaqueUnaryFn_cosh(self, expr):
        assert len(expr.args) == 1
        return f"libdevice.cosh(({self._print(expr.args[0])}).to(tl.float32))"

    def _print_OpaqueUnaryFn_acos(self, expr):
        assert len(expr.args) == 1
        return f"libdevice.acos(({self._print(expr.args[0])}).to(tl.float32))"

    def _print_OpaqueUnaryFn_sin(self, expr):
        assert len(expr.args) == 1
        return f"libdevice.sin(({self._print(expr.args[0])}).to(tl.float32))"

    def _print_OpaqueUnaryFn_sinh(self, expr):
        assert len(expr.args) == 1
        return f"libdevice.sinh(({self._print(expr.args[0])}).to(tl.float32))"

    def _print_OpaqueUnaryFn_asin(self, expr):
        assert len(expr.args) == 1
        return f"libdevice.asin(({self._print(expr.args[0])}).to(tl.float32))"

    def _print_OpaqueUnaryFn_tan(self, expr):
        assert len(expr.args) == 1
        return f"libdevice.tan(({self._print(expr.args[0])}).to(tl.float32))"

    def _print_OpaqueUnaryFn_tanh(self, expr):
        assert len(expr.args) == 1
        return f"libdevice.tanh(({self._print(expr.args[0])}).to(tl.float32))"

    def _print_OpaqueUnaryFn_atan(self, expr):
        assert len(expr.args) == 1
        return f"libdevice.atan(({self._print(expr.args[0])}).to(tl.float32))"

    def _print_FloorDiv(self, expr):
        if expr.is_integer:
            return super()._print_FloorDiv(expr)

        x, div = expr.args
        x = self.paren(self.doprint(x))
        div = self.paren(self.doprint(div))
        return f"libdevice.floor({x} / {div}).to({V.kernel.index_dtype})"

    def _print_Round(self, expr):
        assert len(expr.args) == 1
        return (
            f"libdevice.llrint({self._print(expr.args[0])}).to({V.kernel.index_dtype})"
        )

    def _print_RoundDecimal(self, expr):
        assert len(expr.args) == 2
        number, ndigits = expr.args
        if number.is_integer:
            # ndigits < 0 should have been filtered by the sympy function
            assert ndigits < 0
            raise ValueError(
                f"For integer inputs, only non-negative ndigits are currently supported, but got {ndigits}."
            )
        return f"libdevice.nearbyint(1e{ndigits} * {self.paren(self._print(number))}) * 1e{-ndigits}"


texpr = TritonPrinter().doprint


def triton_compute_type(dtype):
    triton_type_name = str(dtype).split(".")[-1]
    if triton_type_name == "bool":
        triton_type_name = "int1"
    elif triton_type_name in ("float16", "bfloat16"):
        # float16 math is done in float32 inside the kernel
        triton_type_name = "float32"
    elif triton_type_name == "float8_e4m3fn":
        triton_type_name = "float8e4nv"
    elif triton_type_name == "float8_e5m2":
        triton_type_name = "float8e5"
    elif triton_type_name == "float8_e4m3fnuz":
        triton_type_name = "float8e4b8"
    elif triton_type_name == "float8_e5m2":
        triton_type_name = "float8e5b16"
    return f"tl.{triton_type_name}"


def triton_store_type(dtype):
    triton_type_name = str(dtype).split(".")[-1]
    if triton_type_name == "bool":
        triton_type_name = "int8"
    elif triton_type_name == "float8_e4m3fn":
        triton_type_name = "float8e4nv"
    elif triton_type_name == "float8_e5m2":
        triton_type_name = "float8e5"
    return f"tl.{triton_type_name}"


def triton_acc_type(dtype):
    if is_integer_dtype(dtype) and dtype.is_signed:
        nbits = 64 if dtype == torch.int64 else 32
        return f"tl.int{nbits}"
    return triton_compute_type(dtype)


class TritonCSEVariable(CSEVariable):
    def __init__(self, name, bounds: ValueRanges[Any]):
        super().__init__(name, bounds)
        # We'll use this to track which masks the variable needs when used for indirect indexing
        self.mask_vars: Set[str] = set()

    def update_on_args(self, name, args, kwargs):
        # When making a variable that is going to be used in indirect indexing
        # if a where clause is used it should mean that the result is always a
        # valid index, so you shouldn't include any of the dependent variables
        # in the resulting load mask
        if name == "where":
            return
        for arg in args:
            if isinstance(arg, TritonCSEVariable):
                self.mask_vars.update(arg.mask_vars)
            elif isinstance(arg, sympy.Symbol) and arg.name[0] in "xyr":
                # most of the time index vars don't need masks associated with them
                # however, when index vars are used to compute indices for indirect reads
                # those reads should subsequently be masked,
                self.mask_vars.update({f"{arg.name[0]}mask"})


class TritonOverrides(OpOverrides):
    """Map element-wise ops to Triton"""

    @staticmethod
    def to_dtype(x, dtype: torch.dtype, src_dtype: Optional[torch.dtype] = None):
        def _get_min_elements_per_thread(
            src_dtype: torch.dtype, dst_dtype: torch.dtype
        ) -> int:
            if src_dtype == dst_dtype:
                # No data type conversion is needed. No requirements on min_elem_per_thread.
                return 0

            # fp8 data type conversions has min_elem_per_thread requirements.
            # Refer to Triton implementations here:
            # https://github.com/openai/triton/blob/10f59d8ce04052521c1bc0cb3a3f8b98918fc7e3/lib/Conversion/TritonGPUToLLVM/ElementwiseOpToLLVM.cpp#L10.
            fp8_dtypes = {
                torch.float8_e4m3fn,
                torch.float8_e5m2,
            }
            # Triton doesn't support type conversions between fp8_e4m3 and fp8_e5m2.
            assert not (
                src_dtype in fp8_dtypes
                and dst_dtype in fp8_dtypes
                and src_dtype != dst_dtype
            ), "Conversions between float8_e5m2 and float8_e4m3fn is not supported!"
            if src_dtype == torch.float8_e5m2 or dst_dtype == torch.float8_e5m2:
                return 4
            if src_dtype == torch.float8_e4m3fn or dst_dtype == torch.float8_e4m3fn:
                return 2
            # No requirements on min_elem_per_thread.
            return 0

        if src_dtype is not None:
            # Both dtype and src_dtype are set. This is used by torch to(dtype=dtype).
            # It takes the maximum min_elem_per_thread if there are multiple fp8 conversions
            # in the same kernel.
            V.kernel.min_elem_per_thread = max(
                _get_min_elements_per_thread(src_dtype, dtype),
                V.kernel.min_elem_per_thread,
            )

        if dtype == torch.bool:
            return f"({x} != 0)"
        elif dtype == torch.uint8:
            # to work around llvm uint conversion semantics
            # that produces 0's for negative values
            return f"{x}.to(tl.int8).to(tl.uint8)"
        return f"{x}.to({triton_compute_type(dtype)})"

    @staticmethod
    def to_dtype_bitcast(x, dtype: torch.dtype, src_dtype: torch.dtype):
        triton_dtype = triton_compute_type(dtype)
        # We may promote float16 or bfloat16 to float32 and cause the
        # bitwidth of dtype to be different from the input tensor (i.e. float32).
        # In such as case, we will have to convert the input tensor to
        # its src_type, perform bitcast, and then convert the bit-casted
        # tensor back to float to ensure we use values with the right precision.
        if src_dtype in (torch.float16, torch.bfloat16):
            triton_src_dtype = str(src_dtype).split(".")[-1]
            cast_x = f"{x}.to(tl.{triton_src_dtype})"
            cast_x = f"{cast_x}.to({triton_dtype}, bitcast=True)"
            return f"{cast_x}.to(tl.float32)"
        else:
            return f"{x}.to({triton_dtype}, bitcast=True)"

    @staticmethod
    def _shaped_constant(value, dtype, shape):
        type_ = torch._prims_common.dtype_to_type(dtype)
        triton_val = triton_constant(type_(value))
        triton_type = triton_compute_type(dtype)

        if triton_type == "tl.float32":
            # Float constants are always f32 in triton
            return triton_val

        # NOTE: We use a tensor here in order to get the expected type.
        # Otherwise, e.g. float64 constants would be trunctated to float32.
        return f"tl.full({shape}, {triton_val}, {triton_type})"

    @classmethod
    def constant(cls, value, dtype):
        return cls._shaped_constant(value, dtype, shape=[])

    @staticmethod
    def abs(x):
        return f"tl_math.abs({x})"

    @staticmethod
    def libdevice_abs(x):
        return f"libdevice.abs({x})"

    @staticmethod
    def exp(x):
        return f"tl_math.exp({x})"

    @staticmethod
    def libdevice_exp(x):
        return f"libdevice.exp({x})"

    @staticmethod
    def exp2(x):
        return f"libdevice.exp2({x})"

    @staticmethod
    def expm1(x):
        return f"libdevice.expm1({x})"

    @staticmethod
    def sqrt(x):
        return f"libdevice.sqrt({x})"

    @staticmethod
    def libdevice_sqrt(x):
        return f"libdevice.sqrt({x})"

    @staticmethod
    def relu(x):
        bug = config.triton.inject_relu_bug_TESTING_ONLY
        if bug == "compile_error":
            return "compile error!"
        elif bug == "runtime_error":
            # NB: this only triggers runtime error as long as input
            # is not all zero
            return f'triton_helpers.device_assert_then({x} == 0, "injected assert fail", {x})'
        elif bug == "accuracy":
            return f"{x} + 1"
        elif bug is None:
            return ops.maximum(ops.constant(0, torch.int32), x)
        else:
            raise AssertionError(
                f"unrecognized config triton.inject_relu_bug_TESTING_ONLY = {bug!r}"
            )

    @staticmethod
    def minimum(a, b):
        return f"triton_helpers.minimum({a}, {b})"

    @staticmethod
    def maximum(a, b):
        return f"triton_helpers.maximum({a}, {b})"

    @staticmethod
    def where(a, b, c):
        return f"tl.where({a}, {b}, {c})"

    @staticmethod
    def cos(x):
        return f"tl_math.cos({x})"

    @staticmethod
    def libdevice_cos(x):
        return f"libdevice.cos({x})"

    @staticmethod
    def sin(x):
        return f"tl_math.sin({x})"

    @staticmethod
    def libdevice_sin(x):
        return f"libdevice.sin({x})"

    @classmethod
    def index_expr(cls, expr, dtype):
        raise NotImplementedError("ops.index_expr not implemented outside a kernel")

    @staticmethod
    def masked(mask, body, other):
        raise NotImplementedError("ops.masked not implemented outside a kernel")

    @staticmethod
    def lgamma(x):
        return f"libdevice.lgamma({x})"

    @staticmethod
    def erf(x):
        return f"libdevice.erf({x})"

    @staticmethod
    def cosh(x):
        return f"libdevice.cosh({x})"

    @staticmethod
    def sinh(x):
        return f"libdevice.sinh({x})"

    @staticmethod
    def acos(x):
        return f"libdevice.acos({x})"

    @staticmethod
    def acosh(x):
        return f"libdevice.acosh({x})"

    @staticmethod
    def asin(x):
        return f"libdevice.asin({x})"

    @staticmethod
    def asinh(x):
        return f"libdevice.asinh({x})"

    @staticmethod
    def atan2(x, y):
        return f"libdevice.atan2({x}, {y})"

    @staticmethod
    def atan(x):
        return f"libdevice.atan({x})"

    @staticmethod
    def atanh(x):
        return f"libdevice.atanh({x})"

    @staticmethod
    def copysign(x, y):
        return f"libdevice.copysign({x}, {y})"

    @staticmethod
    def erfc(x):
        return f"libdevice.erfc({x})"

    @staticmethod
    def erfinv(x):
        return f"libdevice.erfinv({x})"

    @staticmethod
    def hypot(x, y):
        return f"libdevice.hypot({x}, {y})"

    @staticmethod
    def log10(x):
        return f"libdevice.log10({x})"

    @staticmethod
    def log2(x):
        return f"libdevice.log2({x})"

    @staticmethod
    def nextafter(x, y):
        return f"libdevice.nextafter({x}, {y})"

    @staticmethod
    def logical_and(a, b):
        return f"{a} & {b}"

    @staticmethod
    def logical_not(a):
        return f"{a} == 0"

    @staticmethod
    def logical_or(a, b):
        return f"{a} | {b}"

    @staticmethod
    def logical_xor(a, b):
        return f"({a} ^ {b})"

    @staticmethod
    def bitwise_and(a, b):
        return f"{a} & {b}"

    @staticmethod
    def bitwise_not(a):
        return f"~{a}"

    @staticmethod
    def bitwise_or(a, b):
        return f"{a} | {b}"

    @staticmethod
    def bitwise_xor(a, b):
        return f"{a} ^ {b}"

    @staticmethod
    def bitwise_left_shift(a, b):
        return f"{a} << {b}"

    @staticmethod
    def bitwise_right_shift(a, b):
        return f"{a} >> {b}"

    @staticmethod
    def rand(seed, offset):
        offset = f"({offset}).to(tl.uint32)"
        return f"tl.rand({seed}, {offset})"

    @staticmethod
    def randn(seed, offset):
        offset = f"({offset}).to(tl.uint32)"
        return f"tl.randn({seed}, {offset})"

    @staticmethod
    def randint64(seed, offset, low, high):
        offset = f"({offset}).to(tl.uint32)"
        return f"triton_helpers.randint64({seed}, {offset}, {low}, {high})"

    @staticmethod
    def load_seed(name, offset):
        raise NotImplementedError("ops.load_seed not implemented outside a kernel")

    @staticmethod
    def rsqrt(x):
        return f"libdevice.rsqrt({x})"

    @staticmethod
    def log1p(x):
        return f"libdevice.log1p({x})"

    @staticmethod
    def tan(x):
        return f"libdevice.tan({x})"

    @staticmethod
    def tanh(x):
        return f"libdevice.tanh({x})"

    @staticmethod
    def sigmoid(x):
        return f"tl.sigmoid({x})"

    @staticmethod
    def libdevice_sigmoid(x):
        return f"1/(1 + libdevice.exp(-({x})))"

    @staticmethod
    def signbit(x):
        # XX: This is wrong for the value -0.0 in floating point
        return f"libdevice.signbit({x}) if ({x}).dtype is tl.float32 else {x} < 0"

    @staticmethod
    def fmod(a, b):
        return f"libdevice.fmod({a}, {b})"

    @staticmethod
    def pow(a, b):
        return f"libdevice.pow({a}, {b})"

    @staticmethod
    def log(x):
        return f"tl_math.log({x})"

    @staticmethod
    def libdevice_log(x):
        return f"libdevice.log({x})"

    @staticmethod
    def isinf(x):
        return f"libdevice.isinf({x}).to(tl.int1)"

    @staticmethod
    def isnan(x):
        return f"libdevice.isnan({x}).to(tl.int1)"

    @staticmethod
    def round(x):
        return f"libdevice.nearbyint({x})"

    @staticmethod
    def floor(x):
        return f"libdevice.floor({x})"

    @staticmethod
    def floordiv(a, b):
        # See the comment in lowering.div_mode. a and b are integer type.
        # Similar to div_floor_kernel_cuda in pytorch core.
        # Notice that // in triton behaves as truncdiv instead of floordiv
        quot = f"{a} // {b}"
        rem = f"{a} % {b}"
        return f"tl.where(({a} < 0) != ({b} < 0), tl.where({rem} != 0, {quot} - 1, {quot}), {quot})"

    @staticmethod
    def sign(x):
        z = ops.constant(0, torch.int32)
        left = ops.to_dtype((ops.lt(z, x)), torch.int8)
        right = ops.to_dtype((ops.lt(x, z)), torch.int8)
        sub = ops.sub(left, right)
        return f"{sub}.to({x}.dtype)"

    @staticmethod
    def trunc(x):
        return f"libdevice.trunc({x})"

    @staticmethod
    def truncdiv(a, b):
        # See the comment in lowering.div_mode. a and b are integer type.
        # Notice that // in triton behaves as truncdiv instead of floordiv
        return f"{a} // {b}"

    @staticmethod
    def ceil(x):
        return f"libdevice.ceil({x})"


TritonOverrides._initialize_pointwise_overrides("triton")


# Use mypy to check protocol implemented correctly
def _typecheck_TritonOverrides(h: TritonOverrides) -> OpsHandler[str]:
    return h


class TritonKernelOverrides(TritonOverrides):
    """Map element-wise ops to Triton within a TritonKernel

    Unlike TritonOverrides, these assume the code is going to be inserted into
    the body of the main triton kernel and so it may use indexing and mask
    variables which are assumed to already be defined in the current scope.
    """

    @classmethod
    def constant(cls, value, dtype):
        # NOTE: Cannot use shape=[] as it's not supported by triton-rocm
        # We could use shape=[1] instead but starting with the correct
        # ndim avoids extra `tt.expand_dim` ops appearing in the triton IR.
        ndim = V.kernel.triton_tensor_ndim()
        shape = [1] * ndim
        return cls._shaped_constant(value, dtype, shape=shape)

    @classmethod
    def index_expr(cls, expr, dtype):
        indexing = V.kernel.indexing(expr, block_ptr=False)
        assert isinstance(indexing, IndexingOptions)
        var = V.kernel.cse.generate(
            V.kernel.compute, indexing.index_str, bounds=get_bounds_index_expr(expr)
        )

        if dtype not in {torch.int32, torch.int64}:
            var = V.kernel.cse.generate(V.kernel.compute, cls.to_dtype(var, dtype))
        var.mask_vars = indexing.mask_vars
        return var

    @staticmethod
    def masked(mask, body, other):
        with V.kernel.mask_loads(mask) as new_mask:
            result = body()

        # Remove once CSEVariables track the dtype
        if result.bounds.is_bool:
            other = bool(other)
        # Take dtype from result to prevent accidental promotion
        other = V.kernel.cse.generate(
            V.kernel.compute,
            f"tl.full({result}.shape, {triton_constant(other)}, {result}.dtype)",
            bounds=ValueRanges.wrap(other),
        )
        return ops.where(new_mask, result, other)

    @staticmethod
    def load_seed(name, offset):
        var = V.kernel.args.input(name)
        return (
            f"tl.load({var} + {V.kernel.args.seed_offset('load_seed_offset', offset)})"
        )

    @staticmethod
    def frexp(x):
        cache_key = f"frexp({x})"
        if cache_key in V.kernel.cse.cache:
            return V.kernel.cse.cache[cache_key]

        mantissa = V.kernel.cse.newvar()
        exponent = V.kernel.cse.newvar()
        V.kernel.compute.writeline(
            f"{mantissa}, {exponent} = triton_helpers.frexp({x})"
        )
        V.kernel.cse.cache[cache_key] = (mantissa, exponent)
        return (mantissa, exponent)


# Use mypy to check protocol implemented correctly
def _typecheck_TritonKernelOverrides(h: TritonKernelOverrides) -> OpsHandler[str]:
    return h


class HelperFunctions:
    """An ordered set of helper functions."""

    _templates_seen: Dict[str, str]  # Template code to function name
    finalized_helpers: List[str]

    def __init__(self):
        self._templates_seen = {}
        self.finalized_helpers = []

    def add(self, template_code: str, *, base_name="_triton_helper_fn") -> str:
        """This accepts a function definition with the function name
        left as a format specifier e.g.

            @triton.jit
            def {name}(arg0, arg1):
                return arg0 + arg1

        We add the templated code to the function set and return the name
        assigned to that function.

        """
        existing_name = self._templates_seen.get(template_code)
        if existing_name is not None:
            # Don't duplicate existing helpers
            return existing_name

        name = f"{base_name}{len(self.finalized_helpers)}"
        self._templates_seen[template_code] = name
        self.finalized_helpers.append(template_code.format(name=name))
        return name

    def __iter__(self):
        return iter(self.finalized_helpers)

    def __getitem__(self, idx):
        return self.finalized_helpers[idx]


class TritonKernel(SIMDKernel):
    overrides = TritonKernelOverrides  # type: ignore[assignment]
    helper_functions: HelperFunctions
    kexpr: Callable[[sympy.Expr], str] = texpr
    allow_block_ptr = True

    def __init__(
        self,
        *groups,
        index_dtype: str,
        mutations: Optional[Set[str]] = None,
        pid_cache=None,
        reduction_hint=ReductionHint.DEFAULT,
        min_elem_per_thread=0,
        disable_persistent_reduction=False,
    ):
        super().__init__(
            *groups,
            index_dtype=index_dtype,
            mutations=mutations,
            reduction_hint=reduction_hint,
            pid_cache=pid_cache,
            disable_persistent_reduction=disable_persistent_reduction,
        )
        self.suffix: IndentedBuffer = IndentedBuffer()  # type: ignore[assignment]
        self.outside_loop_vars: Set[Any] = set()
        self.min_elem_per_thread = min_elem_per_thread
        self.block_ptr_id = itertools.count()
        self.helper_functions = HelperFunctions()

        # A set of autotuning hints to pass as part of triton_meta
        self.autotune_hints: Set[AutotuneHint] = set()
        self.triton_meta: Optional[Dict[str, object]] = None

        self.codegen_range_tree()

    def codegen_range_tree(self):
        for tree in self.range_trees:
            # reduction indexing goes inside a loop
            if not tree.is_loop:
                tree.codegen_header(self.body)
        if self.inside_reduction and self.range_trees[-1].is_loop:
            # workaround for this issue:
            # https://gist.github.com/jansel/6527126f781559095c5531f98a4235a7
            self.body.writeline(f"rbase = {self.range_trees[-1].ranges_code()}")

    def need_numel_args(self):
        r"""
        Indicate whether we need provide numel as arguments for the generated
        kernel calls in the benchmark.

        Should be true for pointwise/reduction kernels but false for triton
        matmul kernels.
        """
        return True

    def should_use_persistent_reduction(self) -> bool:
        """
        Heuristic to set self.persistent_reduction and add guards
        if needed.
        """
        if not (self.inside_reduction and config.triton.persistent_reductions):
            return False
        threshold = {
            ReductionHint.INNER: 1024,
        }.get(self.reduction_hint, 64)

        # If multi_kernel is enabled, we do more aggressive persistent reduction.
        # This may result in some persistent reductions slower than the
        # corresponding non-persistent reductions. MultiKernel will do benchmarking
        # to pick the faster one.
        if config.triton.multi_kernel:
            threshold *= 16
        last_numel = self.numels[-1]
        if not isinstance(last_numel, (int, sympy.Integer)):
            # Not static
            return False
        hint = V.graph.sizevars.size_hint(last_numel)
        if hint > threshold:
            return False
        # will need to recompile if we cross a larger power of 2 boundary
        V.graph.sizevars.guard_leq(self.numels[-1], next_power_of_2(hint))  # type: ignore[arg-type]
        return True

    def want_no_x_dim(self):
        return (
            self.reduction_hint == ReductionHint.INNER
            and self.persistent_reduction
            and len(self.numels) == 2
            and self.numels[-1] >= 256
        )

<<<<<<< HEAD
    def codegen_indexing(self, expr: sympy.Expr):
        expr = V.graph.sizevars.simplify_with_ranges(expr, self.var_ranges())
        for sym in sorted(expr.free_symbols, key=str):
            if sym in self.range_tree_nodes:
                # if indexing expression is complicated, we precompute it on the host side
                # and send the result as a kernel argument
                replacements = {}
                for ps in self.range_tree_nodes[sym].precomputed_args():  # type: ignore[index]
                    replacements[ps] = V.graph.sizevars.lookup_precomputed_size(ps)
                if len(replacements) > 0:
                    self.range_tree_nodes[sym].expr = sympy_subs(  # type: ignore[index]
                        self.range_tree_nodes[sym].expr, replacements  # type: ignore[index]
                    )
                self.range_tree_nodes[sym].codegen()  # type: ignore[index]
        return expr

    @contextlib.contextmanager
    def mask_loads(self, mask):
        """Context manager to add an additional mask to tl.load/store"""
        prior = self._load_mask
        if prior:
            mask = self.cse.generate(self.compute, f"{mask} & {prior}")

        self._load_mask = mask
        try:
            # TODO(jansel): do we need a reshape here?
            yield mask
        finally:
            self._load_mask = prior

    def load_mask(self, var):
        mask = ""
        mask_vars = set(var.mask_vars)
        if self._load_mask:
            mask_vars.add(self._load_mask)

        if mask_vars:
            mask = (
                f"{next(iter(mask_vars))}"
                if len(mask_vars) == 1
                else f"({' & '.join(str(v) for v in mask_vars)})"
            )
        return mask
=======
    def generate_assert(self, check):
        return torch.version.hip is None and super().generate_assert(check)
>>>>>>> 5fb11cda

    @property
    def assert_function(self) -> str:
        return "tl.device_assert"

    def codegen_block_ptr(
        self, name: str, var: str, indexing: BlockPtrOptions, other=""
    ) -> Tuple[str, Optional[DeferredLine], str]:
        advance_block_ptr = None
        check = indexing.boundary_check()
        if not check:
            # workaround https://github.com/openai/triton/issues/2813
            other = ""
        elif other:
            assert other == ", other=0.0"
            other = f", boundary_check={check!r}, padding_option='zero'"
        else:
            other = f", boundary_check={check!r}"
        if (
            self.inside_reduction
            and self.range_trees[-1].is_loop
            and indexing.has_rindex()
        ):
            block_ptr = f"block_ptr{next(self.block_ptr_id)}"
            self.body.writeline(
                DeferredLine(
                    name, f"{block_ptr} = {indexing.format(var, roffset=False)}"
                )
            )
            advance_block_ptr = DeferredLine(
                name,
                f"{block_ptr} = tl.advance({block_ptr}, {indexing.advance_roffset()})",
            )
        else:
            block_ptr = indexing.format(var)
        return block_ptr, advance_block_ptr, other

    def codegen_block_ptr_store_line(self, name, indexing, block_ptr, value, other=""):
        # broadcasting is not implicit for block_ptrs
        value = (
            f"tl.broadcast_to({value}, {self.index_to_str(indexing.reshape_suffix)})"
        )
        # drop any extra size=1 dimensions
        value = triton_reshape(value, indexing.reshape_suffix, indexing.block_shape)
        # workaround https://github.com/openai/triton/issues/2814
        value = f"{value}.to({triton_store_type(V.graph.get_dtype(name))})"
        return f"tl.store({block_ptr}, {value}{other})"

    def check_bounds(
        self,
        buffer: IndentedBuffer,
        expr: sympy.Expr,
        size: sympy.Expr,
        lower: bool,
        upper: bool,
    ):
        assert isinstance(expr, sympy.Expr)
        indexing = self.indexing(expr, block_ptr=False)
        assert isinstance(indexing, IndexingOptions)

        index_str = indexing.index_str
        mask_str = indexing.mask_str if indexing.has_mask() else None
        size_str = V.kernel.sexpr(self.rename_indexing(size)) if upper else None

        # expr is already wrapped
        line = self.indirect_assert(
            index_str, "0" if lower else None, size_str, mask_str
        )
        buffer.writeline(line)

    def load(self, name: str, index: sympy.Expr):
        var = self.args.input(name)
        indirect_indexing = self.is_indirect_indexing(index)
        original_index = index
        indexing = self.indexing(index, block_ptr=True)
        has_rindex = indexing.has_rindex()
        has_tmpmask = indexing.has_tmpmask()

        # Keep the variable in cache if were going to reuse it. Equiv., if any of the following hold
        #  1) We are doing broadcasting
        #  2) It is a non-coalesced load. The intuition is that if it's
        #  non-coalesced, we will likely load each element multiple times in
        #  practice.
        #  3) It will be used later and it won't be CSE'd. Equiv., if all the following hold
        #   3.1) We are in a reduction loop
        #   3.2) Its not its last use
        #   3.3) This load will not be lifted to the body
        #
        is_coalesced = any(
            i == 1 for i in self.get_strides_of_load(original_index).values()
        )
        if self.is_broadcasted(original_index):
            ep = ", eviction_policy='evict_last'"
        elif not is_coalesced:
            ep = ", eviction_policy='evict_last'"
        elif self.inside_reduction and self.range_trees[-1].is_loop:
            if name in self.args.inplace_buffers:
                names = set(self.args.inplace_buffers[name].other_names)
            else:
                names = {name}
            last_use = len(names & self.last_usage) > 0
            evict_last = not last_use and (has_rindex or indirect_indexing)
            if evict_last:
                ep = ", eviction_policy='evict_last'"
            else:
                ep = ", eviction_policy='evict_first'"
        else:
            ep = ""
        # "other" below is a workaround for https://github.com/openai/triton/issues/737
        # for bool, even though it's likely subject to the same bug, setting `other` leads
        # to LLVM errors so we are skipping it for now
        if (
            (has_tmpmask or has_rindex)
            and V.graph.get_dtype(name) != torch.bool
            and indexing.has_mask()
        ):
            other = ", other=0.0"
        else:
            other = ""

        advance_block_ptr = None
        append_broadcast = None
        if V.graph.is_unspec_arg(name):
            line = var
        else:
            if isinstance(indexing, BlockPtrOptions):
                block_ptr, advance_block_ptr, other = self.codegen_block_ptr(
                    name, var, indexing, other
                )
                line = f"tl.load({block_ptr}{other}{ep})"
                # add needed size=1 dimensions
                line = triton_reshape(
                    line, indexing.block_shape, indexing.reshape_suffix
                )
            elif isinstance(original_index, sympy.Integer):
                line = f"tl.load({var} + ({original_index}))"
                append_broadcast = indexing.expand_str
            else:
                line = f"tl.load({var} + ({indexing.index_str}), {indexing.mask_str}{ep}{other})"

            dtype = V.graph.get_dtype(name)
            if dtype in (torch.float16, torch.bfloat16):
                line += ".to(tl.float32)"
            if dtype == torch.bool and torch.version.hip is None:
                # Workaround for https://github.com/openai/triton/issues/2151
                # tl.load returns int8 when loading from pointer to int1
                # NOTE: Currently causes hangs on bool UTs for ROCm
                line += ".to(tl.int1)"

        if has_tmpmask:
            # Masked loads must come after the mask is computed
            load_buffer = self.compute
        elif (
            self.inside_reduction
            and self.range_trees[-1].is_loop
            and not indirect_indexing
            and not has_rindex
        ):
            # can lift a common load outside of reduction loop
            # One exception is when this is an indirect_load.
            load_buffer = self.body
        else:
            load_buffer = self.loads

        self.issue_check_bounds(load_buffer, index)
        result_var = self.cse.generate(load_buffer, line)
        assert isinstance(result_var, TritonCSEVariable)
        result_var.mask_vars = indexing.mask_vars  # type: ignore[assignment]

        if append_broadcast:
            line = f"tl.broadcast_to({result_var}, {append_broadcast})"
            result_var = self.cse.generate(load_buffer, line)

        if advance_block_ptr:
            load_buffer.writeline(advance_block_ptr)

        if not self.inside_reduction or (not indexing.has_rmask() and not has_rindex):
            self.outside_loop_vars.add(result_var)

        return result_var

    def store(
        self, name: str, index: sympy.Expr, value: CSEVariable, mode: StoreMode = None
    ) -> None:
        var = self.args.output(name)
        original_index = index
        indexing = self.indexing(index, dense_indexing=True, block_ptr=mode is None)

        # Guard against write-after-read corruption in triton.
        # See # https://github.com/openai/triton/issues/1615
        # This triton bug means that a load which is broadcasted over multiple
        # warps may see the result of a store that happens later in the triton
        # program. The workaround is to add a barrier before storing, which
        # enforces that all warps have already read the data.
        is_inplace = name in self.args.inplace_buffers
        is_broadcasted = self.is_broadcasted(original_index)
        if is_inplace and is_broadcasted:
            self.stores.writeline(DeferredLine(name, "tl.debug_barrier()"))

        advance_block_ptr = None
        if isinstance(indexing, BlockPtrOptions):
            block_ptr, advance_block_ptr, other = self.codegen_block_ptr(
                name, var, indexing
            )
            # block_ptr stores don't do implicit casting
            line = self.codegen_block_ptr_store_line(
                name, indexing, block_ptr, value, other
            )
        elif mode is None:
            line = f"tl.store({var} + ({indexing.index_str}), {value}, {indexing.mask_str})"
        elif mode == "atomic_add":
            line = f"tl.atomic_add({var} + ({indexing.index_str}), {value}, {indexing.mask_str})"
        else:
            raise NotImplementedError(f"store mode={mode}")
        self.issue_check_bounds(self.stores, index)
        self.stores.writeline(DeferredLine(name, line))
        if advance_block_ptr:
            self.stores.writeline(advance_block_ptr)

        if not self.inside_reduction:
            self.outside_loop_vars.add(value)

    def bucketize(
        self,
        values: CSEVariable,
        offsets_name: str,
        offsets_size: sympy.Expr,
        indexing_dtype: torch.dtype,
        right: bool,
    ) -> CSEVariable:
        """
        See [Note: Inductor bucketize op]
        """

        # Triton performance for bucketize_binary_search is much better when the number
        # of threads equals the number of elements.
        # If we're trying to use a bucketize kernel, we should make sure that an
        # autotuning config with num_elements_per_warp=32 exists.
        self.autotune_hints.add(AutotuneHint.ELEMENTS_PER_WARP_32)

        offsets_ptr = self.args.input(offsets_name)
        block_size = self.dense_size_str()
        offsets_size_str = self.index_to_str(offsets_size)

        if indexing_dtype == torch.int32:
            triton_dtype = "tl.int32"
        elif indexing_dtype == torch.int64:
            triton_dtype = "tl.int64"
        else:
            raise NotImplementedError(
                "Bucketize only supports indexing with int32 and int64"
            )

        result = self.cse.generate(
            self.compute,
            f"triton_helpers.bucketize_binary_search({values}, {offsets_ptr}, {triton_dtype}, {right}, {offsets_size_str}, {block_size})",  # noqa: B950 line too long
        )

        return result

    def reduction_resize(self, value):
        ndims = self.triton_tensor_ndim()
        if ndims == 1:
            return f"triton_helpers.promote_to_tensor({value})"

        sizes = [":"] * ndims
        sizes[-1] = "None"
        return f"{value}[{', '.join(sizes)}]"

    def reduction(
        self,
        dtype: torch.dtype,
        src_dtype: torch.dtype,
        reduction_type: ReductionType,
        value: Union[CSEVariable, Tuple[CSEVariable, ...]],
    ) -> Union[CSEVariable, Tuple[CSEVariable, ...]]:
        assert self.inside_reduction
        masks = {f"{tree.prefix}mask" for tree in self.range_trees}
        self.filter_masks(masks)
        masks = sorted(masks)
        if self._load_mask:
            masks.append(self._load_mask)
        reduction_range_prefix = self.range_trees[-1].prefix

        # Say we have
        #     tmp0 = ops.constant(1, torch.int64)
        #     tmp1 = ops.reduction(torch.int64, torch.int64, "sum", tmp0)
        # tmp0 in the triton code is either a scalar, or single-element tensor
        # so if we emit tl.sum directly, it will only give 1 instead of RBLOCK * 1
        # To avoid this, we broadcast to the expected shape first.
        dense_size_str = self.dense_size_str()
        value = self._map_tuple_or_scalar(
            lambda v: self.cse.generate(
                self.compute, f"tl.broadcast_to({v}, {dense_size_str})"
            ),
            value,
        )

        dim: int
        root_op: str

        def final_reduction(value):
            use_helper = reduction_type in {"any", "max", "min", "prod"}
            module = "triton_helpers" if use_helper else "tl"
            if reduction_type in {"max", "min"}:
                return self.reduction_resize(
                    f"{module}.{reduction_type}2({value}, {dim})"
                )
            return self.reduction_resize(f"{module}.{reduction_type}({value}, {dim})")

        def final_argreduce(buffer, result_var, value, index):
            buffer.splice(
                f"""\
                _, {result_var}_tmp = triton_helpers.{root_op}_with_index({value}, {index}, {dim})
                {result_var} = {self.reduction_resize(f'{result_var}_tmp')}
                """
            )

        cache_key = (src_dtype, reduction_type, value)
        if cache_key in self.cse.reduction_cache:
            return self.cse.reduction_cache[cache_key]

        dim = self.triton_tensor_ndim() - 1
        acc_type = triton_acc_type(src_dtype)
        result_var: Any = self.cse.newvar()
        result_var.mask_vars = {var for var in masks if var[0] != "r"}
        cond = " & ".join(masks)

        def where_cond(tval, fval):
            if not cond:
                return tval
            return TritonKernelOverrides.where(cond, tval, fval)

        if self.persistent_reduction:
            default = ir.Reduction.default_value(reduction_type, src_dtype)
            default = self._map_tuple_or_scalar(triton_constant, default)

            def _mask_value(value, default):
                return self.cse.generate(self.compute, where_cond(value, default))

            if isinstance(value, tuple):
                masked_value = [_mask_value(v, d) for v, d in zip(value, default)]
            else:
                masked_value = _mask_value(value, default)

            if reduction_type in {"argmax", "argmin"}:
                accumulator_index = str(
                    self.cse.generate(
                        self.compute,
                        f"tl.broadcast_to({reduction_range_prefix}index, {masked_value}.shape)",
                    )
                )
                root_op = {"argmax": "max", "argmin": "min"}[reduction_type]
                final_argreduce(
                    self.compute, result_var, masked_value, accumulator_index
                )
            elif reduction_type == "welford_reduce":
                # For persistent reductions, don't bother with
                # welford's algorithm since it uses more registers, and
                # taking two reductions doesn't increase memory usage.
                sum_ = ops.reduction(dtype, dtype, "sum", value)
                self.inside_reduction = False
                rnumel = ops.index_expr(self.numels[-1], dtype)
                mean = ops.truediv(sum_, rnumel)

                self.inside_reduction = True
                dx = ops.sub(value, mean)
                dx2 = ops.mul(dx, dx)
                m2 = ops.reduction(dtype, dtype, "sum", dx2)
                result_var = (mean, m2, rnumel)
            elif reduction_type == "welford_combine":
                mean, m2, weight = masked_value
                welford = f"triton_helpers.welford({mean}, {m2}, {weight}, {dim})"
                mean, m2, weight = (self.cse.newvar() for _ in range(3))
                self.compute.writeline(f"{mean}, {m2}, {weight} = {welford}")

                result_var = tuple(
                    self.cse.generate(self.compute, self.reduction_resize(var_name))
                    for var_name in (mean, m2, weight)
                )
            else:
                result_var = self.cse.generate(
                    self.compute, final_reduction(masked_value)
                )
        else:
            accumulator = f"_{result_var}"
            default = ir.Reduction.default_accumulator(reduction_type, src_dtype)
            default = self._map_tuple_or_scalar(triton_constant, default)
            if not isinstance(default, tuple):
                self.body.writeline(
                    f"{accumulator} = tl.full({self.dense_size_str()}, {default}, {acc_type})"
                )

            if reduction_type in {"argmax", "argmin"}:
                accumulator_index = f"_{result_var}_index"
                long_max = torch.iinfo(torch.int64).max
                self.body.writeline(
                    f"{accumulator_index} = tl.full({self.dense_size_str()}, {long_max}, tl.int64)"
                )
                root_op = {"argmax": "max", "argmin": "min"}[reduction_type]

                self.compute.splice(
                    f"""\
                {accumulator}_next, {accumulator_index}_next = triton_helpers.{root_op}imum_with_index(
                    {accumulator}, {accumulator_index}, {value}, {reduction_range_prefix}index
                )
                {accumulator} = {where_cond(f'{accumulator}_next', accumulator)}
                {accumulator_index} = {where_cond(f'{accumulator_index}_next', accumulator_index)}
                """
                )
                final_argreduce(self.suffix, result_var, accumulator, accumulator_index)
            elif is_welford_reduction(reduction_type):
                accumulator = f"{result_var}_mean"
                accumulator_m2 = f"{result_var}_m2"
                accumulator_weight = f"{result_var}_weight"
                self.body.writeline(
                    f"{accumulator} = tl.zeros({self.dense_size_str()}, {acc_type})"
                )
                self.body.writeline(
                    f"{accumulator_m2} = tl.zeros({self.dense_size_str()}, {acc_type})"
                )
                self.body.writeline(
                    f"{accumulator_weight} = tl.zeros({self.dense_size_str()}, {acc_type})"
                )

                if reduction_type == "welford_combine":
                    mean, m2, weight = value
                    self.compute.splice(
                        f"""\
                    {accumulator}_next, {accumulator_m2}_next, {accumulator_weight}_next = triton_helpers.welford_combine(
                        {accumulator}, {accumulator_m2}, {accumulator_weight},
                        {mean}, {m2}, {weight}
                    )
                    """
                    )
                else:
                    assert reduction_type == "welford_reduce"
                    self.compute.splice(
                        f"""\
                    {accumulator}_next, {accumulator_m2}_next, {accumulator_weight}_next = triton_helpers.welford_reduce(
                        {value}, {accumulator}, {accumulator_m2}, {accumulator_weight}, roffset == 0
                    )
                    """
                    )

                self.compute.splice(
                    f"""\
                {accumulator} = {where_cond(f'{accumulator}_next', accumulator)}
                {accumulator_m2} = {where_cond(f'{accumulator_m2}_next', accumulator_m2)}
                {accumulator_weight} = {where_cond(f'{accumulator_weight}_next', accumulator_weight)}
                """
                )

                result_mean = result_var
                result_m2 = self.cse.newvar()
                result_weight = self.cse.newvar()
                self.suffix.splice(
                    f"""\
                {result_mean}_tmp, {result_m2}_tmp, {result_weight}_tmp = triton_helpers.welford(
                    {accumulator}, {accumulator_m2}, {accumulator_weight}, {dim}
                )
                {result_mean} = {self.reduction_resize(f'{result_mean}_tmp')}
                {result_m2} = {self.reduction_resize(f'{result_m2}_tmp')}
                {result_weight} = {self.reduction_resize(f'{result_weight}_tmp')}
                """
                )
                result_var = result_mean, result_m2, result_weight
            else:
                combine_fn = ir.get_reduction_combine_fn(reduction_type, src_dtype)
                updated = combine_fn(accumulator, value)
                self.compute.writeline(
                    f"{accumulator} = {where_cond(updated, accumulator)}"
                )

                if src_dtype == torch.bool:
                    # This is only really used for aten.any. It changes the
                    # final reduction of a non-persistent reduction from
                    #     tmp5 = triton_helpers.max(_tmp5, 1)[:, None]
                    # to
                    #     tmp5 = triton_helpers.max(_tmp5.to(tl.int8), 1)[:, None].to(tl.int1)
                    # which is needed because tl.reduce doesn't support tl.int1
                    accumulator = f"{accumulator}.to(tl.int8)"
                    result_type = triton_compute_type(dtype)
                    self.suffix.writeline(
                        f"{result_var} = {final_reduction(accumulator)}.to({result_type})"
                    )
                else:
                    self.suffix.writeline(
                        f"{result_var} = {final_reduction(accumulator)}"
                    )

        self.cse.reduction_cache[cache_key] = result_var

        if isinstance(result_var, tuple):
            self.outside_loop_vars |= set(result_var)
        else:
            self.outside_loop_vars.add(result_var)

        return result_var

    def store_reduction(self, name: str, index: sympy.Expr, value: CSEVariable):
        assert self.inside_reduction
        self.inside_reduction = False
        indexing = self.indexing(index, block_ptr=True)
        self.inside_reduction = True
        var = self.args.output(name)

        if isinstance(indexing, BlockPtrOptions):
            self.suffix.writeline(
                DeferredLine(
                    name,
                    self.codegen_block_ptr_store_line(
                        name,
                        indexing,
                        indexing.format(var),
                        value,
                        f", boundary_check={indexing.boundary_check()!r}",
                    ),
                )
            )
        else:
            assert isinstance(indexing, IndexingOptions)
            self.suffix.writeline(
                DeferredLine(
                    name,
                    f"tl.store({var} + ({indexing.index_str}), {value}, {indexing.mask_str})",
                )
            )

    def _lift_helper(self, fn, num_args) -> str:
        # Lift IR function for scan operations into a triton function
        # in the global namespace
        helper = IndentedBuffer()
        helper.writeline("@triton.jit")
        args = [tuple(f"arg{i}_{n}" for n in range(num_args)) for i in range(2)]
        signature = ", ".join(itertools.chain.from_iterable(args))
        helper.writeline(f"def {{name}}({signature}):")

        cse = CSE(prefix="", suffix="")
        overrides = TritonOverrides(V.MockHandler())

        # Build a name that changes depending on fn to workaround a triton bug
        # where the combine_fn to reduce and scan is not hashed, and so different
        # scan ops may collide in the triton cache.
        # This is fixed with the latest triton pin, but not the triton-rocm pin.
        helper_name = "_triton_helper_fn"

        class CSEProxy:
            def __getattr__(self, name: str) -> Callable[..., CSEVariable]:
                def inner(*args, **kwargs):
                    nonlocal helper_name
                    helper_name += f"_{name}"
                    return cse.generate(
                        helper,
                        getattr(overrides, name)(*args, **kwargs),
                    )

                return inner

        with helper.indent(), V.set_ops_handler(CSEProxy()):
            outputs = fn(*args)
            outputs = ", ".join(str(output) for output in outputs)
            helper.writeline(f"return {outputs}")

        return self.helper_functions.add(helper.getvalue(), base_name=helper_name)

    def scan(
        self,
        dtypes: Tuple[torch.dtype, ...],
        combine_fn: Callable[
            [Tuple[CSEVariable, ...], Tuple[CSEVariable, ...]], Tuple[CSEVariable, ...]
        ],
        values: Tuple[CSEVariable, ...],
    ) -> Tuple[CSEVariable, ...]:
        assert self.inside_reduction
        masks = {f"{tree.prefix}mask" for tree in self.range_trees}
        self.filter_masks(masks)
        masks = sorted(masks)
        assert not self._load_mask, "ops.scan not supported inside ops.masked"
        reduction_range_prefix = self.range_trees[-1].prefix

        broadcasted_values = []
        accumulators = []

        cse_compute = functools.partial(self.cse.generate, self.compute)
        combine_helper_fn = self._lift_helper(combine_fn, len(values))
        dim = self.triton_tensor_ndim() - 1

        for value, dtype in zip(values, dtypes):
            acc_type = triton_acc_type(dtype)
            cond = " & ".join(masks)

            value_dtype = self.cse.generate(
                self.compute,
                f"{value}.to({triton_compute_type(dtype)})",
            )
            value = self.cse.generate(
                self.compute,
                f"tl.broadcast_to({value_dtype}, {self.dense_size_str()})",
            )
            broadcasted_values.append(value)

            acc_type = triton_acc_type(dtype)
            cond = " & ".join(masks)

            if not self.persistent_reduction:
                accumulator = self.cse.newvar()
                reduced_size = self.dense_size_list()
                reduced_size[-1] = "1"
                reduced_size = f"[{', '.join(reduced_size)}]"

                default = "float('nan')" if dtype.is_floating_point else "-1"
                self.body.writeline(
                    f"{accumulator} = tl.full({reduced_size}, {default}, {acc_type})"
                )

                accumulators.append(accumulator)

        def csv(values):
            return " ".join(f"{value}," for value in values)

        def cse_multiple(line, n, masks):
            cache_keys = [f"{line}, {i}, {masks}" for i in range(n)]
            if all(cache_key in self.cse.cache for cache_key in cache_keys):
                return [self.cse.cache[cache_key] for cache_key in cache_keys]
            result_vars = [self.cse.newvar() for _ in range(n)]
            self.compute.writeline(
                f"{csv(result_vars)} = {line}",
            )
            for result_var, cache_key in zip(result_vars, cache_keys):
                if masks:
                    result_var.mask_vars = masks  # type: ignore[attr-defined]
                self.cse.cache[cache_key] = result_var
            return tuple(result_vars)

        partial_scan_vars = cse_multiple(
            f"tl.associative_scan(({csv(broadcasted_values)}), {dim}, {combine_helper_fn})",
            len(values),
            masks,
        )

        if not self.persistent_reduction:
            partial_reduce_vars = pytree.tree_map(
                self.reduction_resize,
                cse_multiple(
                    f"tl.reduce(({csv(broadcasted_values)}), {dim}, {combine_helper_fn})",
                    len(values),
                    None,
                ),
            )
            accs_next = combine_fn(tuple(accumulators), partial_reduce_vars)
            full_scan_vars = combine_fn(tuple(accumulators), partial_scan_vars)
            result_vars = [
                cse_compute(f"tl.where(roffset > 0, {full_scan}, {partial_scan})")
                for full_scan, partial_scan in zip(full_scan_vars, partial_scan_vars)
            ]
            for acc_next, accumulator, partial_reduce in zip(
                accs_next, accumulators, partial_reduce_vars
            ):
                self.compute.writeline(
                    f"{accumulator} = tl.where(roffset > 0, {acc_next}, {partial_reduce})"
                )
        else:
            result_vars = partial_scan_vars

        for result_var in result_vars:
            result_var.mask_vars = masks  # type: ignore[attr-defined]

        return tuple(result_vars)

    def codegen_body(self):
        """
        Concat output code from index_code, loads, compute, stores,
        suffix into self.body.

        For pointwise kernels, this is called just once at the end.

        For reduction kernels, this generates a loop over the reduction
        axis.
        """
        if not (
            self.indexing_code
            or self.loads
            or self.stores
            or self.compute
            or self.suffix
        ):
            return

        if self.inside_reduction and self.range_trees[-1].is_loop:
            self.body.writeline("for roffset in range(0, rnumel, RBLOCK):")
            with self.body.indent():
                # last range tree is always reduction
                self.range_trees[-1].codegen_header(self.body)
                self.body.splice(self.indexing_code)
                self.body.splice(self.loads)
                self.body.splice(self.compute)
                self.body.splice(self.stores)

            # invalidate any caches that came from inside the reduction loop
            self.cse.invalidate(self.outside_loop_vars)
            self.range_trees[-1].cache_clear()
        else:
            self.body.splice(self.indexing_code)
            self.body.splice(self.loads)
            self.body.splice(self.compute)
            self.body.splice(self.stores)
        self.body.splice(self.suffix)
        self.indexing_code.clear()
        self.loads.clear()
        self.compute.clear()
        self.stores.clear()
        self.suffix.clear()

    def codegen_kernel_benchmark(self, num_gb, grid=None):
        result = IndentedBuffer()
        argdefs, call_args, signature = self.args.python_argdefs()

        result.writelines(["", "", "def get_args():"])
        with result.indent():
            name_cnt = itertools.count()
            var_names = []
            for arg_name, arg_sig in zip(call_args, signature):
                var_name = f"arg_{next(name_cnt)}"
                buf = V.graph.get_buffer(arg_name)
                if buf:
                    result.writeline(
                        f"{var_name} = rand_strided({V.graph.sizevars.size_hints(buf.get_size())}, {V.graph.sizevars.size_hints(buf.get_stride())}, device='{buf.get_device()}', dtype={buf.get_dtype()})"  # noqa: B950 line too long
                    )
                elif arg_name in V.graph.constants:
                    # note that random seed is put in V.graph.constants
                    const_tensor = V.graph.constants[arg_name]
                    result.writeline(
                        f"{var_name} = rand_strided({V.graph.sizevars.size_hints(const_tensor.size())}, {V.graph.sizevars.size_hints(const_tensor.stride())}, device='{const_tensor.device}', dtype={const_tensor.dtype})"  # type: ignore[arg-type]  # noqa: B950 line too long
                    )
                elif isinstance(arg_sig, SizeArg):
                    symval_hint = V.graph.sizevars.size_hint(arg_sig.expr)

                    # Force the seed_offset to be 0 so calls to the same kernel
                    # using different seed offset will have the same benchmark harness.
                    # We can dedup kernel definitions in this case.
                    if "seed_offset" in arg_sig.name:
                        symval_hint = 0
                    result.writeline(f"{var_name} = {symval_hint}")
                else:
                    raise KeyError(
                        f"Don't find the buffer or const tensor for {arg_name}"
                    )
                var_names.append(var_name)
            result.writeline(f"return {', '.join(var_names)},")

        result.writelines(["\n", "\n", "def call(args):"])
        if grid is None:
            grid = []
            extra_args = []
            extra_args_str = None
            for tree in self.active_range_trees():
                expr = pexpr(V.graph.sizevars.size_hint(tree.numel))
                extra_args.append(expr)
                if tree.prefix != "r":
                    grid.append(expr)
            if self.need_numel_args():
                extra_args_str = ", ".join(map(str, extra_args)) + ", "
            else:
                extra_args_str = ""
            grid_arg = f"{extra_args_str}grid=grid({', '.join(grid)})"
        else:
            grid_arg = f"grid={grid}"
        index = V.graph.scheduler.current_device.index
        with result.indent():
            result.writeline(f"with {V.graph.device_ops.device_guard(index)}:")
            with result.indent():
                result.writeline(
                    V.graph.device_ops.set_device(index)
                )  # no-op to ensure context
                stream_name = f"stream{index}"
                result.writeline(f"{stream_name} = get_raw_stream({index})")
                result.writeline(
                    f"{str(Placeholder.KERNEL_NAME)}.run(*args, {grid_arg}, stream={stream_name})"
                )

        # benchmark all configs
        result.writelines(["\n", "\n", "def benchmark_all_configs(args):"])
        with result.indent():
            result.writeline(f"with {V.graph.device_ops.device_guard(index)}:")
            with result.indent():
                result.writeline(
                    V.graph.device_ops.set_device(index)
                )  # no-op to ensure context
                result.writeline(
                    f"return {str(Placeholder.KERNEL_NAME)}.benchmark_all_configs(*args, {grid_arg})"
                )

        result.writelines(["\n", "\n", "if __name__ == '__main__':"])
        with result.indent():
            result.writeline("from triton.testing import do_bench")
            result.writeline("")

            result.writeline("args = get_args()")
            result.writeline(
                "ms = do_bench(lambda: call(args), rep=40, fast_flush=True)"
            )
            result.writeline(f"num_gb = {num_gb}")
            result.writeline("gb_per_s = num_gb / (ms / 1e3)")
            result.writeline(
                'print(f"{ms:.3f}ms    {num_gb:.3f}GB    {gb_per_s:.2f}GB/s")'
            )

        return result

    def imports_for_benchmark_kernel(self):
        return textwrap.dedent(
            """
            from torch._dynamo.testing import rand_strided
            {}
            import torch
            from torch._inductor.runtime.triton_heuristics import grid, split_scan_grid
        """.format(
                V.graph.device_ops.import_get_raw_stream_as("get_raw_stream")
            )
        )

    def _get_heuristic(self):
        if self.persistent_reduction:
            assert self.inside_reduction
            return "persistent_reduction"
        elif self.inside_reduction:
            return "reduction"
        return "pointwise"

    @staticmethod
    def inductor_meta_common():
        inductor_meta = {
            "backend_hash": torch.utils._triton.triton_hash_with_backend(),
            "are_deterministic_algorithms_enabled": torch.are_deterministic_algorithms_enabled(),
            "assert_indirect_indexing": config.assert_indirect_indexing,
            "autotune_local_cache": config.autotune_local_cache,
            "autotune_pointwise": config.triton.autotune_pointwise,
            "autotune_remote_cache": config.autotune_remote_cache,
            "force_disable_caches": config.force_disable_caches,
            "dynamic_scale_rblock": config.dynamic_scale_rblock,
            "max_autotune": config.max_autotune,
            "max_autotune_pointwise": config.max_autotune_pointwise,
            "min_split_scan_rblock": config.triton.min_split_scan_rblock,
            "spill_threshold": config.triton.spill_threshold,
            "store_cubin": config.triton.store_cubin,
        }
        if torch.version.hip is not None:
            inductor_meta["is_hip"] = True
        if config.is_fbcode():
            inductor_meta["is_fbcode"] = True
        if config.profile_bandwidth:
            inductor_meta["profile_bandwidth"] = config.profile_bandwidth
            inductor_meta["profile_bandwidth_regex"] = config.profile_bandwidth_regex
            inductor_meta["profile_bandwidth_output"] = config.profile_bandwidth_output
        if config.coordinate_descent_tuning:
            inductor_meta[
                "coordinate_descent_tuning"
            ] = config.coordinate_descent_tuning
            inductor_meta[
                "coordinate_descent_search_radius"
            ] = config.coordinate_descent_search_radius
            inductor_meta[
                "coordinate_descent_check_all_directions"
            ] = config.coordinate_descent_check_all_directions
        return inductor_meta

    def codegen_kernel(self, name=None):
        code = IndentedBuffer()

        size_hints = []
        for numel in self.numels:
            numel_hint = V.graph.sizevars.symbolic_hint(numel)
            if not isinstance(numel_hint, (int, sympy.Integer)):
                # This default heuristic hint was picked carefully: it is
                # large, to ensure that we don't shrink the block size (since
                # if you don't have many elements, it'd be wasteful to pick a
                # large block size).  Since we don't know how many elements we
                # might have, we should be OK with some inefficiency to make
                # sure we handle the large case well.  8192 is the largest
                # block size we support, so we pick that.
                #
                # If we have a better hint for unbacked SymInts (e.g., because
                # a user told us, or we are tracking upper bounds) we could
                # use that here.
                size_hint = 8192
            else:
                size_hint = next_power_of_2(int(numel_hint))
            size_hints.append(size_hint)

        if not self.inside_reduction:
            size_hints.pop()

        heuristics = self._get_heuristic()

        if name is None:
            code.splice(gen_common_triton_imports())

            if config.benchmark_kernel:
                code.splice(self.imports_for_benchmark_kernel())

        argdefs, _, signature = self.args.python_argdefs()
        # maps actual expression to SizeArg if it is in sizevars replacements
        for i, arg in enumerate(signature):
            if isinstance(arg, SizeArg):
                # mypy is unhappy about the sympy.Expr
                # type for the key of the dict below
                symbol = cast(sympy.Symbol, arg.expr)
                if symbol in V.graph.sizevars.inv_precomputed_replacements:
                    signature[i] = SizeArg(
                        arg.name, V.graph.sizevars.inv_precomputed_replacements[symbol]
                    )

        mutated_args = set()
        for mutation in self.mutations:
            if mutation in self.args.input_buffers:
                mutated_args.add(self.args.input_buffers[mutation])
            if (
                mutation in self.args.inplace_buffers
                and mutation not in V.graph.removed_buffers
                and mutation not in self.removed_buffers
            ):
                mutated_args.add(self.args.inplace_buffers[mutation].inner_name)
            if mutation in self.args.output_buffers:
                mutated_args.add(self.args.output_buffers[mutation])
        mutated_args = sorted(mutated_args)

        triton_meta_signature = signature_to_meta(
            signature, size_dtype=self.index_dtype
        )
        triton_meta = {
            "signature": triton_meta_signature,
            "device": DeviceProperties.create(V.graph.scheduler.current_device),
            "constants": {},
        }

        inductor_meta = {
            "autotune_hints": set(self.autotune_hints),
            "kernel_name": str(Placeholder.DESCRIPTIVE_NAME),
            "mutated_arg_names": mutated_args,
            "no_x_dim": self.no_x_dim,
            **self.inductor_meta_common(),
        }

        num_gb = None
        if config.benchmark_kernel or config.profile_bandwidth:
            num_gb = self.estimate_kernel_num_bytes() / 1e9
            inductor_meta["kernel_num_gb"] = num_gb

        for tree in self.active_range_trees():
            sizearg = SizeArg(f"{tree.prefix}numel", tree.numel)
            signature.append(sizearg)
            triton_meta_signature[len(argdefs)] = signature_of(
                sizearg, size_dtype=self.index_dtype
            )
            argdefs.append(f"{tree.prefix}numel")
            # constexpr version causes issues, see
            # https://github.com/pytorch/torchdynamo/pull/1362
            # triton_meta["constants"][len(argdefs)] = V.graph.sizevars.size_hint(
            #     tree.numel
            # )
            # argdefs.append(f"{tree.prefix}numel: tl.constexpr")
        triton_meta["configs"] = [config_of(signature)]

        # Triton compiler includes equal_to_1 args into constants even
        # when they are not constexpr. otherwise there may be a segfault
        # during launching the Inductor-compiled Triton kernel.
        # https://github.com/pytorch/pytorch/issues/120478#issuecomment-1962822307
        # https://github.com/openai/triton/blob/231efe9ed2d200be0f69a07c298e4342b08efe3d/python/triton/runtime/jit.py#L384
        for arg_num in triton_meta["configs"][0].equal_to_1:  # type: ignore[index]
            triton_meta["constants"][arg_num] = 1  # type: ignore[index]

        self.triton_meta = triton_meta

        for tree in self.range_trees:
            if tree.prefix == "r" and self.persistent_reduction:
                # RBLOCK for persistent_reduction is defined in codegen_static_numels
                continue
            if tree.tensor_dim is None:
                continue
            argdefs.append(f"{tree.prefix.upper()}BLOCK : tl.constexpr")

        self.codegen_body()

        for helper in self.helper_functions:
            code.writeline("")
            code.splice(helper)

        if self.inside_reduction:
            reduction_hint = self.reduction_hint
            heuristics_line = f"""
                @triton_heuristics.{heuristics}(
                    size_hints={size_hints!r},
                    reduction_hint={reduction_hint},
                    filename=__file__,
                    triton_meta={triton_meta!r},
                    inductor_meta={inductor_meta!r}
                )
                @triton.jit
            """
        else:
            tile_hint = ""
            if len(size_hints) == 2:
                if len(signature) == 4:  # input, output and 2 args
                    tile_hint = "tile_hint=TileHint.SQUARE,"
                else:
                    tile_hint = "tile_hint=TileHint.DEFAULT,"
            heuristics_line = f"""
                @triton_heuristics.{heuristics}(
                    size_hints={size_hints!r}, {tile_hint}
                    filename=__file__,
                    triton_meta={triton_meta!r},
                    inductor_meta={inductor_meta!r},
                    min_elem_per_thread={self.min_elem_per_thread}
                )
                @triton.jit
            """
        code.splice(heuristics_line)
        code.writeline(
            f"def {name or str(Placeholder.KERNEL_NAME)}({', '.join(argdefs)}):"
        )
        with code.indent():
            self.codegen_static_numels(code)
            for old, new in self.args.aliases():
                code.writeline(f"{old} = {new}")
            code.splice(self.body)

        if config.benchmark_kernel:
            code.splice(self.codegen_kernel_benchmark(num_gb))

        return code.getvalue()

    def codegen_static_numels(self, code):
        """
        We get a small speedup from hard coding numels if they are static.

        This code stomps on the passed-in values by writing an constant to the top of the kernel.

        In a kernel like:
        def KERNEL_NAME(in_ptr0, in_ptr1, out_ptr2, xnumel, rnumel, XBLOCK : tl.constexpr, RBLOCK : tl.constexpr):

        We would add
        xnumel = 4096
        rnumel = 768

        After the signature, before the kernel code, if we decided to make these static. As its hardcoded, it becomes
        a better signal to triton on how to unroll and do some static indexing. So, it's not so much that downstream
        knows that its a static numel, as that you just plop a constant into the kernel.
        """
        for tree in self.range_trees:
            if tree.prefix != "r" or self.inside_reduction:
                simplified_tree_numel = V.graph.sizevars.simplify(tree.numel)
                if isinstance(simplified_tree_numel, (sympy.Integer, int)):
                    code.writeline(f"{tree.prefix}numel = {int(simplified_tree_numel)}")

            if tree.prefix == "r" and self.persistent_reduction:
                simplified_tree_numel = V.graph.sizevars.simplify(tree.numel)
                if isinstance(simplified_tree_numel, (sympy.Integer, int)):
                    val = int(simplified_tree_numel)
                else:
                    continue
                val = next_power_of_2(val)
                code.writeline(f"RBLOCK: tl.constexpr = {val}")

            if tree.prefix == "x" and self.no_x_dim:
                code.writeline("XBLOCK: tl.constexpr = 1")

    def _get_grid_fn(self):
        return "grid"

    def add_numel_to_call_args_and_grid(self, name, call_args, grid):
        # TODO(jansel): if there are constants, we shouldn't bother passing them as args
        for tree in self.range_trees:
            if isinstance(tree.numel, (sympy.Integer, sympy.Symbol)):
                expr = tree.numel
            else:
                expr = V.graph.wrapper_code.generate_numel_expr(name, tree)

            if tree.prefix != "r" or self.inside_reduction:
                call_args.append(expr)
            if tree.grid_dim is not None:
                grid.append(expr)

    def get_call_args(self):
        _, call_args, _ = self.args.python_argdefs()
        # dynamo wraps unspec variable as 0d CPU tensor, need convert to scalar
        for i in range(len(call_args)):
            if V.graph.is_unspec_arg(call_args[i]):
                call_args[i] = call_args[i] + ".item()"

        return call_args

    def call_kernel(self, name: str, node: Optional[IRNode] = None):
        wrapper = V.graph.wrapper_code
        call_args = self.get_call_args()
        grid: List[Any] = []
        self.add_numel_to_call_args_and_grid(name, call_args, grid)
        current_device = V.graph.scheduler.current_device

        if self.args.workspace_arg is not None:
            ws = self.args.workspace_arg
            wrapper.generate_workspace_allocation(
                ws.nbytes, current_device, ws.zero_fill
            )

        grid = wrapper.generate_default_grid(name, grid)
        wrapper.generate_kernel_call(
            name,
            call_args,
            grid,
            current_device.index,
            cuda=True,
            triton=True,
            grid_fn=self._get_grid_fn(),
            triton_meta=self.triton_meta,
        )

        if self.args.workspace_arg is not None:
            wrapper.writeline(wrapper.make_free_by_names(["workspace"]))

    def codegen_nan_check(self):
        wrapper = V.graph.wrapper_code
        _, call_args, arg_types = self.args.python_argdefs()
        for arg, arg_type in zip(call_args, arg_types):
            if isinstance(arg_type, TensorArg):
                line = f"assert not {arg}.isnan().any().item()"
                wrapper.writeline(line)
                line = f"assert not {arg}.isinf().any().item()"
                wrapper.writeline(line)

    def create_cse_var(self, *args, **kwargs):
        return TritonCSEVariable(*args, **kwargs)

    def codegen_iteration_ranges_entry(self, entry: IterationRangesEntry):
        line = f"{entry.name} = {self.kexpr(self.rename_indexing(entry.expr))}"
        if entry.root.is_loop:
            self.indexing_code.writeline(line)
        else:
            # lift non-reduction stores outside loop
            self.body.writeline(line)


class TritonScheduling(SIMDScheduling):
    int32_type = "tl.int32"
    int64_type = "tl.int64"
    kernel_type = TritonKernel

    def codegen_comment(self, node_schedule):
        wrapper = V.graph.wrapper_code
        origins, detailed_origins = get_kernel_metadata(node_schedule, wrapper)
        if origins:
            wrapper.writeline(origins)

        if config.debug_fusion:
            from torch._inductor.scheduler import (
                BaseSchedulerNode,
                ForeachKernelSchedulerNode,
            )

            if not any(
                isinstance(n, ForeachKernelSchedulerNode) for n in node_schedule
            ):
                # We probably should look what are the nodes inside a foreach
                # schedule node
                node_names = [
                    n.get_name()
                    for n in node_schedule
                    if isinstance(n, BaseSchedulerNode)
                ]
                wrapper.writeline(
                    f"{wrapper.comment} Fused node name list: {', '.join(node_names)}"
                )

    def define_kernel(self, src_code, node_schedule, kernel):
        wrapper = V.graph.wrapper_code
        if src_code in wrapper.src_to_kernel:
            kernel_name = wrapper.src_to_kernel[src_code]
        else:
            fused_name = (
                get_fused_kernel_name(node_schedule, config.triton.descriptive_names)
                if config.triton.descriptive_names
                else ""
            )
            kernel_category = get_kernel_category_by_source_code(src_code)[:3]
            kernel_name = "_".join(
                ["triton", kernel_category, fused_name, wrapper.next_kernel_suffix()]
            )
            # use the original src_code as the key
            wrapper.src_to_kernel[src_code] = kernel_name
            subs_name = kernel_name if config.triton.unique_kernel_names else "triton_"

            # DESCRIPTIVE_NAME is used for profiling purposes; it shows the full kernel name
            # even when unique_kernel_names is turned off. Meanwhile, KERNEL_NAME is sometimes set
            # to "triton_" to maximize caching opportunities (when unique_kernel_names = False).
            src_code = src_code.replace(str(Placeholder.DESCRIPTIVE_NAME), kernel_name)
            src_code = src_code.replace(str(Placeholder.KERNEL_NAME), subs_name)

            # TODO(voz): Ostensibly, we should not need this. But there are cases where C++ codegen does
            # not use BracesBuffer, so we have no good indicator of a C++ buffer atm.
            src_code = src_code.replace("#pragma CMT", "#")

            basename, _, kernel_path = get_path(code_hash(src_code.strip()), "py")

            compile_wrapper = IndentedBuffer()
            compile_wrapper.writeline(f"async_compile.triton({subs_name!r}, '''")
            compile_wrapper.splice(src_code, strip=True)
            compile_wrapper.writeline(
                f"''', device_str='{V.graph.scheduler.current_device.type}')"
            )

            metadata_comment = f"# kernel path: {kernel_path}"
            origins, detailed_origins = get_kernel_metadata(node_schedule, wrapper)
            metadata_comment += "\n" + origins + "\n" + detailed_origins
            wrapper.define_kernel(
                kernel_name, compile_wrapper.getvalue(), metadata_comment
            )

            # log kernel metadata for offline analysis.
            # E.g. one can find all unaligned inner reduction and check if
            # padding helps with the perf kernel by kernel.
            if is_metric_table_enabled("kernel_metadata"):
                log_kernel_metadata(kernel_name, kernel_path, src_code)

        return kernel_name

    @preserve_rng_state()
    def benchmark_fused_nodes(self, nodes):
        src_code = self.generate_kernel_code_from_nodes(nodes, benchmark_kernel=True)
        mod = PyCodeCache.load(src_code)

        def cache_file_path():
            assert mod.__file__ is not None
            return os.path.splitext(mod.__file__)[0] + ".kernel_perf"

        def load_cache():
            path = cache_file_path()
            if os.path.exists(path):
                with open(path) as fd:
                    return float(fd.read())
            return None

        def store_cache():
            path = cache_file_path()
            with open(path, "w") as fd:
                fd.write(str(ms))

        log.debug(
            "kernel src code for %s written to: %s",
            {n.get_name() for n in nodes},
            mod.__file__,
        )
        ms = load_cache()
        if ms is not None:
            return ms, mod.__file__

        args = mod.get_args()
        call = mod.call
        wrapped_jit_function = mod.triton_

        # call once to trigger the compilation
        try:
            call(wrapped_jit_function.clone_args(*args)[0])
        except Exception as e:
            log.debug(
                "Exception (%s) in compiling fused nodes %s",
                e,
                {n.get_name() for n in nodes},
            )
            ms = float("inf")
            store_cache()
            return ms, mod.__file__

        launchers = wrapped_jit_function.launchers
        assert len(launchers) == 1
        if launchers[0].n_spills > 0:
            # skip benchmarking the kernel if there are register spills
            ms = float("inf")
        else:
            # We have to clone the inplace updated arguments to avoid earlier calls
            # generating out of range indices for later calls.
            ms = do_bench_gpu(lambda: call(wrapped_jit_function.clone_args(*args)[0]))

            # overhead of cloning args gives bias for fusing the kernel
            # in the case of mutating/in-placeable second fusion
            # TODO - would be better as a hook in triton do_bench that reset
            # the input values between benchmarking
            ms = ms - do_bench_gpu(lambda: wrapped_jit_function.clone_args(*args))

        log.debug(
            "The fused kernel for %s took %.3f ms to run",
            {n.get_name() for n in nodes},
            ms,
        )
        store_cache()
        return ms, mod.__file__<|MERGE_RESOLUTION|>--- conflicted
+++ resolved
@@ -1,5 +1,6 @@
 from __future__ import annotations
 
+import contextlib
 import dataclasses
 import functools
 import itertools
@@ -1030,7 +1031,417 @@
             and self.numels[-1] >= 256
         )
 
-<<<<<<< HEAD
+    def generate_assert(self, check):
+        return torch.version.hip is None and super().generate_assert(check)
+
+    def initialize_range_tree(self, pid_cache):
+        no_r_dim = not self.inside_reduction or self.numels[-1] == 1
+
+        prefixes = "zyxr"
+        active_prefixes = prefixes[-len(self.numels) :]
+
+        grid_dims = "xyz"
+        if self.no_x_dim:
+            tensor_dims = "r"
+        elif no_r_dim:
+            tensor_dims = "xyz"
+        else:
+            tensor_dims = "xyzr"
+
+        tensor_dims = "".join(p for p in tensor_dims if p in active_prefixes)
+
+        for i, prefix in enumerate(active_prefixes):
+            is_reduction = prefix == "r"
+            tensor_dim = tensor_dims.find(prefix) if prefix in tensor_dims else None
+            grid_dim = None if is_reduction else grid_dims.find(prefix)
+            index = i if grid_dim is None else grid_dim
+            self.range_trees.append(
+                IterationRangesRoot(
+                    f"{prefix}index",
+                    self.numels[i],
+                    prefix,
+                    index,
+                    self,
+                    pid_cache=pid_cache,
+                    is_loop=is_reduction and not self.persistent_reduction,
+                    tensor_dim=tensor_dim,
+                    grid_dim=grid_dim,
+                    has_zdim="z" in active_prefixes,
+                )
+            )
+        for tree in self.range_trees:
+            # reduction indexing goes inside a loop
+            if not tree.is_loop:
+                tree.codegen_header(self.body)
+        if self.inside_reduction and self.range_trees[-1].is_loop:
+            # workaround for this issue:
+            # https://gist.github.com/jansel/6527126f781559095c5531f98a4235a7
+            self.body.writeline(f"rbase = {self.range_trees[-1].ranges_code()}")
+
+    def disable_reduction(self):
+        should_flush = self.range_trees[-1].is_loop
+
+        @contextlib.contextmanager
+        def ctx():
+            if self.numels[-1] == 1:
+                assert not self.inside_reduction
+                yield
+                return
+            if should_flush:
+                # calling codegen_body() will flush all the pending buffers
+                # and write out a reduction loop
+                self.codegen_body()
+            self.inside_reduction = False
+            try:
+                yield
+                if should_flush:
+                    # flush out any code before opening the next loop
+                    self.codegen_body()
+            finally:
+                self.inside_reduction = True
+
+        return ctx()
+
+    def set_ranges(self, *lengths):
+        assert len(lengths) == len(self.range_trees)
+        return [
+            ranges.construct(length)
+            for length, ranges in zip(lengths, self.range_trees)
+        ]
+
+    @staticmethod
+    def _split_iteration_ranges(
+        groups: Iterable[sympy.Expr], lengths: List[List[sympy.Expr]]
+    ):
+        sv = V.graph.sizevars
+        new_ranges: List[List[sympy.Expr]] = [[] for _ in groups]
+        remaining = [sv.simplify(g) for g in groups]
+        var_count = itertools.count()
+
+        def add_range(i, expr):
+            expr = sv.simplify(expr)
+            if not sv.statically_known_multiple_of(remaining[i], expr):
+                raise CantSplit
+            # guard on the last item out
+            remaining[i] = FloorDiv(remaining[i], expr)
+            new_ranges[i].append(expr)
+            return next(var_count)
+
+        def make_combined(size, idx1, idx2):
+            def getter(flat_vars):
+                return size * flat_vars[idx1] + flat_vars[idx2]
+
+            return getter
+
+        return_getters_groups = []
+        current_group = 0
+        for length_group in lengths:
+            return_getters = []
+            for size in length_group:
+                if sv.statically_known_equals(size, 1):  # type: ignore[arg-type]
+                    return_getters.append(lambda _: sympy.Integer(0))
+                    continue
+
+                while (
+                    current_group < len(remaining)
+                    and sv.size_hint(remaining[current_group]) == 1
+                ):
+                    # scroll to next group with remaining elements
+                    current_group += 1
+
+                if sv.size_hint(size) > sv.size_hint(remaining[current_group]):
+                    # need to break size in two
+                    if not sv.statically_known_multiple_of(
+                        size, remaining[current_group]
+                    ):
+                        raise CantSplit
+                    size1 = remaining[current_group]
+                    size2 = FloorDiv(size, remaining[current_group])
+                    return_getters.append(
+                        make_combined(
+                            size2,
+                            add_range(current_group, size1),
+                            add_range(current_group + 1, size2),
+                        )
+                    )
+                else:
+                    return_getters.append(
+                        operator.itemgetter(add_range(current_group, size))
+                    )
+            return_getters_groups.append(return_getters)
+
+        assert all(
+            V.graph.sizevars.size_hint(s) == 1 for s in remaining
+        ), f"failed to set ranges {remaining} {lengths}"
+
+        return new_ranges, return_getters_groups
+
+    @classmethod
+    def is_compatible(
+        cls, groups: Iterable[sympy.Expr], lengths: List[List[sympy.Expr]]
+    ):
+        try:
+            cls._split_iteration_ranges(groups, lengths)
+            return True
+        except CantSplit:
+            return False
+
+    def split_and_set_ranges(self, lengths: List[List[sympy.Expr]]):
+        """
+        We may want to fuse `for i0 in s0*s1` into a tiled kernel with groups (s0, s1).
+
+        To do this we need to split up the iteration space of i0 into something like:
+            for i1 in s0:
+              for i2 in s1:
+                i0 = i1*s1 + i2
+                ....
+
+        This function matches and resplits lengths to the groups of
+        this kernel to enable tiled + non-tiled fusions.
+        """
+        groups = [rt.numel for rt in self.range_trees]
+        if not self.inside_reduction:
+            groups[-1] = sympy.Integer(1)
+
+        if len(lengths) == len(self.range_trees) and all(
+            V.graph.sizevars.simplify(sympy_product(x) - g) == 0
+            for x, g in zip(lengths, groups)
+        ):
+            return self.set_ranges(*lengths)
+
+        new_ranges, return_getters_groups = self._split_iteration_ranges(
+            groups, lengths
+        )
+        itervars = list(itertools.chain.from_iterable(self.set_ranges(*new_ranges)))
+        return [[fn(itervars) for fn in fns] for fns in return_getters_groups]
+
+    def is_indirect_indexing(self, index: sympy.Expr):
+        # tmpX  means indirect indexing
+        return free_symbol_is_type(index, SymT.TMP)
+
+    def is_broadcasted(self, index: sympy.Expr):
+        # Note. This may not be correct when there is indirect indexing
+        if self.is_indirect_indexing(index):
+            return False
+
+        index_numels = [1] * len(self.numels)
+        for symbol in index.free_symbols:
+            if symbol not in self.range_tree_nodes:
+                # Non-iterated variables, e.g. strides
+                continue
+            entry = self.range_tree_nodes[symbol]  # type: ignore[index]
+            assert isinstance(entry.parent, IterationRangesRoot)
+            index_numels[entry.parent.index] *= entry.length
+
+        # If the index variables only iterate over a subset of the kernel
+        # numels, then it must be broadcasted.
+        simplify = V.graph.sizevars.simplify
+        return any(
+            simplify(idx_range) != simplify(iter_range)  # type: ignore[arg-type]
+            for idx_range, iter_range in zip(index_numels, self.numels)
+        )
+
+    def combine_contiguous_dims(self, index: sympy.Expr, tree: IterationRangesRoot):
+        """
+        More aggressive simplification to merge contiguous dims
+        """
+        if isinstance(index, (sympy.Integer, sympy.Symbol)):
+            return index
+        index_vars, sizes = tree.vars_and_sizes(index)
+        if len(sizes) <= 1:
+            return index
+        new_sizes, reindex, prune = V.graph.sizevars._simplify_loops(
+            index_vars, sizes, index_prevent_reordering([index], index_vars, sizes)
+        )
+        if new_sizes == sizes:
+            return index
+        new_index_vars = tree.construct(new_sizes)
+        new_index = sympy_subs(index, dict(zip(index_vars, reindex(new_index_vars))))
+        return new_index
+
+    def index_to_str(self, index: sympy.Expr) -> str:
+        """
+        Convert an index expr to a string that can be used in triton code.
+        e.g. a sympy expression "s2" may actually appear as "ks1" in the triton kernel.
+
+        Index expressions often need to be passed in as arguments to the triton kernel.
+        Rename_indexing and codegen_indexing keep track of the needed indices and add
+        new parameters to the function signature.
+        """
+        if isinstance(index, list):
+            return f"[{', '.join(map(self.index_to_str, index))}]"
+        return texpr(self.rename_indexing(self.codegen_indexing(index)))
+
+    def indexing(
+        self,
+        index: sympy.Expr,
+        *,
+        copy_shape=None,
+        dense_indexing=False,
+        override_mask=None,
+        block_ptr=False,
+    ) -> Union[IndexingOptions, BlockPtrOptions]:
+        """
+        Compute the index and mask to pass to tl.load() or tl.store()
+        """
+        index = self.simplify_indexing(index)
+        index = sympy_subs(index, V.graph.sizevars.precomputed_replacements)
+        # if simple replacements didn't get rid of floor/ceil, try full subs
+        if len(index.atoms(sympy.floor)) or len(index.atoms(sympy.ceiling)):
+            index = index.subs(V.graph.sizevars.precomputed_replacements)
+        # last resort, if no range vars are in the expr, hoist it
+        # TODO instead of trying to blindly find complicated exprs, we should hoist the
+        # inputs/outputs sizes and strides, but at the time indexing is generated
+        # kernel inputs and outputs are not set yet, we'd need a deeper refactor
+        # to do it this way
+
+        if len(index.atoms(sympy.ceiling)):
+            for a in index.atoms(sympy.ceiling):
+                # for nested exprs, atoms yields top level first (?)
+                # so if everything goes fine, lower level replacements will come up empty
+                symbols = a.free_symbols
+                if len(symbols) > 0 and all(
+                    symbol_is_type(s, (SymT.SIZE, SymT.PRECOMPUTED_SIZE))
+                    for s in symbols
+                ):
+                    replacements = {a: V.graph.sizevars.lookup_precomputed_size(a)}
+                    index = sympy_subs(index, replacements)
+
+        index = self.simplify_indexing(index)
+        index_vars = index.free_symbols
+        has_rindex = False
+
+        mask_vars: Set[str] = set()
+        for var in index_vars:
+            assert isinstance(var, sympy.Symbol)
+            has_rindex = has_rindex or symbol_is_type(var, SymT.RINDEX)
+            if override_mask:
+                pass
+            elif symbol_is_type(var, SymT.TMP):
+                # indirect indexing
+                cse_var = self.cse.varname_map[var.name]
+                mask_vars.update(cse_var.mask_vars)
+            elif symbol_is_type(
+                var, (SymT.UNBACKED_INT, SymT.SIZE, SymT.PRECOMPUTED_SIZE, SymT.INDEX)
+            ):
+                pass
+            else:
+                # var is one of xN, yN or rN
+                assert symbol_is_type(
+                    var, (SymT.RINDEX, SymT.XBLOCK, SymT.YBLOCK)
+                ), var.name
+                mask_vars.add(f"{var.name[0]}mask")
+
+        need_dense = (
+            config.triton.dense_indexing
+            or dense_indexing
+            or self._load_mask is not None
+        ) and index != 0
+
+        have_dense = True
+        have_loop_vars = False
+        dense_mask_vars = set()
+
+        for tree in self.active_range_trees():
+            if index_vars.intersection(tree.var_list):
+                have_loop_vars = True
+            else:
+                have_dense = False
+            dense_mask_vars.add(f"{tree.prefix}mask")
+
+        if (
+            block_ptr
+            and config.triton.use_block_ptr
+            and not override_mask
+            and not self._load_mask
+            and len(mask_vars - dense_mask_vars) == 0
+            and not self.is_indirect_indexing(index)
+            and have_loop_vars
+            # workaround https://github.com/openai/triton/issues/2821
+            and self.index_dtype == "tl.int32"
+        ):
+            index_relative_to_xyr_index = sympy_subs(
+                index, {v: t.expr for v, t in self.range_tree_nodes.items()}
+            )
+            range_trees = self.active_range_trees(reorder=True)
+            symbols = [t.symbol() for t in range_trees]
+            strides = [sympy.Wild(f"stride_{s}", exclude=symbols) for s in symbols]
+            offset = sympy.Wild("_offset", exclude=symbols)
+            m = index_relative_to_xyr_index.match(sympy_dot(symbols, strides) + offset)
+            # TODO(jansel): it is sometimes possible to do higher dimensional block_ptrs with
+            #               a tl.reshape the correct block.  We will miss these cases today.
+            if m:
+                self.filter_masks(mask_vars)
+                return BlockPtrOptions.create(
+                    [m[s] for s in strides],
+                    m[offset],
+                    range_trees,
+                    mask_vars,  # type: ignore[arg-type]
+                )
+
+        expand_str = None
+        index_str = self.index_to_str(index)
+        if isinstance(index, sympy.Integer):
+            expand_str = f"{copy_shape}.shape" if copy_shape else self.dense_size_str()
+            index_str = f"tl.full({expand_str}, {index_str}, tl.int32)"
+            return IndexingOptions(index_str, set(), "None", expand_str, has_rindex)
+
+        if need_dense and not have_dense:
+            expand_str = f"{copy_shape}.shape" if copy_shape else self.dense_size_str()
+            index_str = f"tl.broadcast_to({index_str}, {expand_str})"
+            mask_vars = dense_mask_vars
+        elif not have_loop_vars and copy_shape:
+            index_str = f"tl.broadcast_to({index_str}, {copy_shape}.shape)"
+            mask_vars = dense_mask_vars
+
+        if override_mask:
+            mask_vars = {override_mask}
+
+        if self._load_mask:
+            mask_vars.add(self._load_mask)
+
+        self.filter_masks(mask_vars)
+
+        mask_str = " & ".join(sorted(map(str, mask_vars))) if mask_vars else "None"
+        return IndexingOptions(index_str, mask_vars, mask_str, expand_str, has_rindex)  # type: ignore[arg-type]
+
+    def active_range_trees(self, reorder=False):
+        trees = [
+            t for t in self.range_trees if t.prefix != "r" or self.inside_reduction
+        ]
+        if reorder and len(trees) > 1:
+            count = sum(t.prefix in "xyz" for t in trees)
+            assert "".join(t.prefix for t in trees[:count]) == "zyx"[-count:], [
+                t.prefix for t in trees[:count]
+            ]
+            trees[:count] = reversed(trees[:count])
+        return trees
+
+    def filter_masks(self, mask_vars):
+        for tree in self.range_trees:
+            # Masks are superfluous if we only have one element
+            if V.graph.sizevars.statically_known_equals(tree.numel, 1):  # type: ignore[arg-type]
+                mask_vars.discard(f"{tree.prefix}mask")
+                continue
+            # Masks are superfluous if numel is a multiple of BLOCK
+            # (We use the fact that BLOCK is required by triton to be a power of 2)
+            if tree.prefix.upper() not in TRITON_MAX_BLOCK:
+                continue
+            max_block = TRITON_MAX_BLOCK[tree.prefix.upper()]
+            # Optional optimization: if block divides numel exactly, we will
+            # never need to do a masked load to handle stragglers at the end.
+            # It's faster to avoid masking at all.  But it is sound to always
+            # mask.
+            if V.graph.sizevars.statically_known_multiple_of(tree.numel, max_block):  # type: ignore[arg-type]
+                mask_vars.discard(f"{tree.prefix}mask")
+
+    def var_ranges(self):
+        return dict(
+            itertools.chain.from_iterable(
+                tree.var_ranges.items() for tree in self.range_trees
+            )
+        )
+
     def codegen_indexing(self, expr: sympy.Expr):
         expr = V.graph.sizevars.simplify_with_ranges(expr, self.var_ranges())
         for sym in sorted(expr.free_symbols, key=str):
@@ -1074,10 +1485,6 @@
                 else f"({' & '.join(str(v) for v in mask_vars)})"
             )
         return mask
-=======
-    def generate_assert(self, check):
-        return torch.version.hip is None and super().generate_assert(check)
->>>>>>> 5fb11cda
 
     @property
     def assert_function(self) -> str:
