--- conflicted
+++ resolved
@@ -43,13 +43,8 @@
 from ..._dynamo.utils import counters
 from .. import config, ir, scheduler
 from ..codecache import code_hash, get_path, PyCodeCache
-<<<<<<< HEAD
-from ..dependencies import AccumulateDep, Dep, MemoryDep, StarDep, WeakDep
-from ..ir import IRNode, ReductionHint, TritonTemplateBuffer
-=======
 from ..dependencies import Dep, MemoryDep, StarDep, WeakDep
 from ..ir import IRNode, TritonTemplateBuffer
->>>>>>> afc5024e
 from ..optimize_indexing import indexing_dtype_strength_reduction
 from ..runtime.hints import ReductionHint, TRITON_MAX_BLOCK
 from ..runtime.runtime_utils import (
@@ -3801,13 +3796,13 @@
         rw = node.pointwise_read_writes()
         assert len(rw.range_vars) == len(ranges)
 
-        # isinstance(dep, MemoryDep): this filters out StarDeps/AccumulateDeps. StarDeps refer to reads
+        # isinstance(dep, MemoryDep): this filters out StarDeps. StarDeps refer to reads
         # that need to access the entire tensor; they don't contribute read indexing
         # information (and practically, they don't have dep.index so they can't be used
         # for stride_hints below
         dep_sources = [rw.reads, rw.writes]
         assert all(
-            isinstance(dep, (MemoryDep, StarDep, AccumulateDep))
+            isinstance(dep, (MemoryDep, StarDep))
             for dep in itertools.chain.from_iterable(dep_sources)
         )
         deps = [
