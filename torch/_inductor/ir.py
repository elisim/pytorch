import collections
import contextlib
import dataclasses
import functools
import itertools
import logging
import re
import textwrap
import traceback
from contextlib import nullcontext
from enum import Enum
from functools import partial
from inspect import signature
from typing import (
    Any,
    Callable,
    ClassVar,
    Dict,
    Iterable,
    List,
    Optional,
    Sequence,
    Set,
    Tuple,
    Union,
)
from unittest.mock import patch

import sympy
from sympy import Expr, Integer

import torch._export.serde.schema as export_schema

import torch._logging

import torch.fx
import torch.utils._pytree as pytree
from torch._dynamo.device_interface import get_interface_for_device
from torch._dynamo.utils import identity
from torch._export.serde.serialize import GraphModuleSerializer
from torch._prims_common import (
    compute_required_storage_length,
    is_boolean_dtype,
    is_float_dtype,
    make_channels_last_strides_for,
    make_contiguous_strides_for,
    StrideType,
)
from torch._subclasses.fake_tensor import get_schema_info
from torch.fx.experimental.symbolic_shapes import free_unbacked_symbols, SymTypes
from torch.utils._sympy.functions import CleanDiv, FloorDiv, ModularIndexing

from . import config, dependencies
from .codegen.common import index_prevent_reordering
from .dependencies import (
    extract_input_node_reduction_ranges,
    extract_read_writes,
    var_builder,
)
from .utils import (
    argsort,
    cache_on_self,
    convert_shape_to_inductor,
    convert_shape_to_symint,
    developer_warning,
    get_kernel_metadata,
    is_dynamic,
    pad_listlike,
    sympy_dot,
    sympy_product,
    sympy_subs,
    sympy_symbol,
)
from .virtualized import ops, V

log = logging.getLogger(__name__)
indent = functools.partial(textwrap.indent, prefix="  ")
aten = torch.ops.aten

""" [Note: Inductor IR]

Inductor's IR is produced by executing 'lowering' code (see lowering.py).  Each
lowering is registered to a particular aten operator, and expects inputs that
correspond to the aten schema.  However, in place of torch Tensor inputs, lowerings
expect Inductor TensorBox inputs.

TensorBox IR represents torch tensors.  Tensors are sometimes single objects owning
storage, and sometimes views of another Tensor's storage.  Mutating tensor operations
(such as add_()) affect the underlying storage and any associated views.  Other operations
(such as .t_()) update metadata about the current view but don't modify the underlying storage.

To model this in Inductor, the IR distinguishes between TensorBox, View, StorageBox and Buffer.

TensorBox is the top level IR construct that any lowering should produce and maps to a torch.Tensor
output from an operation.  But just as torch.Tensors take different forms, TensorBox IR can
reference View IR or directly reference StorageBox IRs.

Some Inductor lowerings produce new sets of 'Box'es, while others (such as .t() or other view ops)
may take an existing TensorBox and point it to a new underlying View IR.

Tensors that directly own storage are represented as a chain of:
TensorBox -> StorageBox -> Buffer
where Buffer is a simple (1D) allocation, and StorageBox introduces the concept of a Layout.

If you mutate the data of such a tensor, we swing the StorageBox pointer to point to a new buffer
(leaving the old buffer unmodified and functionalizing the operation).

Tensors backed by views add one more indirection to the IR.
TensorBox -> View -> StorageBox -> Buffer
In these cases, the underlying StorageBox/Buffer will be shared with the pre-view TensorBox.
"""


def validate_ir(node_or_nodes):
    def _check_tensorbox(nodes):
        # Could expand this to check deeper properties
        # (e.g. TensorBox points to View or StorageBox)
        if isinstance(nodes, (list, tuple)):
            for node in nodes:
                _check_tensorbox(node)
        elif isinstance(nodes, dict):
            for node in nodes.values():
                _check_tensorbox(node)
        else:
            assert isinstance(
                nodes,
                (
                    torch._inductor.ir.ExpandView,
                    DynamicScalar,
                    TensorBox,
                    sympy.Symbol,
                    sympy.logic.boolalg.Boolean,
                    Expr,
                ),
            ), f"Found {type(nodes)}, which is not a supported top level IR node. See [Note: Inductor IR]"

    # Be picky about the accepted data structure (don't use pytree here)
    _check_tensorbox(node_or_nodes)


def ops_wrapper(name):
    assert isinstance(name, str)

    def fn(*args, **kwargs):
        return getattr(ops, name)(*args, **kwargs)

    return fn


def inverse_reorder(order):
    inv_order = dict(zip(order, range(len(order))))

    def reindex(index):
        assert len(index) == len(inv_order)
        return [index[inv_order[i]] for i in range(len(index))]

    return reindex


def same_reorder(order):
    def reindex(index):
        assert len(index) == len(order)
        return [index[order[i]] for i in range(len(index))]

    return reindex


def fuse_reindexing(reindex1, reindex2):
    def reindex(index):
        return reindex1(reindex2(index))

    return reindex


NHWC_STRIDE_ORDER = [3, 0, 2, 1]


def stride_order2fill_order(order):
    """
    Convert stride order to fill order
    For channel last format,
    stride order = [3, 0, 2, 1] and fill order = [1, 3, 2, 0]
    """
    lookup = {pos: idx for idx, pos in enumerate(order)}
    fill_order = [lookup[i] for i in range(len(order))]
    return fill_order


def get_stride_order(seq: Sequence[int]) -> List[int]:
    """
    Convert strides to stride order
    """
    sorted_idx: List[int] = argsort(seq)
    out = [0 for _ in range(len(seq))]
    for i, elem in enumerate(sorted_idx):
        out[elem] = i
    return out


def ir_node_to_tensor(x, guard_shape=True):
    if x is None:
        return None

    shape_fn: Callable[[Expr], Union[int, Expr]]
    if not guard_shape:
        shape_fn = V.graph.sizevars.size_hint
    else:
        shape_fn = identity
    size = [shape_fn(s) for s in x.get_size()]
    stride: StrideType
    if is_storage_and_layout(x):
        stride = [shape_fn(s) for s in x.get_layout().stride]
    else:
        stride = make_contiguous_strides_for(size)
    dtype = x.get_dtype()
    device = x.get_device()
    size = convert_shape_to_symint(size)
    stride = convert_shape_to_symint(stride)
    t = torch.empty_strided(
        size=size, stride=stride, dtype=dtype, device=device
    ).zero_()
    return t


def may_convert_to_optional(value):
    if isinstance(value, list) and not value:
        # [None] makes sure the cpp wrapper codegen will generate something like
        # {c10::nullopt} instead of {}
        return [None]
    return value


def get_device_type(x):
    if getattr(x, "get_device", None):
        return get_device_type(x.get_device())
    if isinstance(x, torch.device):
        return x.type
    return None


def is_triton(x):
    return get_device_type(x) == "cuda"


def is_cpu(x):
    return get_device_type(x) == "cpu"


class IRNode:
    _current_origins: ClassVar[Set[Any]] = set()

    @staticmethod
    @contextlib.contextmanager
    def current_origins(origins: Set[torch.fx.Node]):
        old = IRNode._current_origins
        IRNode._current_origins = old | origins
        try:
            yield
        finally:
            IRNode._current_origins = old

    def __post_init__(self):
        self.origins = set(self._current_origins)
        self.traceback = traceback.format_stack() if config.debug_ir_traceback else None

    def get_traceback(self):
        return self.traceback

    def common_repr(self):
        origins = f"origins={getattr(self, 'origins', '')}"
        if len(origins) > 64:
            # this can get *very* long
            origins = f"{origins[:61]}..."
        return [origins]

    def str_helper(self, lines):
        lines = lines + self.common_repr()
        lines = indent(",\n".join(map(str, lines)))
        return f"{type(self).__name__}(\n{lines}\n)"

    def is_user_of(self, name):
        return name in self.get_read_names()

    @cache_on_self
    def get_read_names(self):
        return {dep.name for dep in self.get_reads()}

    def get_layout(self):
        raise NotImplementedError(f"get_layout() is not implemented by {type(self)}!")

    def get_size(self):
        raise NotImplementedError(f"get_size() is not implemented by {type(self)}!")

    def get_numel(self):
        return sympy_product(self.get_size())

    def is_zero_elements(self):
        return V.graph.sizevars.is_expr_static_and_true(sympy.Eq(self.get_numel(), 0))

    def realize(self):
        """
        If the IRNode refers to data which has not been materialized (e.g.,
        it is a Pointwise/Reduction that could potentially have more
        compute fused into it), realize the IRNode into physical memory,
        ending the possibility of fusing into it, but allowing, e.g., multiple
        users to access the data without having to recompute.

        Check StorageBox.realize for a particularly notable implementation.

        TODO(ezyang): I think, in principle, every IRNode should have an
        implementation of this, and most of the time no-op is OK, but you
        really do have to audit each IRNode for this, so for now, raise
        an error if it's not implemented.  Note that some code in graph.py
        will catch this thrown error and suppress it with a warning.
        """
        raise NotImplementedError(f"realize NYI on {type(self)}")

    def codegen_reference(self, writer=None):
        raise NotImplementedError(f"codegen_reference NYI on {type(self)}")

    # The abstract method declarations below serve to convince mypy that all IRNode instances have these functions
    # defined, while having no effect at runtime. We cannot create stub implementations here because other parts of
    # the code dynamically check for defined attributes.
    get_device: Callable[[], torch.device]
    get_dtype: Callable[[], torch.dtype]
    get_name: Callable[[], str]
    get_reads: Callable[[], Any]
    get_stride: Callable[[], Any]
    get_storage_numel: Callable[[], Any]
    has_exceeded_max_reads: Callable[[], bool]
    make_loader: Callable[[], Callable[[Any], Any]]
    make_indexer: Callable[[], Callable[[Any], Any]]
    mark_reuse: Callable[[int], None]
    realize_hint: Callable[[], None]


@dataclasses.dataclass
class Loops(IRNode):
    device: torch.device
    dtype: torch.dtype
    inner_fn: Callable[..., Any]
    ranges: List[Expr]

    def __str__(self, names=("ranges",)):
        return self.str_helper(
            [
                f"'{self.device.type}'",
                str(self.dtype),
                self.inner_fn_str(),
            ]
            + [f"{name}={getattr(self, name)}" for name in names]
            + [f"origin_node={self.origin_node!r}"]
        )

    def __post_init__(self):
        super().__post_init__()
        self.origin_node = None

    __repr__ = __str__

    def get_dtype(self):
        return self.dtype

    def get_device(self):
        return self.device

    def get_origin_node(self):
        return self.origin_node

    def get_size(self):
        return self.ranges

    def get_pointwise_size(self):
        return self.ranges

    def is_extern(self):
        return False

    @classmethod
    def create(cls, *args, **kwargs):
        origin_node = kwargs.pop("origin_node", None)
        tb = kwargs.pop("traceback", None)
        r = cls(*args, **kwargs)
        r.origin_node = origin_node
        r.traceback = (
            tb or traceback.format_stack() if config.debug_ir_traceback else None
        )
        return TensorBox.create(r)

    @staticmethod
    def _index(ranges, prefix="i"):
        return [
            sympy.Integer(0) if s == 1 else sympy_symbol(f"{prefix}{n}")
            for n, s in enumerate(ranges)
        ]

    @cache_on_self
    def inner_fn_str_len(self):
        return len(self.inner_fn_str())

    def inner_fn_str(self):
        index = self._index(self.ranges)
        return V.KernelFormatterHandler.ir_to_string(self.inner_fn, index)

    def get_reads(self):
        with patch.object(FlexibleLayout, "allow_indexing", True):
            if self.get_reduction_type():
                return extract_read_writes(
                    self.make_loader(),
                    self.get_size(),
                    self.get_reduction_size(),
                ).reads
            else:
                return extract_read_writes(
                    self.make_loader(),
                    self.get_size(),
                ).reads

    def get_reduction_size(self):
        raise NotImplementedError(
            f"get_reduction_size() is not implemented by {type(self)}!"
        )

    def get_reduction_type(self):
        raise NotImplementedError(
            f"get_reduction_type() is not implemented by {type(self)}!"
        )

    def constant_to_device(self, device):
        raise NotImplementedError(
            f"constant_to_device() is not implemented by {type(self)}!"
        )


def nop_loader_fn(idx, *, dtype):
    if dtype.is_floating_point:
        return ops.constant(float("nan"), dtype)
    else:
        return ops.constant(0, dtype)


class Pointwise(Loops):
    def make_loader(self):
        # Make zero-element loops into a no-op
        if self.is_zero_elements():
            return partial(nop_loader_fn, dtype=self.dtype)

        return self.inner_fn

    def get_reduction_size(self):
        return []

    def get_reduction_type(self):
        return None

    def store_output(self, output_name, indexer, vars):
        loader = self.make_loader()
        return ops.store(output_name, indexer(vars), loader(vars))

    def constant_to_device(self, device):
        """Move this to a given device. Requires that all reads are to constants."""
        loader = self.make_loader()
        loader = patch.object(ConstantBuffer, "override_device", device)(loader)
        return Pointwise(device, self.dtype, loader, self.ranges)


@dataclasses.dataclass
class Scatter(Pointwise):
    output_indexer: Callable[[List[Expr]], Expr]
    scatter_mode: Optional[str] = None

    def constant_to_device(self, device):
        """Move this to a given device. Requires that all reads are to constants."""
        loader = self.make_loader()
        loader = patch.object(ConstantBuffer, "override_device", device)(loader)
        return Scatter(
            device,
            self.dtype,
            loader,
            self.ranges,
            self.output_indexer,
            self.scatter_mode,
        )

    def store_output(self, output_name, indexer, vars):
        loader = self.make_loader()
        return ops.store(
            output_name,
            indexer(self.output_indexer(vars)),
            loader(vars),
            mode=self.scatter_mode,
        )


class ReductionHint(Enum):
    INNER = 0
    OUTER = 1
    OUTER_TINY = 2
    DEFAULT = 3


class TileHint(Enum):
    SQUARE = 0
    DEFAULT = 1


REDUCTION_COMBINE_FN = {
    "any": ops_wrapper("logical_or"),
    "max": ops_wrapper("maximum"),
    "min": ops_wrapper("minimum"),
    "prod": ops_wrapper("mul"),
    "sum": ops_wrapper("add"),
    "xor_sum": ops_wrapper("bitwise_xor"),
}


def get_reduction_combine_fn(reduction_type, dtype):
    if reduction_type in REDUCTION_COMBINE_FN:
        combine_fn = REDUCTION_COMBINE_FN[reduction_type]
    elif reduction_type in {"argmax", "argmin"}:

        def combine_fn(a, b):
            a_value, a_index = a
            b_value, b_index = b

            if reduction_type == "argmin":
                mask = ops.lt(a_value, b_value)
            else:
                mask = ops.gt(a_value, b_value)

            equal = ops.eq(a_value, b_value)
            if is_float_dtype(dtype):
                a_isnan = ops.ne(a_value, a_value)
                b_isnan = ops.ne(b_value, b_value)
                mask = ops.logical_or(mask, ops.gt(a_isnan, b_isnan))
                equal = ops.logical_or(equal, ops.logical_and(a_isnan, b_isnan))

            mask = ops.logical_or(
                mask, ops.logical_and(equal, ops.lt(a_index, b_index))
            )
            return (
                ops.where(mask, a_value, b_value),
                ops.where(mask, a_index, b_index),
            )

    elif reduction_type == "welford_combine":

        def combine_fn(a, b):
            a_mean, a_m2, a_weight = a
            b_mean, b_m2, b_weight = b

            delta = b_mean - a_mean
            new_weight = a_weight + b_weight
            w2_over_w = b_weight / new_weight
            return (
                a_mean + delta * w2_over_w,
                a_m2 + b_m2 + delta * delta * a_weight * w2_over_w,
                new_weight,
            )

    else:
        raise NotImplementedError(f"unknown reduction_type={reduction_type}")

    return combine_fn


@dataclasses.dataclass
class Reduction(Loops):
    reduction_ranges: List[Expr]
    reduction_type: str
    # self.dtype represents the dst dtype
    src_dtype: torch.dtype
    reduction_hint: ReductionHint

    def __str__(self):
        return Loops.__str__(  # type: ignore[call-arg]
            self, names=("ranges", "reduction_ranges", "reduction_type")
        )

    def __repr__(self):
        return self.__str__()

    def get_reduction_size(self):
        return self.reduction_ranges

    def get_reduction_type(self):
        return self.reduction_type

    def store_reduction(self, output_name, indexer, vars, reduction_vars):
        value = ops.reduction(
            self.dtype,
            self.src_dtype,
            self.reduction_type,
            self.inner_fn(vars, reduction_vars),
        )
        return ops.store_reduction(output_name, indexer(vars), value)

    def index_length(self):
        return len(self.ranges) + len(self.reduction_ranges)

    def inner_fn_str(self):
        index = self._index(self.ranges)
        rindex = self._index(self.reduction_ranges, "r")
        return V.KernelFormatterHandler.ir_to_string(
            self.inner_fn,
            index,
            rindex,
        )

    def constant_to_device(self, device):
        """Move this to a given device. Requires that all reads are to constants."""
        loader = self.make_loader()
        loader = patch.object(ConstantBuffer, "override_device", device)(loader)
        return Reduction(
            device,
            self.dtype,
            loader,
            self.ranges,
            self.reduction_ranges,
            self.reduction_type,
            self.src_dtype,
            ReductionHint.DEFAULT,
        )

    @staticmethod
    def num_splits(
        device,
        dst_dtype,
        src_dtype,
        inner_fn,
        ranges,
        reduction_ranges,
        reduction_type,
        reduction_numel,
        input_node: Optional[IRNode] = None,
    ):
        def _is_static(x):
            return isinstance(x, (int, sympy.Integer))

        reduction_numel_hint = V.graph.sizevars.symbolic_hint(reduction_numel)
        numel_hint = V.graph.sizevars.symbolic_hint(sympy_product(ranges))

        should_split = (
            is_triton(device)
            and reduction_type
            not in {
                "argmax",
                "argmin",
            }
            and config.split_reductions
            # We don't support unbacked symints
            and _is_static(reduction_numel_hint)
            and _is_static(numel_hint)
        )
        if not should_split:
            return ReductionHint.DEFAULT, 1

        device_interface = get_interface_for_device(get_device_type(device))
        num_sm = device_interface.Worker.get_device_properties(
            device
        ).multi_processor_count
        min_elements_per_thread = 32
        max_elements_per_thread = 512
        threads_per_sm = 2048
        min_elements_per_device = min_elements_per_thread * num_sm * threads_per_sm
        max_elements_per_device = max_elements_per_thread * num_sm * threads_per_sm

        def inner_reduction_splits(reduction_numel_hint, numel_hint):
            # do heuristics that's close to eager mode for split inner reduction
            # we leak reduction autotune configs here, and will need to refactor to avoid this later
            num_warps = 8
            num_threads = 32 * num_warps
            if numel_hint >= 2 * num_sm:  # don't split if there are enough outputs
                return 1
            if reduction_numel_hint <= 8192:
                return 1
            if reduction_numel_hint * numel_hint <= min_elements_per_device:
                split_size = min_elements_per_thread
            elif reduction_numel_hint * numel_hint < max_elements_per_device:
                target_blocks = num_sm * threads_per_sm // (2 * num_threads)
                blocks_per_output = (target_blocks + numel_hint - 1) // numel_hint
                tmp_split_size = (
                    reduction_numel_hint + num_threads * blocks_per_output - 1
                ) // (num_threads * blocks_per_output)
                divisors = sympy.divisors(reduction_numel_hint)
                closest = min(divisors, key=lambda x: abs(x - tmp_split_size))
                if abs(closest - tmp_split_size) < 30:
                    # prefer even splits, but never smalle than min_elements_per_thread
                    split_size = max(closest, min_elements_per_thread)
                else:
                    split_size = tmp_split_size
            else:
                divisors = sympy.divisors(reduction_numel_hint)
                closest = min(divisors, key=lambda x: abs(x - max_elements_per_thread))
                if abs(closest - max_elements_per_thread) < 50:
                    # prefer even splits
                    split_size = closest
                else:
                    split_size = max_elements_per_thread
            return (reduction_numel_hint + split_size * num_threads - 1) // (
                split_size * num_threads
            )

        def outer_reduction_splits(reduction_numel_hint, numel_hint):
            # TODO the best heuristic currently has XBLOCK (corresponding to numel_hint) 128
            # extend to even smaller number of outputs
            num_warps = 8
            num_threads = num_warps * 32
            rvals_per_thread = 4  # comes from heuristics, refactor to not leak here
            xvals_per_block = 128
            xblocks = (numel_hint + xvals_per_block - 1) // xvals_per_block
            if reduction_numel_hint * numel_hint < min_elements_per_device:
                split_size = min_elements_per_thread
            elif reduction_numel_hint * numel_hint < max_elements_per_device:
                target_blocks = num_sm * threads_per_sm // (num_threads)
                target_blocks = (target_blocks + xblocks - 1) // xblocks
                tmp_split_size = (
                    reduction_numel_hint + rvals_per_thread * target_blocks - 1
                ) // (rvals_per_thread * target_blocks)
                divisors = sympy.divisors(reduction_numel_hint)
                closest = min(divisors, key=lambda x: abs(x - tmp_split_size))
                if abs(tmp_split_size - closest) < 20:
                    split_size = max(closest, min_elements_per_thread)
                else:
                    split_size = tmp_split_size
            else:
                divisors = sympy.divisors(reduction_numel_hint)
                closest = min(divisors, key=lambda x: abs(x - max_elements_per_thread))
                if abs(closest - max_elements_per_thread) < 50:
                    # prefer even splits
                    split_size = closest
                else:
                    split_size = max_elements_per_thread

            return (reduction_numel_hint + rvals_per_thread * split_size - 1) // (
                rvals_per_thread * split_size
            )

        # easy cases
        if numel_hint == 1:
            split = inner_reduction_splits(reduction_numel_hint, numel_hint)
            if split == 1:
                # No need to split.
                return ReductionHint.INNER, split
            if (
                len(ranges) == 0
                and input_node is not None
                and isinstance(input_node, TensorBox)
            ):
                # Only handles the case where keep_dim = False.
                # Otherwise, we need to propagate reduction dim info to the stage where
                # the intermediate loader of the first Reduction is generated.
                new_ranges, new_reduction_ranges = extract_input_node_reduction_ranges(
                    input_node
                )
                if new_ranges is not None and new_reduction_ranges is not None:
                    extracted_numel_hint = V.graph.sizevars.symbolic_hint(
                        sympy_product(new_ranges + new_reduction_ranges)
                    )
                    if reduction_numel_hint == extracted_numel_hint:
                        log.debug(
                            "Use previous IRNode's range and reduction_ranges instead of split. "
                            "current ranges: %s, current reduction ranges: %s, current split: %d, "
                            "new ranges: %s, new reduction ranges: %s",
                            ranges,
                            reduction_ranges,
                            split,
                            new_ranges,
                            new_reduction_ranges,
                        )
                        # If the input_node or its dependent nodes are also Reduction nodes,
                        # use reduction_sizes of this node or its dependent nodes directly.
                        return ReductionHint.INNER, -1
            return ReductionHint.INNER, split
        if (
            reduction_numel_hint <= min_elements_per_thread
            or numel_hint >= num_sm * 2 * 32
        ):
            return ReductionHint.DEFAULT, 1

        r = Reduction(
            device,
            dst_dtype,
            inner_fn,
            ranges,
            reduction_ranges,
            reduction_type,
            src_dtype,
            ReductionHint.DEFAULT,
        )

        def get_read_indices(r):
            cb = ComputedBuffer(
                name=None,
                layout=FlexibleLayout(
                    device=r.get_device(),
                    dtype=r.get_dtype(),
                    size=r.get_size(),
                ),
                data=r,
            )
            read_writes = cb.get_read_writes()
            # try finding the full size producer
            # TODO this will fail for something like ((1, N) * (N, 1)).sum()
            # this would also possibly be wrong for producers with the different contiguity but we hope those cases are rare
            range_vars = [
                r
                for r in read_writes.range_vars
                if isinstance(r, sympy.Expr) and not isinstance(r, sympy.Number)
            ]
            indices = []
            changed = False
            for md in sorted(read_writes.reads, key=lambda x: x.name):
                if all(r in md.index.free_symbols for r in range_vars):
                    indices.append(md.index)
                    if md.name in V.graph.name_to_buffer:
                        buf = V.graph.name_to_buffer[md.name]
                        original_stride = buf.layout.stride
                        buf.decide_layout()
                        if buf.layout.stride != original_stride:
                            changed = True
            return indices, changed

        indices, changed = get_read_indices(r)
        if changed:
            indices, _ = get_read_indices(r)

        if len(indices) == 0:
            # TODO determine splits when all inputs are broadcast
            return ReductionHint.DEFAULT, 1

        (_, reduction_vars), ranges = dependencies.index_vars_squeeze(
            r.get_size(), r.get_reduction_size()
        )
        num_outer = 0
        num_inner = 0
        for i in indices:
            i = V.graph.sizevars.simplify_with_ranges(i, ranges)
            strides = V.graph.sizevars.stride_hints(i, reduction_vars, ranges.keys())
            outer = all(s > 1 for s in strides)
            if outer:
                num_outer += 1
            else:
                num_inner += 1
        if num_inner > num_outer:
            return ReductionHint.INNER, inner_reduction_splits(
                reduction_numel_hint, numel_hint
            )
        else:
            return ReductionHint.OUTER, outer_reduction_splits(
                reduction_numel_hint, numel_hint
            )

    @staticmethod
    def _unroll_reduction_fn(inner_fn, reduction_ranges, reduction_type, src_dtype):
        """Convert inner_fn from a reduction to an pointwise"""
        reduction_ranges = [
            V.graph.sizevars.evaluate_static_shape(x) for x in reduction_ranges
        ]

        combine_fn = get_reduction_combine_fn(reduction_type, src_dtype)

        def fn(index):
            return functools.reduce(
                combine_fn,
                (
                    value_fn(index, rindex)
                    for rindex in itertools.product(
                        *[range(x) for x in reduction_ranges]
                    )
                ),
            )

        if reduction_type in ("argmin", "argmax"):
            flatten_index = FixedLayout(
                None,  # type: ignore[arg-type]
                None,  # type: ignore[arg-type]
                reduction_ranges,
                FlexibleLayout.contiguous_strides(reduction_ranges),
            ).make_indexer()

            def value_fn(index, rindex):
                rindex = [sympy.expand(i) for i in rindex]
                return (
                    inner_fn(index, rindex),
                    ops.index_expr(flatten_index(rindex), torch.int64),
                )

            return lambda index: fn(index)[1]
        else:
            value_fn = inner_fn
            return fn

    @classmethod
    def create(  # type: ignore[override]
        cls,
        device: torch.device,
        dst_dtype: torch.dtype,
        src_dtype: torch.dtype,
        inner_fn: Callable[..., Any],
        ranges: List[Expr],
        reduction_ranges: List[Expr],
        reduction_type: str,
        reduction_hint: ReductionHint = ReductionHint.DEFAULT,
        input_node: Optional[IRNode] = None,
    ):
        reduction_numel = V.graph.sizevars.simplify(sympy_product(reduction_ranges))

        if reduction_numel == 0:
            # N.B. This is a hack to generate the literal of the given type
            # Ideally, we should be fixing `def constant` in triton.py
            # but it breaks due to hardcoded dtypes in other places
            def py_cnst(val):
                return (
                    bool(val)
                    if dst_dtype == torch.bool
                    else float(val)
                    if dst_dtype.is_floating_point
                    else int(val)
                )

            rtypes_to_inits = {
                "sum": py_cnst(0),
                "xor_sum": py_cnst(0),
                "prod": py_cnst(1),
                "any": py_cnst(0),
                # "all" is desugared to `!any(!val)`
            }

            assert (
                reduction_type in rtypes_to_inits.keys()
            ), f"{reduction_type} not supported for zero-dimension tensors!"

            def const_fn(index):
                return ops.constant(rtypes_to_inits[reduction_type], dst_dtype)

            return Pointwise.create(
                device=device,
                dtype=src_dtype,
                inner_fn=const_fn,
                ranges=list(ranges),
            )

        if reduction_numel == 1:
            # this reduction is actually a pointwise op
            if reduction_type in ("argmin", "argmax"):

                def fn(index):
                    return ops.constant(0, dst_dtype)

            else:

                def fn(index):
                    reduction_index = [sympy.Integer(0) for _ in reduction_ranges]
                    return inner_fn(index, reduction_index)

            return Pointwise.create(device, dst_dtype, fn, ranges)

        if (
            isinstance(reduction_numel, sympy.Integer)
            and V.graph.sizevars.size_hint(reduction_numel)
            < config.unroll_reductions_threshold
            and sympy_product(ranges) != 1
        ):
            return Pointwise.create(
                device,
                dst_dtype,
                cls._unroll_reduction_fn(
                    inner_fn, reduction_ranges, reduction_type, src_dtype
                ),
                ranges,
            )

        # triton doesn't support reduce to single element well, so break it up
        hint, split = cls.num_splits(
            device,
            dst_dtype,
            src_dtype,
            inner_fn,
            ranges,
            reduction_ranges,
            reduction_type,
            reduction_numel,
            input_node,
        )
        # intermediate reduction in split can contain complex indexing,
        # and num_splits will fail to correctly set the hint
        # reuse the passed hint if available
        if reduction_hint == ReductionHint.DEFAULT:
            reduction_hint = hint
        if split == -1:
            assert input_node is not None
            new_ranges, new_reduction_ranges = extract_input_node_reduction_ranges(
                input_node  # type: ignore[arg-type]
            )
            assert new_ranges is not None
            assert new_reduction_ranges is not None
            return cls.create_multilayer_existing_ranges(
                device,
                dst_dtype,
                src_dtype,
                inner_fn,
                ranges,
                reduction_ranges,
                new_ranges,
                new_reduction_ranges,
                reduction_type,
                reduction_hint,
            )
        elif split > 1:
            # triton doesn't support reduce to single element well, so break it up
            return cls.create_multilayer(
                device,
                dst_dtype,
                src_dtype,
                inner_fn,
                ranges,
                reduction_ranges,
                reduction_type,
                split,
                reduction_hint,
            )

        return TensorBox.create(
            Reduction(
                device,
                dst_dtype,
                inner_fn,
                ranges,
                reduction_ranges,
                reduction_type,
                src_dtype,
                reduction_hint,
            )
        )

    @staticmethod
    def default_accumulator(reduction_type, dtype):
        if reduction_type in {"max", "argmax"}:
            if is_float_dtype(dtype):
                return float("-inf")
            elif is_boolean_dtype(dtype):
                return 0
            else:
                return torch.iinfo(dtype).min
        if reduction_type in {"min", "argmin"}:
            if is_float_dtype(dtype):
                return float("inf")
            elif is_boolean_dtype(dtype):
                return 1
            else:
                return torch.iinfo(dtype).max

        return {
            "sum": 0,
            "prod": 1,
            "xor_sum": 0,
            "any": 0,
            "welford_reduce": (0, 0, 0),
            "welford_combine": (0, 0, 0),
        }[reduction_type]

    @staticmethod
    def default_value(reduction_type, dtype):
        if reduction_type == "welford_reduce":
            return 0
        return Reduction.default_accumulator(reduction_type, dtype)

    @staticmethod
    def _multilayer_second_step_hint(
        split: int, numel_hint: int, reduction_hint: ReductionHint
    ) -> ReductionHint:
        if split == -1:
            return reduction_hint
        if split <= 512 and numel_hint <= 512 and reduction_hint == ReductionHint.OUTER:
            return ReductionHint.OUTER_TINY
        if (
            split <= 1024
            and numel_hint <= 256
            and reduction_hint == ReductionHint.OUTER
        ):
            return ReductionHint.OUTER_TINY

        return reduction_hint

    @classmethod
    def _multilayer_wrap_loader(
        cls,
        loader,
        reduction_ranges,
        reduction_numel,
        split,
        block_size,
        default,
    ):
        reindex = View.dynamic_reshape_indexer(reduction_ranges, [reduction_numel])
        need_mask = not V.graph.sizevars.is_expr_static_and_true(
            sympy.Eq(reduction_numel % split, 0)
        )

        def wrapper_fn(index, reduction_index):
            (reduction_index,) = reduction_index
            *new_index, reduction_block = index
            indices = block_size * reduction_block + reduction_index

            def body():
                return loader(new_index, reindex([indices]))

            if need_mask:
                mask = ops.lt(
                    ops.index_expr(indices, torch.int32),
                    ops.index_expr(reduction_numel, torch.int32),
                )
                return ops.masked(mask, body, default)
            else:
                return body()

        return wrapper_fn

    @classmethod
    def _multilayer_wrap_loader_existing_ranges(
        cls,
        loader,
        original_ranges,
        original_reduction_ranges,
        new_ranges,
        new_reduction_ranges,
        default,
    ):
        assert len(original_ranges) == 0, f"{original_ranges}= is not equal to []"
        reindex = View.dynamic_reshape_indexer(
            original_reduction_ranges, tuple(new_ranges) + tuple(new_reduction_ranges)
        )

        def wrapper_fn(index, reduction_index):
            return loader([], reindex(tuple(index) + tuple(reduction_index)))

        return wrapper_fn

    @classmethod
    def create_multilayer_helper(
        cls,
        device: torch.device,
        dst_dtype: torch.dtype,
        src_dtype: torch.dtype,
        wrapper_fn: Callable[..., Any],
        original_ranges: List[Expr],
        original_reduction_ranges: List[Expr],
        new_ranges: List[Expr],
        new_reduction_ranges: List[Expr],
        reduction_type: str,
        split: int,
        reduction_hint: ReductionHint,
    ):
        """
        Break a large reduction up into multiple smaller reductions
        recursively
        """
        # triton will automatically compute reductions in fp32 if reducing over fp16/bf16
        # within the kernel. keep the intermediate in fp32 so as to keep the whole reduction
        # in fp32 and not reduce precision by breaking up the kernel into multiple layers
        intermediate_dtype = (
            dst_dtype
            if dst_dtype not in (torch.float16, torch.bfloat16)
            else torch.float
        )
        intermediate = Reduction.create(
            device,
            intermediate_dtype,
            src_dtype,
            wrapper_fn,
            new_ranges,
            new_reduction_ranges,
            reduction_type,
            reduction_hint,
        )
        intermediate.realize()
        intermediate_loader = intermediate.make_loader()

        def intermediate_fn(index, reduction_index):
            return intermediate_loader([*index, *reduction_index])

        numel_hint = V.graph.sizevars.size_hint(sympy_product(original_ranges))
        reduction_hint = cls._multilayer_second_step_hint(
            split, numel_hint, reduction_hint
        )

        assert original_ranges == new_ranges[: len(original_ranges)]
        return TensorBox.create(
            Reduction(
                device,
                dst_dtype,
                intermediate_fn,
                original_ranges,
                new_ranges[len(original_ranges) :],
                reduction_type,
                src_dtype,
                reduction_hint,
            )
        )

    @classmethod
    def create_multilayer(
        cls,
        device: torch.device,
        dst_dtype: torch.dtype,
        src_dtype: torch.dtype,
        inner_fn: Callable[..., Any],
        ranges: List[Expr],
        reduction_ranges: List[Expr],
        reduction_type: str,
        split: int,
        reduction_hint: ReductionHint,
    ):
        """
        Break a large reduction up into multiple smaller reductions
        recursively
        """
        # TODO(jansel): realize the reduction so we can do dynamic indexing
        reduction_numel = sympy_product(reduction_ranges)
        block_size = FloorDiv(reduction_numel + (split - 1), split)
        default = cls.default_value(reduction_type, dst_dtype)
        wrapper_fn = cls._multilayer_wrap_loader(
            inner_fn, reduction_ranges, reduction_numel, split, block_size, default
        )

        return cls.create_multilayer_helper(
            device,
            dst_dtype,
            src_dtype,
            wrapper_fn,
            ranges,
            reduction_ranges,
            [*ranges, split],
            [block_size],
            reduction_type,
            split,
            reduction_hint,
        )

    @classmethod
    def create_multilayer_existing_ranges(
        cls,
        device: torch.device,
        dst_dtype: torch.dtype,
        src_dtype: torch.dtype,
        inner_fn: Callable[..., Any],
        original_ranges: List[Expr],
        original_reduction_ranges: List[Expr],
        new_ranges: List[Expr],
        new_reduction_ranges: List[Expr],
        reduction_type: str,
        reduction_hint: ReductionHint,
    ):
        """
        Break a large reduction up into multiple smaller reductions
        recursively
        """
        default = cls.default_value(reduction_type, dst_dtype)
        wrapper_fn = cls._multilayer_wrap_loader_existing_ranges(
            inner_fn,
            original_ranges,
            original_reduction_ranges,
            new_ranges,
            new_reduction_ranges,
            default,
        )
        return cls.create_multilayer_helper(
            device,
            dst_dtype,
            src_dtype,
            wrapper_fn,
            original_ranges,
            original_reduction_ranges,
            new_ranges,
            new_reduction_ranges,
            reduction_type,
            -1,
            reduction_hint,
        )


def num_reduction_outputs(reduction_type):
    return 3 if "welford" in reduction_type else 1


class WelfordReduction(Reduction):
    output_index: int

    def __init__(
        self,
        device,
        dtype,
        inner_fns,
        ranges,
        reduction_ranges,
        reduction_type,
        reduction_hint,
        output_index,
    ):
        if len(inner_fns) == 1:
            loader = inner_fns[0]
        else:

            def loader(idx, reduction_idx):
                return tuple(fn(idx, reduction_idx) for fn in inner_fns)

        super().__init__(
            device,
            dtype,
            loader,
            ranges,
            reduction_ranges,
            reduction_type,
            dtype,
            reduction_hint,
        )
        self.output_index = output_index

    def store_reduction(self, output_name, indexer, vars, reduction_vars):
        values = ops.reduction(
            self.dtype,
            self.src_dtype,
            self.reduction_type,
            self.inner_fn(vars, reduction_vars),
        )
        value = values[self.output_index]
        return ops.store_reduction(output_name, indexer(vars), value)

    @classmethod
    def create(  # type: ignore[override]
        cls,
        device: torch.device,
        dtype: torch.dtype,
        inner_fns: Sequence[Callable[..., Any]],
        ranges: List[Expr],
        reduction_ranges: List[Expr],
        reduction_type: str,
        reduction_hint: ReductionHint = ReductionHint.DEFAULT,
    ):
        assert reduction_type in {"welford_reduce", "welford_combine"}

        reduction_numel = V.graph.sizevars.simplify(sympy_product(reduction_ranges))

        def const(val):
            def inner_fn(idx):
                return ops.constant(
                    val,
                    dtype,
                )

            return Pointwise.create(
                device=device,
                dtype=dtype,
                inner_fn=inner_fn,
                ranges=list(ranges),
            )

        if reduction_numel == 0:
            mean = const(0)
            m2 = const(0)
            weight = const(0)
            return mean, m2, weight

        if reduction_numel == 1:

            def copy(loader):
                def inner_fn(idx):
                    reduction_index = [sympy.Integer(0) for _ in reduction_ranges]
                    return loader(idx, reduction_index)

                return Pointwise.create(
                    device=device,
                    dtype=dtype,
                    inner_fn=inner_fn,
                    ranges=list(ranges),
                )

            if reduction_type == "welford_reduce":
                return copy(inner_fns[0]), const(0), const(1)
            else:
                return tuple(copy(fn) for fn in inner_fns)

        # TODO: Unrolled reduction
        # if (
        #     isinstance(reduction_numel, sympy.Integer)
        #     and V.graph.sizevars.size_hint(reduction_numel)
        #     < config.unroll_reductions_threshold
        #     and sympy_product(ranges) != 1
        # ):
        #     return Pointwise.create(
        #         device,
        #         dst_dtype,
        #         cls._unroll_reduction_fn(
        #             inner_fn, reduction_ranges, reduction_type, src_dtype
        #         ),
        #         ranges,
        #     )

        # triton doesn't support reduce to single element well, so break it up
        hint, split = Reduction.num_splits(
            device,
            dtype,
            dtype,
            inner_fns[0],
            ranges,
            reduction_ranges,
            reduction_type=reduction_type,
            reduction_numel=reduction_numel,
        )
        # intermediate reduction in split can contain complex indexing,
        # and num_splits will fail to correctly set the hint
        # reuse the passed hint if available
        if reduction_hint == ReductionHint.DEFAULT:
            reduction_hint = hint
        if split > 1:
            # triton doesn't support reduce to single element well, so break it up
            return cls.create_multilayer(
                device,
                dtype,
                inner_fns,
                ranges,
                reduction_ranges,
                reduction_type,
                split,
                reduction_hint,
            )

        results = [
            TensorBox.create(
                WelfordReduction(
                    device,
                    dtype,
                    inner_fns,
                    ranges,
                    reduction_ranges,
                    reduction_type,
                    reduction_hint,
                    output_idx,
                )
            )
            for output_idx in range(3)
        ]
        for t in results:
            t.realize()
        return results

    @staticmethod
    def default_value(reduction_type, dtype):
        return (0, 0, 0)

    @classmethod
    def create_multilayer(  # type: ignore[override]
        cls,
        device: torch.device,
        dtype: torch.dtype,
        inner_fns: Sequence[Callable[..., Any]],
        ranges: List[Expr],
        reduction_ranges: List[Expr],
        reduction_type: str,
        split: int,
        reduction_hint: ReductionHint,
    ):
        """
        Break a large reduction up into multiple smaller reductions
        recursively
        """
        reduction_numel = sympy_product(reduction_ranges)
        need_mask = not V.graph.sizevars.is_expr_static_and_true(
            sympy.Eq(reduction_numel % split, 0)
        )

        if need_mask and reduction_type != "welford_combine":
            # If we need mask, then "welford_reduce" doesn't work because
            # masked inputs shouldn't count towards the welford weight

            def constant(idx, reduction_idx, value):
                return ops.constant(value, dtype)

            return cls.create_multilayer(
                device=device,
                dtype=dtype,
                inner_fns=(
                    inner_fns[0],
                    partial(constant, value=0),
                    partial(constant, value=1),
                ),
                ranges=ranges,
                reduction_ranges=reduction_ranges,
                reduction_type="welford_combine",
                split=split,
                reduction_hint=reduction_hint,
            )

        block_size = FloorDiv(reduction_numel + (split - 1), split)
        intermediates = WelfordReduction.create(
            device,
            dtype,
            tuple(
                cls._multilayer_wrap_loader(
                    loader,
                    reduction_ranges,
                    reduction_numel,
                    split,
                    block_size,
                    default=0,
                )
                for loader in inner_fns
            ),
            [*ranges, split],
            [block_size],
            reduction_type,
            reduction_hint,
        )
        for i in intermediates:
            i.realize()

        i_loaders = [i.make_loader() for i in intermediates]

        def intermediate_loader_fn(index, reduction_index, loader):
            return loader([*index, *reduction_index])

        numel_hint = V.graph.sizevars.size_hint(sympy_product(ranges))
        reduction_hint = cls._multilayer_second_step_hint(
            split, numel_hint, reduction_hint
        )
        return WelfordReduction.create(
            device,
            dtype,
            tuple(
                partial(intermediate_loader_fn, loader=i.make_loader())
                for i in intermediates
            ),
            ranges,
            [split],
            # welford_reduce turns one input into three outputs, which are combined with welford_combine
            "welford_combine",
            reduction_hint,
        )


@dataclasses.dataclass
class Scan(Loops):
    scan_ranges: List[Expr]
    size: List[Expr]
<<<<<<< HEAD
    combine_fn: Callable[..., Any]
    reindex: Callable[[List[Expr], List[Expr]], List[Expr]]
    reduction_hint: ReductionHint
    init: Any
=======
    scan_op: str  # TODO make this a callable
    reindex: Callable[[List[Expr], List[Expr]], List[Expr]]
    reduction_hint: ReductionHint
>>>>>>> fe016058

    # HACK we mimick reduction

    def __post_init__(self):
        assert len(self.ranges) + len(self.scan_ranges) == len(self.size)
        super().__post_init__()

    def store_reduction(self, output_name, indexer, vars, scan_vars):
        idx = self.reindex(vars, scan_vars)
        value = self.inner_fn(idx)
<<<<<<< HEAD
        result = ops.scan(self.dtype, self.combine_fn, value, self.init)
        return ops.store(output_name, indexer(idx), result)

    def get_reduction_type(self):
        # return self.scan_op
        return "custom"
=======
        result = ops.scan(self.dtype, self.scan_op, value)
        return ops.store(output_name, indexer(idx), result)

    def get_reduction_type(self):
        return self.scan_op
>>>>>>> fe016058

    def get_reduction_size(self):
        return self.scan_ranges

    def get_size(self):
        return self.size

    def get_pointwise_size(self):
        return self.ranges

    def index_length(self):
        return len(self.ranges) + len(self.scan_ranges)

    def inner_fn_str(self):
        index = self._index(self.ranges)
        rindex = self._index(self.scan_ranges, "r")
        return V.KernelFormatterHandler.ir_to_string(
            self.inner_fn,
            index,
            rindex,
        )

    @classmethod
    def create(
        cls,
        device: torch.device,
        dtype: torch.dtype,
        inner_fn: Callable[[List[Expr]], Any],
        size: List[Expr],
        axis: int,
<<<<<<< HEAD
        combine_fn: Callable[..., Any],
        init: Any,
        reduction_hint: ReductionHint = ReductionHint.DEFAULT,
    ) -> Optional["TensorBox"]:
=======
        scan_op: str,
        reduction_hint: ReductionHint = ReductionHint.DEFAULT,
    ) -> Optional["TensorBox"]:
        assert scan_op in {"sum", "prod"}
>>>>>>> fe016058
        pointwise_ranges = [*size[:axis], *size[axis + 1 :]]
        scan_ranges = [size[axis]]

        if device.type != "cuda":
            # TODO: CPU support
            return None

        if torch.version.hip is not None:
            # TODO: ROCm support
            return None

        sizevars = V.graph.sizevars
        scan_numel = sizevars.simplify(sympy_product(scan_ranges))

        # Scan with a single element is just a copy
        if sizevars.is_expr_static_and_true(sympy.Le(scan_numel, 1)):
            return Pointwise.create(
                device=device,
                dtype=dtype,
                inner_fn=inner_fn,
                ranges=size,
            )

        reduction_hint, num_splits = cls.num_splits(
            device=device,
            dtype=dtype,
            inner_fn=inner_fn,
            axis=axis,
            pointwise_ranges=pointwise_ranges,
            scan_ranges=scan_ranges,
<<<<<<< HEAD
            combine_fn=combine_fn,
            scan_numel=scan_numel,
        )
        if num_splits > 1:
            if combine_fn != ops.add:
                # TODO: Generalize split_cumsum to split_scan
                return None
            from torch._inductor.kernel.scan import split_cumsum

            x = Pointwise.create(
                device=device,
                dtype=dtype,
                inner_fn=inner_fn,
                ranges=size,
            )
            return split_cumsum(x, axis)
=======
            scan_op=scan_op,
            scan_numel=scan_numel,
        )
        if num_splits > 1:
            # TODO: Support splitting
            return None
>>>>>>> fe016058

        def reindex(index, scan_index):
            assert len(scan_index) == len(scan_ranges)
            assert len(index) == len(pointwise_ranges)
            return [*index[:axis], *scan_index, *index[axis:]]

        result = TensorBox.create(
            Scan(
                device=device,
                dtype=dtype,
                inner_fn=inner_fn,
                size=size,
                ranges=pointwise_ranges,
                scan_ranges=scan_ranges,
<<<<<<< HEAD
                combine_fn=combine_fn,
                reindex=reindex,
                init=init,
=======
                scan_op=scan_op,
                reindex=reindex,
>>>>>>> fe016058
                reduction_hint=reduction_hint,
            )
        )
        result.realize()
        return result

    @classmethod
    def num_splits(
        cls,
        device: torch.device,
        dtype: torch.dtype,
        inner_fn: Callable[[List[Expr]], Any],
        axis: int,
        pointwise_ranges: List[Expr],
        scan_ranges: List[Expr],
<<<<<<< HEAD
        combine_fn: Callable[..., Any],
=======
        scan_op: str,
>>>>>>> fe016058
        scan_numel: Expr,
    ):
        # TODO: custom splitting heuristic for scan
        def wrapper_fn(idx, reduction_idx):
            return inner_fn([*idx[:axis], *reduction_idx, *idx[axis:]])

        return Reduction.num_splits(
            device=device,
            dst_dtype=dtype,
            src_dtype=dtype,
            inner_fn=wrapper_fn,
            ranges=pointwise_ranges,
            reduction_ranges=scan_ranges,
<<<<<<< HEAD
            reduction_type="sum",
=======
            reduction_type=scan_op,
>>>>>>> fe016058
            reduction_numel=scan_numel,
        )


def is_storage_and_layout(x):
    try:
        as_storage_and_layout(x, freeze=False)
        return True
    except NotImplementedError:
        return False


def is_contiguous_storage_and_layout(x):
    try:
        buffer, layout = as_storage_and_layout(x, freeze=False)
        return layout.is_contiguous()
    except NotImplementedError:
        return False


def as_storage_and_layout(x, freeze=True, want_contiguous=False, stride_order=None):
    """Try to simplify x into a StorageBox and a Layout"""
    if isinstance(x, TensorBox):
        return as_storage_and_layout(
            x.data,
            freeze=freeze,
            want_contiguous=want_contiguous,
            stride_order=stride_order,
        )
    if isinstance(x, StorageBox) and isinstance(x.data, Buffer):
        if freeze:
            if want_contiguous:
                x.data.freeze_layout()
                assert x.data.layout.is_contiguous()
            elif stride_order is not None:
                x.data.freeze_layout_with_stride_order(stride_order)
            else:
                x.data.decide_layout()
        return x, x.data.layout
    if isinstance(x, ReinterpretView):
        # making the base of x contiguous or stride_ordered will not necessarily make
        # the ReinterpretView either, so don't pass along those arguments
        buffer, _ = as_storage_and_layout(
            x.data,
            freeze=freeze,
        )
        return buffer, x.layout
    raise NotImplementedError


as_contiguous_storage_and_layout = functools.partial(
    as_storage_and_layout, want_contiguous=True
)


def is_stride_order_storage_and_layout(x, stride_order):
    try:
        buffer, layout = as_storage_and_layout(x, freeze=False)
        return layout.is_stride_ordered(stride_order)
    except NotImplementedError:
        return False


@dataclasses.dataclass
class BaseView(IRNode):
    data: IRNode

    def make_reindexer(self):
        raise NotImplementedError(f"make_reindexer NYI on {self}")

    def make_indexer(self):
        inner = self.data.make_indexer()
        reindex = self.make_reindexer()

        def indexer(idx):
            return inner(reindex(idx))

        return indexer

    def make_loader(self):
        inner = self.data.make_loader()
        reindex = self.make_reindexer()

        def loader(idx):
            return inner(reindex(idx))

        return loader

    def get_dtype(self):
        return self.data.get_dtype()

    def get_layout(self):
        return self.data.get_layout()

    def get_device(self):
        return self.data.get_device()

    def get_origin_node(self):
        return None

    def get_name(self):
        return self.data.get_name()

    def get_pointwise_size(self):
        return self.get_size()

    def mark_reuse(self, users):
        return self.data.mark_reuse(users)

    def has_exceeded_max_reads(self):
        return self.data.has_exceeded_max_reads()

    def realize(self):
        return self.data.realize()

    def realize_hint(self):
        return self.data.realize_hint()

    def get_storage_numel(self):
        return self.data.get_storage_numel()

    def is_extern(self):
        return self.data.is_extern()  # type: ignore[attr-defined]

    def get_reads(self):
        with patch.object(FlexibleLayout, "allow_indexing", True):
            return extract_read_writes(
                self.make_loader(),
                self.get_size(),
            ).reads

    def unwrap_view(self):
        x: IRNode = self
        while isinstance(x, BaseView):
            x = x.data
        return x

    def constant_to_device(self, device):
        """Move this to a given device. Requires that all reads are to constants."""
        loader = self.make_loader()
        loader = patch.object(ConstantBuffer, "override_device", device)(loader)
        return Pointwise(device, self.get_dtype(), loader, self.get_size())


@dataclasses.dataclass
class ExpandView(BaseView):
    size: List[Expr]

    @staticmethod
    def _normalize_size(x, new_size):
        """Replace `-1` with correct sizes"""
        new_size = list(map(sympy.expand, new_size))
        old_size = x.get_size()
        old_size = [None] * (len(new_size) - len(old_size)) + list(old_size)
        assert len(new_size) == len(old_size)
        for i in range(len(new_size)):
            if new_size[i] == -1:
                assert old_size[i] is not None
                new_size[i] = old_size[i]
        return new_size

    @classmethod
    def create(cls, x, new_size):
        new_size = cls._normalize_size(x, new_size)

        if is_storage_and_layout(x):
            storage, old_layout = as_storage_and_layout(x)
            skip = len(new_size) - len(old_layout.size)
            assert skip >= 0
            new_stride = [sympy.Integer(0)] * skip
            for stride, size in zip(old_layout.stride, old_layout.size):
                new_stride.append(stride if size != 1 else sympy.Integer(0))
            new_layout = FixedLayout(
                old_layout.device,
                old_layout.dtype,
                list(new_size),
                new_stride,
                old_layout.offset,
            )
            return ReinterpretView(storage, new_layout)

        return ExpandView(x, new_size)

    def get_size(self):
        return self.size

    def make_reindexer(self):
        target = self.get_size()
        actual = self.data.get_size()
        skip = len(target) - len(actual)

        def reindex(index):
            index = list(index[skip:])
            assert len(index) == len(actual)
            for i in range(len(actual)):
                if actual[i] == 1:
                    # zero out broadcast dimension
                    index[i] = sympy.Integer(0)
            return index

        return reindex


@dataclasses.dataclass
class PermuteView(BaseView):
    dims: List[Expr]

    @classmethod
    def create(cls, x, dims):
        dims = cls._map_neg_dims(dims)
        assert set(dims) == set(range(len(dims)))

        if is_storage_and_layout(x):
            storage, old_layout = as_storage_and_layout(x)
            new_layout = FixedLayout(
                old_layout.device,
                old_layout.dtype,
                [old_layout.size[i] for i in dims],
                [old_layout.stride[i] for i in dims],
                old_layout.offset,
            )
            return ReinterpretView(storage, new_layout)

        return PermuteView(x, dims)

    @classmethod
    def _map_neg_dims(cls, dims):
        return [dim if dim >= 0 else len(dims) + dim for dim in dims]

    def get_size(self):
        assert set(self._map_neg_dims(self.dims)) == set(range(len(self.dims)))
        size = self.data.get_size()
        return [size[i] for i in self.dims]

    def make_reindexer(self):
        inv = {j: i for i, j in enumerate(self.dims)}
        inv = [inv[i] for i in range(len(self.dims))]
        assert set(inv) == set(range(len(self.dims)))

        def reindex(index):
            return [index[i] for i in inv]

        return reindex


class SqueezeView(BaseView):
    @classmethod
    def create(cls, x, *, dim=None):
        if is_storage_and_layout(x):
            storage, old_layout = as_storage_and_layout(x)
            new_size = []
            new_stride = []
            if dim is not None:
                assert isinstance(dim, int), "expected integer dim argument"
                assert 0 <= dim and dim < len(old_layout.size)

            for i, (size, stride) in enumerate(zip(old_layout.size, old_layout.stride)):
                if dim is None:
                    if size != 1:
                        new_size.append(size)
                        new_stride.append(stride)
                else:
                    if i != dim:
                        new_size.append(size)
                        new_stride.append(stride)
                    else:
                        assert size == 1, "expected squeezed size to be 1"

            new_layout = FixedLayout(
                old_layout.device,
                old_layout.dtype,
                new_size,
                new_stride,
                old_layout.offset,
            )
            return ReinterpretView(storage, new_layout)

        if dim is None:
            # redirect to a generic view
            return View.create(x, [s for s in x.get_size() if s != 1])
        else:
            assert x.get_size()[dim] == 1
            return View.create(x, [s for i, s in enumerate(x.get_size()) if i != dim])

    @staticmethod
    def squeezer(size: Tuple[sympy.Expr, ...]):
        new_size = [s for s in size if s != 1]
        not_one = [i for i, s in enumerate(size) if s != 1]
        length = len(size)

        def reindex(index: List[sympy.Expr]) -> Tuple[sympy.Expr, ...]:
            assert len(index) == len(not_one), f"{index} {not_one}"
            new_index = [sympy.Integer(0)] * length
            for idx, s in zip(not_one, index):
                new_index[idx] = s
            return tuple(new_index)

        return new_size, reindex

    def __init__(self, data):
        raise AssertionError("use SqueezeView.create()")


@dataclasses.dataclass
class GenericView(BaseView):
    size: List[Expr]
    reindex: Callable[..., Any]

    def make_reindexer(self):
        return self.reindex

    def reindex_str(self):
        index_old = [sympy_symbol(f"i{n}") for n in range(len(self.size))]
        index_new = list(self.reindex(index_old))
        return f"lambda {', '.join(map(str, index_old))}: {index_new}"

    def __str__(self):
        return self.str_helper(
            [self.data, f"size={self.size}", f"reindex={self.reindex_str()}"]
        )

    __repr__ = __str__

    @classmethod
    def create(cls, x, new_size, reindex):
        return cls(x, list(new_size), reindex)

    def get_size(self):
        return self.size


@dataclasses.dataclass
class View(GenericView):
    @staticmethod
    def handle_negative_index(idx, size):
        idx = sympy.expand(idx)
        size = sympy.expand(size)
        evaluate_expr = V.graph.sizevars.shape_env.evaluate_expr
        if evaluate_expr(sympy.Lt(idx, 0)):
            idx = idx + size
        return idx

    @classmethod
    def create(cls, x, new_size):
        assert isinstance(new_size, (tuple, list))
        old_size, new_size = cls.resolve_negative_size(x.get_size(), new_size)

        # Skip pointless views
        if V.graph.sizevars.statically_known_list_equals(old_size, new_size):
            return x

        unbacked_symbols_in_sizes = False
        if (
            len(free_unbacked_symbols(old_size)) > 0
            or len(free_unbacked_symbols(new_size)) > 0
        ):
            unbacked_symbols_in_sizes = True

        if 0 in new_size:

            def fake_reindex(index):
                return tuple([0] * len(old_size))

            return cls(x, list(new_size), fake_reindex)
        # TODO: a new class for FixedTransferLayout that output layout is constrained by input layout
        elif is_contiguous_storage_and_layout(x) or unbacked_symbols_in_sizes:
            if unbacked_symbols_in_sizes and (not is_contiguous_storage_and_layout(x)):
                # realize x; otherwise, the dynamic_reshape_indexer below will fail
                # due to the size_hint's inability to process unbacked SymInts
                x.realize()
            storage, old_layout = as_contiguous_storage_and_layout(x)
            new_layout = FixedLayout(
                old_layout.device,
                old_layout.dtype,
                new_size,
                FlexibleLayout.contiguous_strides(new_size),
                old_layout.offset,
            )
            return ReinterpretView(storage, new_layout)

        reindex = cls.dynamic_reshape_indexer(old_size, new_size)
        return cls(x, list(new_size), reindex)

    @staticmethod
    def resolve_negative_size(old_size, new_size):
        new_size = [V.graph.sizevars.simplify(x) for x in new_size]
        old_size = [V.graph.sizevars.simplify(x) for x in old_size]

        new_size = list(new_size)
        for i in range(len(new_size)):
            if new_size[i] == -1:
                new_size[i] = sympy.Integer(1)
                new_size[i] = CleanDiv(sympy_product(old_size), sympy_product(new_size))
                break

        V.graph.sizevars.guard_equals(sympy_product(old_size), sympy_product(new_size))
        return old_size, new_size

    @classmethod
    def dynamic_reshape_indexer(cls, old_size, new_size):
        try:
            reindex = cls._dynamic_reshape_indexer(old_size, new_size)
        except (AssertionError, IndexError):
            # optimistic algorithm failed, lets do a fallback
            flat = [sympy_product(old_size)]
            reindex1 = cls._dynamic_reshape_indexer(old_size, flat)
            reindex2 = cls._dynamic_reshape_indexer(flat, new_size)
            reindex = fuse_reindexing(reindex1, reindex2)
        return reindex

    @staticmethod
    def _dynamic_reshape_indexer(old_size, new_size):
        """
        Perform a reshape entirely by modifying indexing math
        """
        size_hint = V.graph.sizevars.size_hint
        vars = [sympy_symbol(f"view{i}") for i in range(len(new_size))]

        stack_new = list(zip(vars, new_size))
        stack_old = list(old_size)

        view_expr = []
        while stack_new and stack_old:
            size_old = stack_old.pop()
            var, size_new = stack_new.pop()
            if size_old == 1:
                view_expr.append(sympy.Integer(0))
                stack_new.append((var, size_new))  # re-add
            elif size_new == 1:
                stack_old.append(size_old)  # re-add
            elif size_hint(size_new) == size_hint(size_old):
                view_expr.append(var)
                V.graph.sizevars.guard_equals(size_new, size_old)
            elif size_hint(size_new) < size_hint(size_old):
                while size_hint(size_new) < size_hint(size_old):
                    var2, size_new2 = stack_new.pop()
                    var = var2 * size_new + var
                    size_new = size_new * size_new2
                view_expr.append(var)
                V.graph.sizevars.guard_equals(size_new, size_old)
            elif size_hint(size_new) > size_hint(size_old):
                divisor = sympy.Integer(1)
                modulus = size_old
                view_expr.append(ModularIndexing(var, divisor, modulus))
                divisor = divisor * modulus
                while size_hint(size_new) > size_hint(size_old):
                    modulus = stack_old.pop()
                    view_expr.append(ModularIndexing(var, divisor, modulus))
                    divisor = divisor * modulus
                    size_old = size_old * modulus
                V.graph.sizevars.guard_equals(size_new, size_old)
            else:
                raise AssertionError()

        while stack_old:
            size_old = stack_old.pop()
            V.graph.sizevars.guard_equals(size_old, 1)
            view_expr.append(sympy.Integer(0))

        while stack_new:
            var, size_new = stack_new.pop()
            V.graph.sizevars.guard_equals(size_new, 1)

        view_expr = list(reversed(view_expr))
        assert len(view_expr) == len(old_size)

        def reindex(index):
            assert len(index) == len(vars), (len(index), len(vars))
            replacements = dict(zip(vars, index))
            return tuple(sympy_subs(x, replacements) for x in view_expr)

        return reindex


@dataclasses.dataclass
class ReinterpretView(BaseView):
    """Pretend our storage has a different layout"""

    layout: "Layout"

    def __post_init__(self):
        super().__post_init__()
        if isinstance(self.data, BaseView):
            self.data = self.data.unwrap_view()

    def __str__(self):
        return self.str_helper(
            [
                self.data,
                self.layout,
            ]
        )

    __repr__ = __str__

    def get_name(self):
        return self.data.get_name()

    def get_device(self):
        return self.layout.device

    def get_origin_node(self):
        return None

    def get_dtype(self):
        return self.layout.dtype

    def get_size(self):
        return list(self.layout.size)

    def get_stride(self):
        return list(self.layout.stride)

    def make_loader(self):
        def loader(index):
            indexer = self.layout.make_indexer()
            return ops.load(self.get_name(), indexer(index))

        return loader

    def make_indexer(self):
        return self.layout.make_indexer()

    def get_layout(self):
        return self.layout

    def freeze_layout(self):
        pass

    def codegen_reference(self, writer=None):
        # reinterpret_tensor is similar to as_strided except:
        # - offset is added to the existing offset (rather than replacing it)
        # - view tracking is disabled similar to unsafe_view
        return V.graph.wrapper_code.codegen_reinterpret_view(
            self.data,
            self.layout.size,
            self.layout.stride,
            self.layout.offset,
            writer,
        )


class SliceView(View):
    @classmethod
    def create(cls, x, dim, start, end, step=1):
        step = sympy.expand(step)
        assert step > 0
        try:
            if start == 0 and end >= 2**63 - 1 and step == 1:
                return x
        except TypeError:
            pass

        sizevars = V.graph.sizevars
        new_size = list(x.get_size())

        start = cls.handle_negative_index(start, new_size[dim])
        end = cls.handle_negative_index(end, new_size[dim])

        if free_unbacked_symbols(start) or free_unbacked_symbols(end):
            end = sympy.Min(end, new_size[dim])
            start = sympy.Min(start, end)
        else:
            end = sizevars.evaluate_min(end, new_size[dim])
            start = sizevars.evaluate_min(start, end)

        new_size[dim] = FloorDiv(end - start + (step - 1), step)

        if is_storage_and_layout(x):
            # Fast path
            storage, old_layout = as_storage_and_layout(x)
            new_stride = list(old_layout.stride)
            new_stride[dim] = new_stride[dim] * step
            new_layout = FixedLayout(
                old_layout.device,
                old_layout.dtype,
                new_size,
                new_stride,
                old_layout.offset + old_layout.stride[dim] * start,
            )
            return ReinterpretView(storage, new_layout)

        def reindex(index):
            assert len(index) == len(new_size), f"wrong ndim {index} {new_size}"
            index = list(index)
            index[dim] = index[dim] * step + start
            return index

        # redirect to a generic view
        return SliceView(x, size=new_size, reindex=reindex)


class BaseConstant(IRNode):
    dtype: torch.dtype
    device: torch.device

    def get_size(self):
        return ()

    def get_dtype(self):
        return self.dtype

    def get_device(self):
        return self.device

    def get_origin_node(self):
        return None

    def mark_reuse(self, users):
        pass

    def has_exceeded_max_reads(self):
        return False

    def get_reads(self):
        return ()

    def is_extern(self):
        return False


@dataclasses.dataclass
class Constant(BaseConstant):
    value: Any
    dtype: torch.dtype
    device: torch.device

    def make_loader(self):
        def loader(index):
            return ops.constant(self.value, self.dtype)

        return loader

    def realize(self):
        pass

    def constant_to_device(self, device):
        return Constant(self.value, self.dtype, device)


@dataclasses.dataclass
class IndexingConstant(BaseConstant):
    index: Any
    dtype: torch.dtype
    device: torch.device

    def make_loader(self):
        def loader(index):
            return ops.index_expr(self.index, self.dtype)

        return loader

    def constant_to_device(self, device):
        return IndexingConstant(self.index, self.dtype, device)


@dataclasses.dataclass
class Layout(IRNode):
    def __init__(
        self,
        device: torch.device,
        dtype: torch.dtype,
        size: List[Expr],
        stride: Optional[Sequence[Union[Expr, int]]],
        offset: Expr = Integer(0),
    ):
        assert stride is None or len(size) == len(
            stride
        ), f"size={size}, stride={stride}"
        self.device = device
        self.dtype = dtype
        assert all(isinstance(s, (Expr, int)) for s in size)
        self.size = size
        self._stride = stride
        self.offset = offset

    @property
    def stride(self):
        return self._stride

    def __str__(self):
        offset = ""
        if self.offset != 0:
            offset = f", offset={self.offset}"
        return (
            f"{type(self).__name__}('{self.device.type}', {self.dtype}, "
            f"size={self.size}, stride={self.stride}{offset})"
        )

    __repr__ = __str__

    def is_contiguous(self):
        for left, right, size in zip(
            self.stride, FlexibleLayout.contiguous_strides(self.size), self.size
        ):
            if size != 1 and left != right:
                return False
        return True

    def is_channels_last_contiguous(self):
        ndim = len(self.size)
        if ndim not in [4, 5]:
            return False
        for left, right, size in zip(
            self.stride, make_channels_last_strides_for(self.size), self.size
        ):
            if size != 1 and left != right:
                return False
        return True

    def is_transposed(self):
        for left, right, size in zip(
            self.stride,
            reversed(FlexibleLayout.contiguous_strides(self.size)),
            self.size,
        ):
            if size != 1 and left != right:
                return False
        return True

    def is_stride_ordered(self, order):
        assert len(self.stride) == len(order)

        # ignore dimensions of size 1, they dont affect layout
        non_1_indices = [
            i
            for i, dim in enumerate(self.size)
            if V.graph.sizevars.size_hint(dim, fallback=2) != 1
        ]

        stride = [self.stride[i] for i in non_1_indices]
        order = [order[i] for i in non_1_indices]

        def sorted_indices(arr):
            sorted_arr = sorted(arr)
            return [sorted_arr.index(element) for element in arr]

        # since we may have removed dimensions, need to re-sort & re-index order
        order = sorted_indices(order)

        # reorder the stride given order
        stride_ordered = [-1] * len(order)
        for i in range(len(order)):
            stride_ordered[order[i]] = V.graph.sizevars.size_hint(stride[i])
        # check if it is in ascending order
        for i in range(len(order) - 1):
            if stride_ordered[i] > stride_ordered[i + 1]:
                return False
        return True

    def is_channels_last_stride_ordered(self):
        # create channels_last order(NCHW, NCDHW, the C is the first order).
        order = [0] + list(reversed(range(1, len(self.stride) - 1)))
        order = [len(order)] + order
        return self.is_stride_ordered(order)

    def as_fixed(self):
        return FixedLayout(
            self.device,
            self.dtype,
            self.size,
            self.stride,
            self.offset,
        )

    def make_indexer(self):
        assert (
            FlexibleLayout.allow_indexing
        ), f"convert {type(self).__name__} to FixedLayout first"
        return self.as_fixed().make_indexer()

    def __eq__(self, other) -> bool:
        return (
            self.device == other.device
            and self.dtype == other.dtype
            and self.size == other.size
            and self.stride == other.stride
            and self.offset == other.offset
        )

    def storage_size(self) -> sympy.Expr:
        return compute_required_storage_length(self.size, self.stride, self.offset)


class FixedLayout(Layout):
    """A Tensor layout we cannot change"""

    def __init__(
        self,
        device: torch.device,
        dtype: torch.dtype,
        size: Union[List[Expr], List[int]],
        stride: Optional[Sequence[Union[Expr, int]]] = None,
        offset: Union[Expr, int] = Integer(0),
    ):
        if stride is None:
            stride = FlexibleLayout.contiguous_strides(size)
        super().__init__(
            device,
            dtype,
            size,
            stride,
            offset,
        )

    def make_indexer(self):
        """A closure containing math to read a given element"""

        def indexer(index):
            assert len(index) == len(self.stride) == len(self.size)
            result = self.offset
            for idx, stride, sz in zip(index, self.stride, self.size):
                if sz != 1:
                    result = result + idx * stride
            return result

        return indexer


class FlexibleLayout(Layout):
    """A Tensor layout we are allowed to change"""

    allow_indexing = False

    @staticmethod
    def contiguous_strides(sizes):
        if len(sizes) == 0:
            return []
        reversed_strides = [sympy.Integer(1)]
        for size in reversed(sizes[1:]):
            reversed_strides.append(size * reversed_strides[-1])
        return list(reversed(reversed_strides))

    @staticmethod
    def fill_ordered(sizes, order):
        """
        Create a stride based on the order the dimensions should be filled in.

        In this format, channels last would be:
            [1, 3, 2, 0]
        """
        assert set(range(len(sizes))) == set(order)
        next_stride = sympy.Integer(1)
        strides = [None] * len(order)

        for i in order:
            strides[i] = next_stride
            next_stride = next_stride * sizes[i]
        return strides

    @staticmethod
    def stride_ordered(sizes, order):
        """
        Create a stride based on the sorted order of a permuted range.

        In this format, channels last would be:
            [3, 0, 2, 1]
        """
        assert set(range(len(sizes))) == set(order)
        fill_order = stride_order2fill_order(order)
        return FlexibleLayout.fill_ordered(sizes, fill_order)

    @staticmethod
    def same_ordered(sizes, stride):
        """
        Create a stride that has the same stride order as given stride

        For example, if given stride is [1000, 1, 100, 10],
        the fill order should be [1, 3, 2, 0]
        """
        assert len(sizes) == len(stride)
        stride = [V.graph.sizevars.size_hint(x) for x in stride]
        fill_order = sorted(range(len(stride)), key=stride.__getitem__)
        return FlexibleLayout.fill_ordered(sizes, fill_order)

    def as_stride_order(self, order):
        return FixedLayout(
            self.device,
            self.dtype,
            self.size,
            self.stride_ordered(self.size, order),
            self.offset,
        )

    def as_fill_order(self, order):
        return FixedLayout(
            self.device,
            self.dtype,
            self.size,
            self.fill_ordered(self.size, order),
            self.offset,
        )

    def as_same_order(self, stride):
        return FixedLayout(
            self.device,
            self.dtype,
            self.size,
            self.same_ordered(self.size, stride),
            self.offset,
        )

    def __init__(self, device, dtype, size, stride_order=None):
        if stride_order:
            strides = FlexibleLayout.fill_ordered(size, stride_order)
        else:
            strides = FlexibleLayout.contiguous_strides(size)
        super().__init__(device, dtype, size, strides)


class AliasedLayout(Layout):
    """Shares the same storage as another tensor"""

    def __init__(self, view: Union[BaseView, "TensorBox"]):
        layout = view.get_layout()
        super().__init__(
            layout.device,
            layout.dtype,
            layout.size,
            layout.stride,
        )
        self.view = view

    def make_indexer(self):
        return self.as_fixed().make_indexer()

    def maybe_guard_aligned(self):
        offset = self.view.get_layout().offset
        if offset == 0:
            return True
        from .compile_fx import ALIGNMENT

        return V.graph.sizevars.statically_known_multiple_of(offset, ALIGNMENT)


class NoneLayout(IRNode):
    # This is janky, I figured out what fields to populate by just running
    # the model I was interested in and adding properties/methods as needed.
    # This doesn't inherit from Layout because Layout assumes you have stuff
    # like sizes, but I don't really have anything here.
    #
    # If you have an ir.Node with NoneLayout, you probably need to setup
    # dependencies manually in scheduler

    def __init__(self, device):
        self.device = device
        self.size = [0]
        self.stride = [0]

    def storage_size(self):
        return 0

    def as_fixed(self):
        return self


class MutationLayout(Layout):
    def __init__(self, target: IRNode):
        super().__init__(
            target.get_device(),
            target.get_dtype(),
            target.get_size(),
            None,
        )
        self.target = target
        name = self.get_buffer().get_name()
        V.graph.mark_buffer_mutated(name)

    @Layout.stride.getter  # type: ignore[attr-defined]
    def stride(self):
        return self.real_layout().stride

    def storage_size(self) -> sympy.Expr:
        return self.real_layout().storage_size()

    def get_buffer(self) -> "Buffer":
        def unwrap_views(target):
            if isinstance(target, MutationLayout):
                return unwrap_views(target.target)
            if isinstance(target, BaseView):
                return unwrap_views(target.unwrap_view())
            if isinstance(target, MutableBox):
                return unwrap_views(target.data)
            return target

        result = unwrap_views(self.target)
        assert isinstance(result, Buffer), "MutationLayout must refer to a buffer"
        return result

    def real_layout(self):
        return self.get_buffer().layout

    @classmethod
    def realize_into(cls, src, dst, unsafe_alias=False):
        dst.realize()
        # NOTE: We must realize users of `dst` before we realize `src`, since
        # realization order determines scheduling order. Otherwise, src's
        # mutation would be scheduled before the existing users of dst!
        V.graph.mark_buffer_mutated(dst.get_name())

        if isinstance(src, TensorBox):
            src = src.data

        # We copy the contents of src into dst. In most cases this should
        # be fused into a single kernel by the scheduler.
        # NOTE: We cannot change src's layout to mutate dst directly as this
        # would alias src to dst, which is not correct as further mutations to
        # dst would effect users of src. However if there are no more users of
        # dst, we can alias src to dst.
        src.realize_hint()

        if not unsafe_alias:
            src = Pointwise.create(
                device=src.get_device(),
                dtype=src.get_dtype(),
                inner_fn=src.make_loader(),
                ranges=[
                    V.graph.sizevars.guard_equals(a, b)
                    for a, b in zip(src.get_size(), dst.get_size())
                ],
            ).data

        src.realize()
        assert isinstance(src.data.layout, FlexibleLayout)
        src.data.layout = MutationLayout(dst)
        return src.data

    def as_fixed(self):
        return self

    def make_indexer(self):
        return self.target.make_indexer()


@dataclasses.dataclass
class Buffer(IRNode):
    # Name is sometimes None; e.g., ForceInPlace, where there isn't
    # a meaningful name
    name: Optional[str]
    layout: Layout

    # Multi-output buffers will define 'outputs: List[Buffer]'. Confusingly,
    # MultiOutput does NOT define this!

    def __post_init__(self):
        super().__post_init__()
        self.origin_node = None

    def make_indexer(self):
        return self.layout.make_indexer()

    def get_name(self) -> str:
        assert self.name
        return self.name

    def get_device(self):
        return self.layout.device

    def get_origin_node(self):
        return self.origin_node

    def get_dtype(self):
        return getattr(self.layout, "dtype", None)

    def get_size(self):
        return list(self.layout.size)

    def get_stride(self):
        return list(self.layout.stride)

    def get_offset(self):
        return self.layout.offset

    def get_layout(self):
        return self.layout

    def get_storage_numel(self):
        return self.get_numel()

    def is_extern(self):
        return False

    def freeze_layout(self):
        if not isinstance(self.layout, (MultiOutputLayout, AliasedLayout)):
            self.layout = self.layout.as_fixed()

    def freeze_layout_with_stride_order(self, order):
        assert isinstance(self.layout, FlexibleLayout)
        self.layout = self.layout.as_stride_order(order)

    def freeze_layout_with_fill_order(self, order):
        assert isinstance(self.layout, FlexibleLayout)
        self.layout = self.layout.as_fill_order(order)

    def freeze_layout_with_same_order(self, stride):
        assert isinstance(self.layout, FlexibleLayout)
        self.layout = self.layout.as_same_order(stride)

    def is_zero_elements(self):
        return V.graph.sizevars.is_expr_static_and_true(sympy.Eq(self.get_numel(), 0))

    def make_loader(self):
        # Loading from a zero-element buffer is a no-op
        if self.is_zero_elements():
            return partial(nop_loader_fn, dtype=self.get_dtype())

        def loader(index):
            indexer = self.layout.make_indexer()
            return ops.load(self.name, indexer(index))

        return loader

    def is_no_op(self):
        return False

    def codegen_reference(self, writer=None):
        return self.get_name()

    def decide_layout(self):
        pass

    def get_alias_names(self):
        if isinstance(self.layout, AliasedLayout):
            return [self.layout.view.get_name()]
        return ()

    def get_mutation_names(self):
        if isinstance(self.layout, MutationLayout):
            return [self.layout.target.get_name()]
        return ()

    def get_read_writes(self):
        with patch.object(FlexibleLayout, "allow_indexing", True):
            return extract_read_writes(
                self.make_loader(),
                self.get_size(),
            )

    def get_reads(self):
        return self.get_read_writes().reads

    def get_unbacked_symbol_defs(self):
        """
        Returns the unbacked symbols which are defined by this IR node,
        because this is a data-dependent IR node, or item()
        """
        # So this is a little unusual.  In principle, you could imagine
        # defining a MultiOutputLayout buffer so that it DOES define
        # unbacked symints.  However, we can't easily tell what symints
        # such a buffer defines, because MultiOutputLayout doesn't actually
        # define any useful information about what it returns.
        #
        # An easier and better approach is to delay the symint allocation
        # to the MultiOutput IR nodes, which are when we actually extract
        # out the buffers and know what their sizes are.
        #
        # There are two subleties here:
        #
        # 1. Suppose you have a kernel that produces out1: (i0,), out2: (i0,)
        #    Both of these actually count as defs!  The scheduler will just
        #    arbitrarily pick one of these as the canonical definer and
        #    ensure it stays live.  It's not a big deal if we pick the
        #    wrong one because tuple accesses are cheap, and all this means
        #    is we accidentally keep a MultiOutput node live when it wasn't
        #    strictly necessary.
        #
        # 2. Suppose you have a MultiOutput buffer whose size is (i0,), but
        #    the MultiOutputLayout buffer it is projecting from isn't actually
        #    dynamic; it has i0 as one of the arguments.  We cannot tell this
        #    directly from MultiOutput, we have to look at the input buffer's
        #    uses to work this out.  No big deal.
        if isinstance(self.layout, (NoneLayout, MultiOutputLayout)):
            return set()

        # This kernel defines all unbacked symbols... that it didn't get in as
        # arguments!
        defs = (
            free_unbacked_symbols(self.get_size())
            | free_unbacked_symbols(self.get_stride())
            | free_unbacked_symbols(self.get_offset())
        )
        return defs - self.get_unbacked_symbol_uses()

    def get_unbacked_symbol_uses(self):
        """
        Returns the unbacked symbols which are required to be in scope in
        order to successfully perform codegen for this buffer.  For example,
        a buffer that corresponds to an extern kernel call that takes i0 as
        an argument would return {i0} here.  This is used to generate necessary
        dependencies that ensure we actually bind i0 in codegen before you
        try to use it.

        Note that this is NOT transitive; in particular, if this buffer takes
        in as input another buffer with dynamic shape (e.g., (i0,)), we will
        not report it here, because you will already have a dependency
        on that buffer, which will eventually have a dependency on i0 if
        necessary.
        """
        return set()

    def codegen_unbacked_symbol_defs(self, wrapper):
        # NB: If it is possible for other ir node types to return unbacked
        # symints, you need to make sure their codegen calls this method.
        # Don't forget to update get_unbacked_symbol_defs too.
        symbols_to_define = self.get_unbacked_symbol_defs()
        for i, s in enumerate(self.get_size()):
            if s in symbols_to_define:
                wrapper.writeline(
                    f"{wrapper.codegen_unbacked_symbol_decl(s)} = {self.get_name()}.size({i}){wrapper.ending}"
                )
                symbols_to_define.remove(s)
        for i, s in enumerate(self.get_stride()):
            if s in symbols_to_define:
                wrapper.writeline(
                    f"{wrapper.codegen_unbacked_symbol_decl(s)} = {self.get_name()}.stride({i}){wrapper.ending}"
                )
                symbols_to_define.remove(s)
        if (s := self.get_offset()) in symbols_to_define:
            wrapper.writeline(
                f"{wrapper.codegen_unbacked_symbol_decl(s)} = {self.get_name()}.storage_offset(){wrapper.ending}"
            )
            symbols_to_define.remove(s)
        assert (
            not symbols_to_define
        ), f"unbacked symint {s} not written out, check comment above"

    def realize(self):
        pass

    def get_workspace_size(self):
        """
        Gets extra global memory size needed by this buffer.
        Some algorithms (e.g. group gemm) may require extra global memory in the generated code.
        """
        return 0

    def should_allocate(self):
        # Returns False by default.
        return False


class InputBuffer(Buffer):
    pass


class ConstantBuffer(InputBuffer):
    override_device: Optional[torch.device] = None

    def make_loader(self):
        def loader(index):
            indexer = self.layout.make_indexer()
            return ops.load(
                V.graph.constant_name(self.get_name(), self.override_device),
                indexer(index),
            )

        return loader

    def constant_to_device(self, device):
        return ConstantBuffer(
            V.graph.constant_name(self.get_name(), device), self.layout
        )


class NoneAsConstantBuffer(IRNode):
    def codegen_reference(self, writer=None):
        return V.graph.wrapper_code.none_str


class ShapeAsConstantBuffer(IRNode):
    def __init__(self, shape):
        super().__init__()
        self.shape = shape

    def codegen_reference(self, writer=None):
        expr = V.graph.wrapper_code.expr_printer(V.graph.sizevars.simplify(self.shape))
        if V.graph.cpp_wrapper:
            # wrap scalar to 0-d tensor for cpp wrapper
            return f"torch::tensor({expr})"
        else:
            return expr


@dataclasses.dataclass
class ComputedBuffer(Buffer):
    data: Loops

    def get_computed_buffer_name(self):
        """
        Returns self.name if it exists, otherwise returns the name of the data node if that exists.
        If neither exist, returns None.
        """
        if self.name is not None:
            return self.name
        if hasattr(self.data, "name"):
            return self.data.name
        return None

    @cache_on_self
    def num_reads(self):
        return len(self.get_read_writes().reads)

    def get_read_writes(self):
        with patch.object(FlexibleLayout, "allow_indexing", True):
            if self.data.get_reduction_type():
                return extract_read_writes(
                    self.get_store_function(),
                    self.data.get_pointwise_size(),
                    self.data.get_reduction_size(),
                )
            else:
                return extract_read_writes(
                    self.get_store_function(),
                    self.data.get_size(),
                )

    def get_unbacked_symbol_uses(self):
        # Ordinarily, we'd like to just peek at the arguments list,
        # but ComputedBuffers have no argument list.
        #
        # Morally, this logic needs to be synchronized with the
        # KernelArgs.size calls, which are responsible for making symbols make
        # there way as kernel arguments (and it is precisely passing in one of
        # those symbols that establishes a dependency).  However, we haven't
        # started codegen yet so we can't directly reuse that logic.
        #
        # For now, I'm just yoloing with the size of the buffer.  Not sure if
        # it is enough.
        #
        # One thing you might wonder is if this is enough for a ComputedBuffer
        # denoting a reduction over i0.  Empirically, it is enough, but for an
        # unusual reason: we only need accurate dependencies for item() call,
        # but it's impossible to end up with a reduction over i0 from an
        # item() call without a regular non-reduction buffer first.
        return (
            free_unbacked_symbols(self.get_size())
            | free_unbacked_symbols(self.get_stride())
            | free_unbacked_symbols(self.get_offset())
        )

    def make_loader(self):
        # Inline constants and index_expressions
        if (
            hasattr(self.data, "make_loader")
            and self.name not in V.graph.mutated_buffers
            and self.num_reads() == 0
        ):
            # can be inlined
            return self.data.make_loader()
        return super().make_loader()

    def get_store_function(self):
        indexer = self.layout.as_fixed().make_indexer()
        if isinstance(self.data, (Reduction, Scan)):
            return partial(self.data.store_reduction, self.name, indexer)
        else:
            assert isinstance(self.data, Pointwise)
            return partial(self.data.store_output, self.name, indexer)

    def get_fill_order(self):
        """
        If our layout is still flexible, try to determine the stride order based on stride orders of reads.

        TODO(jansel): A better algorithm here would look at downstream consumers of this
                      value and try to do global graph-level layout optimization.
                      This is also something just begging to be autotuned.
        """
        if isinstance(self.layout, FlexibleLayout):
            (index_vars, reduction_vars), _ = dependencies.index_vars_squeeze(
                self.data.get_pointwise_size(), self.data.get_reduction_size()
            )
            reads = self.get_read_writes().reads
            reads_bufs = [
                V.graph.name_to_buffer[r.name]
                if r.name in V.graph.name_to_buffer.keys()
                else None
                for r in reads
            ]
            # only consider reads to buffer of same size
            # ignore StarDeps because they don't contribute stride information
            assert all(
                isinstance(r, (dependencies.StarDep, dependencies.MemoryDep))
                for r in reads
            )
            reads = [
                sympy_subs(
                    r.index, {v: sympy.Integer(0) for v in reduction_vars if v != 0}
                )
                for r in reads
                if isinstance(r, dependencies.MemoryDep)
            ]

            if reads:
                if isinstance(self.data, Scan):
                    indices = self.data.reindex(index_vars, reduction_vars)
                else:
                    indices = index_vars
                stride_lengths = [
                    V.graph.sizevars.stride_hints(expr, indices) for expr in reads
                ]
                from .scheduler import pick_loop_order

                return pick_loop_order(stride_lengths, self.get_size())

        return None

    def decide_layout(self):
        if isinstance(self.layout, FlexibleLayout):
            order = self.get_fill_order()
            if order:
                self.freeze_layout_with_fill_order(order)
            else:
                self.freeze_layout()

    def simplify_and_reorder(self):
        """
        This is a main place where we do loop transformations in a
        backend-agnostic way.

        Here we:
            1) Remove any 1 dimensions
            2) Fuse contiguous dimensions together
            3) Reorder dimensions based on stride orders
        """
        args, var_ranges = dependencies.index_vars_squeeze(
            self.data.get_pointwise_size(), self.data.get_reduction_size(), prefix="q"
        )
        with patch.object(ConstantBuffer, "override_device", self.get_device()):
            body = LoopBody(
                self.get_store_function(),
                (args if self.get_reduction_type() else args[:1]),
                var_ranges,
            )
        index_formulas = [*body.indexing_exprs.values()]
        reads_bufs = [
            V.graph.name_to_buffer[reads_name]
            if reads_name in V.graph.name_to_buffer.keys()
            else None
            for reads_name in body.reads_name2expr.keys()
        ]
        memory_addrs = [
            *body.reads_name2expr.values(),
            *body.writes_name2expr.values(),
        ]
        index_vars = []
        reduce_vars: List[Any] = []
        index_size = []
        reduce_size = []
        for v, s in var_ranges.items():
            if v in args[0]:
                assert not reduce_vars
                index_vars.append(v)
                index_size.append(s)
            else:
                assert v in args[1]
                reduce_vars.append(v)
                reduce_size.append(s)

        # the reordering_reindex in reads' simplify_reorder_and_tile
        reordering_reindex = [same_reorder(range(len(index_vars)))] * len(memory_addrs)
        for i, reads_buf in enumerate(reads_bufs):
            if isinstance(reads_buf, ComputedBuffer) and hasattr(
                reads_buf, "iter_reordering_reindex"
            ):
                reordering_reindex[i] = reads_buf.iter_reordering_reindex  # type: ignore[has-type]

        def simplify_and_reorder(x_vars, support_vars, sizes, reordering_reindex=None):
            sizes, reindex0, reindex1 = self._apply_loop_reordering(
                x_vars, support_vars, sizes, memory_addrs, reordering_reindex
            )
            # for NHWC: reindex0([0,1,2,3]) = [0,2,3,1], reindex1([0,1,2,3]) = [0,3,2,1]
            x_vars = reindex0(x_vars)
            sizes, reindex2, prune = V.graph.sizevars._simplify_loops(
                x_vars,
                sizes,
                index_prevent_reordering(index_formulas, x_vars, sizes),
            )
            x_vars = prune(x_vars)
            # sizes, reindex1, prune = _simplify_loops(x_vars, sizes, index_formulas)
            # x_vars = prune(x_vars)
            # sizes, reindex2 = self._apply_loop_reordering(x_vars, sizes, memory_addrs)
            reindex = fuse_reindexing(reindex1, reindex2)
            return sizes, reindex, reindex1

        support_vars = index_vars + reduce_vars
        iter_ranges, iter_reindex, iter_reordering_reindex = simplify_and_reorder(
            index_vars, support_vars, index_size, reordering_reindex
        )
        reduce_ranges, reduce_reindex, _ = simplify_and_reorder(
            reduce_vars, support_vars, reduce_size
        )

        # remember the reordering if not have loop collapse.
        if len(iter_ranges) == len(index_vars):
            self.iter_reordering_reindex = iter_reordering_reindex
        # retrace the loop body with simplification and reordering applied
        (iter_vars, reduce_vars), var_ranges = dependencies.index_vars_no_squeeze(
            iter_ranges, reduce_ranges, prefix="z"
        )
        body = LoopBody(
            body, [iter_reindex(iter_vars), reduce_reindex(reduce_vars)], var_ranges
        )
        return (iter_ranges, reduce_ranges), body

    @staticmethod
    def _apply_loop_reordering(
        index_vars,
        support_vars,
        sizes,
        memory_addrs,
        reordering_reindex=None,
        priority_idx=None,
    ):
        """
        Shuffle the order of loops around to hopefully improve performance.
        """
        from .scheduler import pick_loop_order

        if priority_idx is None:
            priority_idx = []

        try:
            strides = [
                V.graph.sizevars.stride_hints(expr, index_vars, support_vars)
                for expr in memory_addrs
            ]
            assert len(strides) == len(memory_addrs) and len(strides[0]) == len(
                index_vars
            )
            # consider both layout(strides) and reordering(reordering_reindex)
            if reordering_reindex is not None:
                for i in range(len(memory_addrs)):
                    try:
                        strides[i] = reordering_reindex[i](strides[i])
                    # if len(order) != len(strides), do not reorder
                    except AssertionError:
                        pass
            order = list(reversed(pick_loop_order(strides, sizes, priority_idx)))
        except Exception:
            if config.debug:
                log.warning(
                    "Did not simplify complex index:\n%s\n%s",
                    dict(zip(index_vars, sizes)),
                    memory_addrs,
                )
            order = list(range(len(sizes)))
        sizes = [sizes[i] for i in order]
        return sizes, same_reorder(order), inverse_reorder(order)

    def get_reduction_size(self):
        return self.data.get_reduction_size()

    def get_reduction_type(self):
        return self.data.get_reduction_type()

    def is_no_op(self):
        return self.data.is_zero_elements()

    def should_allocate(self):
        return True

    def constant_to_device(self, device):
        """Move this to a given device. Requires that all reads are to constants."""
        return self.data.constant_to_device(device)


class TemplateBuffer(Buffer):
    """
    Represents a Triton (in the future other type) of template operator
    that we can fuse an epilogue onto.
    """

    def __init__(self, layout, inputs, make_kernel_render):
        super().__init__(name=None, layout=layout)
        self.inputs = InputsKernel.unwrap_storage(inputs)
        self.make_kernel_render = make_kernel_render
        self.name = V.graph.register_buffer(self)

    def get_read_writes(self):
        return self.normalized_read_writes()

    def normalized_read_writes(self):
        name = self.get_name()
        indexer = self.layout.make_indexer()

        def dummy(index, rindex):
            assert len(rindex) == 0
            return ops.store(name, indexer(index), "fake")

        deps = dependencies.extract_read_writes(
            dummy, self.get_size(), (), normalize=True
        )
        deps.reads = {dependencies.StarDep(x.get_name()) for x in self.inputs}
        return deps

    def get_reduction_size(self):
        return 1

    def get_reduction_type(self):
        return None

    def is_no_op(self):
        return False

    def should_allocate(self):
        return True

    def simplify_and_reorder(self):
        return (
            (
                self.get_size(),
                (),
            ),
            None,
        )


class TritonTemplateBuffer(TemplateBuffer):
    pass


class CUDATemplateBuffer(TemplateBuffer):
    def __init__(
        self,
        layout,
        inputs,
        make_kernel_render,
        workspace_size: int,
        template: "CUDATemplate",  # type: ignore[name-defined]
    ):
        super().__init__(layout, inputs, make_kernel_render)
        # Global memory (in bytes) needed for this template.
        self.workspace_size = workspace_size
        self.template = template

    def get_workspace_size(self):
        return self.workspace_size if self.workspace_size is not None else 0


@dataclasses.dataclass
class InputsKernel(Buffer):
    inputs: List[Buffer]

    def get_read_writes_input(self, x):
        return dependencies.StarDep(x.get_name())

    def get_read_writes(self):
        star_dep = []
        for input in self.inputs:
            if isinstance(input, list):
                star_dep.extend([self.get_read_writes_input(x) for x in input])
            else:
                star_dep.append(self.get_read_writes_input(input))

        return dependencies.ReadWrites(
            set(star_dep),
            {dependencies.StarDep(self.get_name())},
            set(),
            [],
            None,
            op_counts=collections.Counter(),
        )

    @staticmethod
    def unwrap_storage_for_input(x):
        if isinstance(x, TensorBox):
            x = x.data
        if isinstance(x, StorageBox):
            x = x.data
        if isinstance(x, BaseView) and not isinstance(x, ReinterpretView):
            x = ExternKernel.realize_input(x)
        assert isinstance(x, (Buffer, ReinterpretView)), x
        return x

    @staticmethod
    def unwrap_storage(inputs):
        inputs_new = []
        for x in inputs:
            if isinstance(x, list):
                x = [InputsKernel.unwrap_storage_for_input(i) for i in x]
            else:
                x = InputsKernel.unwrap_storage_for_input(x)
            inputs_new.append(x)
        return inputs_new

    def is_extern(self):
        return True


class NopKernel(InputsKernel):
    def is_no_op(self):
        return True


class ConcatKernel(NopKernel):
    """
    There isn't actually a real kernel for concat, we just change the
    storage for the upstream data.
    """

    @classmethod
    def create(cls, inputs, dim):
        device = inputs[0].get_device()
        dtype = inputs[0].get_dtype()
        new_size = list(inputs[0].get_size())
        offsets_start = [0]
        offsets_end = [new_size[dim]]
        assert 0 <= dim < len(new_size)
        for i in range(1, len(inputs)):
            input_size = inputs[i].get_size()
            offsets_start.append(new_size[dim])
            assert len(input_size) == len(new_size)
            assert inputs[i].get_dtype() == dtype
            assert inputs[i].get_device() == device
            for j in range(len(new_size)):
                if j == dim:
                    new_size[j] = new_size[j] + input_size[j]
                else:
                    new_size[j] = V.graph.sizevars.guard_equals(
                        new_size[j], input_size[j]
                    )
            offsets_end.append(new_size[dim])

        output_stride = FlexibleLayout.contiguous_strides(new_size)
        # If any of the inputs is in CL format, use CL format for the output
        for i in range(len(inputs)):
            x = inputs[i]
            if is_storage_and_layout(x):
                layout = x.get_layout()
                if (
                    isinstance(layout, FixedLayout)
                    and layout.is_channels_last_contiguous()
                ):
                    # use CL stride for the output
                    output_stride = make_channels_last_strides_for(new_size)
                    break

        concat_kernel = ConcatKernel(
            name=None,
            layout=FixedLayout(
                device=device,
                dtype=dtype,
                size=new_size,
                stride=output_stride,
            ),
            inputs=[],
        )
        kernel = StorageBox(concat_kernel)
        buffer_names = []
        for i in range(len(inputs)):
            input_buffer = cls.realize_into(
                inputs[i],
                SliceView.create(kernel, dim, offsets_start[i], offsets_end[i]),
            )
            concat_kernel.inputs.append(input_buffer)

            if isinstance(inputs[i].data, BaseView):
                input_unwrapped = inputs[i].data.unwrap_view()
            else:
                input_unwrapped = inputs[i].data

            if (
                input_unwrapped.is_input_buffer()
                and inputs[i].get_device().type == "cuda"
                and not is_dynamic(input_buffer)
            ):
                buffer_names.append(input_buffer.get_name())

        if len(buffer_names) > 1:
            V.graph.register_list(buffer_names)

        concat_kernel.name = V.graph.register_buffer(concat_kernel)
        concat_kernel.inputs = cls.unwrap_storage(concat_kernel.inputs)

        return kernel

    @classmethod
    def can_realize_into_without_copy(cls, src):
        if isinstance(src, TensorBox):
            # unwrap a TensorBox
            return cls.can_realize_into_without_copy(src.data)

        return isinstance(src.data.layout, FlexibleLayout) and not isinstance(
            src.data, ExternKernelAlloc
        )

    @classmethod
    def realize_into(cls, src, dst):
        # Attempt to turn this into a ReinterpretView rather than assert.
        # This has concessions around layout, as as_storage_and_layout
        # can cause us to go from flexible to fixed layout.
        if not isinstance(dst, ReinterpretView):
            if is_storage_and_layout(dst):
                storage, layout = as_storage_and_layout(dst)
                dst = ReinterpretView(storage, layout)
        assert isinstance(dst, ReinterpretView), dst
        if isinstance(src, TensorBox):
            # unwrap a TensorBox
            return cls.realize_into(src.data, dst)
        if isinstance(src, StorageBox):
            src.realize()
            # ExternKernelAlloc has specific requirements for output layout, should create a copy
            assert hasattr(src.data, "layout")
            if cls.can_realize_into_without_copy(src):
                src.data.layout = AliasedLayout(dst)
                return src.data
        # introduce a copy
        pw = Pointwise.create(
            device=src.get_device(),
            dtype=src.get_dtype(),
            inner_fn=src.make_loader(),
            ranges=[
                V.graph.sizevars.guard_equals(a, b)
                for a, b in zip(src.get_size(), dst.get_size())
            ],
        )
        return cls.realize_into(pw, dst)

    def should_allocate(self):
        return True


@dataclasses.dataclass
class ExternKernel(InputsKernel):
    constant_args: Tuple[Any, ...] = ()
    kwargs: Dict[str, Any] = dataclasses.field(default_factory=dict)
    output_view: Optional[ReinterpretView] = None
    ordered_kwargs_for_cpp_kernel: Iterable[str] = dataclasses.field(
        default_factory=list
    )

    def decide_layout(self):
        if isinstance(self.layout, FlexibleLayout):
            self.apply_constraint()
            self.freeze_layout()

    def codegen_comment(self, wrapper):
        origin_str, detailed_origin_str = get_kernel_metadata(self, wrapper)
        if origin_str:
            wrapper.writeline(origin_str)

    def codegen(self, wrapper):
        raise NotImplementedError()

    @staticmethod
    def copy_input(x):
        pw = Pointwise.create(
            device=x.get_device(),
            dtype=x.get_dtype(),
            inner_fn=x.make_loader(),
            ranges=x.get_size(),
            origin_node=x.get_origin_node(),
            traceback=x.get_traceback(),
        )
        pw.realize()
        return pw

    @classmethod
    def process_kernel(cls, kernel, *args, **kwargs):
        binded_args = signature(kernel).bind(*args, **kwargs).arguments

        args_flat, args_spec = pytree.tree_flatten(binded_args)

        is_arg_tensor = []
        tensor_args = []
        non_tensor_args: List[Any] = []
        for arg in args_flat:
            is_arg_tensor.append(isinstance(arg, IRNode))
            if is_arg_tensor[-1]:
                tensor_args.append(arg)
            else:
                if isinstance(arg, sympy.Expr):
                    arg = V.graph.sizevars.shape_env.create_symintnode(arg, hint=None)
                non_tensor_args.append(arg)

        def unflatten_args(new_tensor_args, new_non_tensor_args):
            result = []
            it_tensors = iter(new_tensor_args)
            it_non_tensors = iter(new_non_tensor_args)
            for is_tensor in is_arg_tensor:
                if is_tensor:
                    result.append(next(it_tensors))
                else:
                    result.append(next(it_non_tensors))
            r = pytree.tree_unflatten(result, args_spec)
            return r.get("args", []), r.get("kwargs", {})

        tensor_args = [cls.realize_input(x) for x in tensor_args]

        # freeze layout otherwise our output stride calculation might
        # become incorrect
        for x in tensor_args:
            if is_storage_and_layout(x):
                as_storage_and_layout(x, freeze=True)

        # We don't have generic shape formulas, so just burn in the
        # shapes and run an example input.
        # TODO(jansel): replace this with dynamic shape formulas
        example_args = []

        # We need to retain the constant values of fake tensors that we originally
        # propagated the graph with, because for some operators running without a
        # constant would trigger an error / DataDependentException
        for x in tensor_args:
            if x.get_name() in V.graph.constants:
                example_args.append(V.graph.constants[x.get_name()])
            else:
                example_args.append(ir_node_to_tensor(x, guard_shape=True))

        new_args, new_kwargs = unflatten_args(example_args, non_tensor_args)
        example_output = kernel(*new_args, **new_kwargs)

        example_out_li = (
            [example_output]
            if not isinstance(example_output, (list, tuple))
            else example_output
        )
        for t in example_out_li:
            if isinstance(t, torch.Tensor) and t.is_sparse:
                V.graph.disable_cudagraphs = True
                msg = "sparsity not handled. Please file issue for sparse inference weights."
                if stack_trace := V.graph.current_node.meta.get("stack_trace", None):
                    msg = f"{msg} Found from : \n {stack_trace}"
                V.graph.disable_cudagraphs_reason = msg

        # TODO: Unconditionally do this, not just when example_output has
        # unbacked symbols
        if maybe_free_unbacked_symbols(example_output):
            example_output = V.graph.current_node.meta["val"]

        return example_output, tensor_args, non_tensor_args, unflatten_args

    @classmethod
    def convert_to_reinterpret_view(cls, x):
        """
        In order to pass this to an extern kernel we need a
        ReinterpretView not a View.  This allows us to avoid some
        unneeded copies.
        """
        assert isinstance(x, BaseView)
        if isinstance(x, ReinterpretView):
            return x

        # NOTE: Don't use extract_read_writes here as it fails when
        # make_loader() inlines the computation
        x.unwrap_view().freeze_layout()
        index_args, var_ranges = dependencies.index_vars_squeeze(
            x.get_size(), prefix="r"
        )
        range_vars = index_args[0]
        index = x.make_indexer()(range_vars)

        index = V.graph.sizevars.simplify_with_ranges(index, var_ranges)
        strides = V.graph.sizevars.stride_vars(index, range_vars)
        offset = V.graph.sizevars.offset_var(index, range_vars)
        expected = sympy_dot(range_vars, strides) + offset

        if index != expected:
            log.debug(
                "convert_to_reinterpret_view failed: stride=%s offset=%s index=%s",
                strides,
                offset,
                index,
            )
            raise NotImplementedError()

        return ReinterpretView(
            data=x.data,
            layout=FixedLayout(
                device=x.get_device(),
                dtype=x.get_dtype(),
                size=x.get_size(),
                stride=strides,
                offset=offset,
            ),
        )

    @classmethod
    def realize_input(cls, x):
        if x is None:
            return NoneAsConstantBuffer()
        if isinstance(x, (sympy.Expr, sympy.logic.boolalg.Boolean, int)):
            return ShapeAsConstantBuffer(x)
        if isinstance(x, Constant):
            return V.graph.add_tensor_constant(
                torch.tensor(x.value, dtype=x.get_dtype(), device=x.get_device())
            )
        if isinstance(x, ConstantBuffer):
            return x
        if isinstance(x, TensorBox):
            return cls.realize_input(x.data)
        if isinstance(x, ReinterpretView):
            return x
        if isinstance(x, BaseView):
            x.realize()
            if is_storage_and_layout(x.unwrap_view()):
                try:
                    return cls.convert_to_reinterpret_view(x)
                except NotImplementedError:
                    pass
        if isinstance(x, StorageBox):
            # TODO(jansel): impose layout preference on realized buffer
            x.realize()
            return x
        return cls.copy_input(x)

    @classmethod
    def require_stride1(cls, x):
        if is_storage_and_layout(x):
            if len(x.get_stride()) == 0:
                return x
            for stride in x.get_stride():
                if stride == 1:
                    return x
        return cls.copy_input(x)

    @classmethod
    def require_stride_order(cls, x, order):
        if x.get_numel() == 0:  # Layout doesn't matter
            return x

        # require x to have the layout as strided_ordered as order
        if is_storage_and_layout(x):
            while isinstance(x.get_layout(), AliasedLayout):
                x = x.get_layout().view
            if isinstance(x.get_layout(), FlexibleLayout):
                # fix flexiblelayout to be FixedLayout with stride_order
                as_storage_and_layout(
                    x, freeze=True, want_contiguous=False, stride_order=order
                )
                return x
            elif isinstance(
                x.get_layout(), FixedLayout
            ) and x.get_layout().is_stride_ordered(order):
                return x
            elif isinstance(x.get_layout(), MutationLayout):
                if isinstance(x.get_layout().real_layout(), FlexibleLayout):
                    raise AssertionError(
                        "the MutationLayout's real layout shouldn't be FlexibleLayout"
                    )
                elif isinstance(
                    x.get_layout().real_layout(), FixedLayout
                ) and x.get_layout().real_layout().is_stride_ordered(order):
                    return x

        # TODO - Storage to InputBuffer
        if isinstance(x, InputBuffer) and x.get_layout().is_stride_ordered(order):
            return x
        if (
            isinstance(x, TensorBox)
            and isinstance(x.data, BaseView)
            and not isinstance(x.data, ReinterpretView)
            and is_storage_and_layout(x.unwrap_view())
            and not isinstance(x.unwrap_view().data, ExternKernelAlloc)
        ):
            try:
                x.data = cls.convert_to_reinterpret_view(x.data)
                return cls.require_stride_order(x, order)
            except NotImplementedError:
                pass
        x = cls.copy_input(x)
        as_storage_and_layout(x, freeze=True, want_contiguous=False, stride_order=order)
        assert is_stride_order_storage_and_layout(x, order)
        return x

    @classmethod
    def require_channels_last(cls, x):
        return cls.require_stride_order(x, NHWC_STRIDE_ORDER)

    @classmethod
    def require_contiguous(cls, x):
        return cls.require_stride_order(x, list(reversed(range(len(x.get_size())))))

    def apply_constraint(self):
        pass

    def codegen_const_args(self):
        return map(V.graph.wrapper_code.val_to_arg_str, self.constant_args)

    def codegen_args(self):
        args = []
        for x in self.inputs:
            if isinstance(x, list):
                names = [i.codegen_reference() for i in x]
                codegen_reference = f'[{", ".join(names)}]'
                args.append(codegen_reference)
            else:
                args.append(x.codegen_reference())
        args.extend(self.codegen_const_args())
        return args

    def get_kwargs_value(self, arg_name):
        if arg_name in self.kwargs:
            return self.kwargs.get(arg_name)
        if (
            hasattr(self, "kwargs_default_value")
            and arg_name in self.kwargs_default_value
        ):
            return self.kwargs_default_value.get(arg_name).get("value")
        raise AssertionError(
            f"arg {arg_name} not found in self.kwargs or self.kwargs_default_value"
        )

    def is_legacy_abi_kernel(self):
        return False

    def codegen_kwargs(self):
        if V.graph.cpp_wrapper:
            # FIXME: we should unconditionally fill self.kwargs with missing default values
            # instead of carrying an extra self.ordered_kwargs_for_cpp_kernel
            if self.kwargs and not self.ordered_kwargs_for_cpp_kernel:
                raise AssertionError("ordered_kwargs_for_cpp_kernel is missing")
            kwargs = []
            for arg_name in self.ordered_kwargs_for_cpp_kernel:
                v = self.get_kwargs_value(arg_name)
                if isinstance(v, sympy.Expr):
                    kwargs.append(v)
                else:
                    # FIXME We should let ExternKernel have access to the cpp schema where possible.
                    if hasattr(self, "kwargs_default_value"):
                        type_ = self.kwargs_default_value.get(arg_name).get("type")
                    else:
                        type_ = None
                    kwargs.append(
                        V.graph.wrapper_code.val_to_cpp_arg_str(
                            type_, v, self.is_legacy_abi_kernel()
                        )
                    )
        else:
            kwargs = [
                f"{k}={V.graph.wrapper_code.val_to_arg_str(v)}"
                for k, v in self.kwargs.items()
            ]
        return kwargs

    def codegen_size_asserts(self, wrapper):
        if config.size_asserts and not V.graph.cpp_wrapper:
            size = V.graph.wrapper_code.codegen_shape_tuple(self.get_size())
            stride = V.graph.wrapper_code.codegen_shape_tuple(self.get_stride())
            wrapper.writeline(
                f"assert_size_stride({self.get_name()}, {size}, {stride})"
            )

    def get_group_stride(self):
        """
        get output sizes and strides, for template_codegen
        """
        _size = self.get_size()
        _stride = self.get_stride()
        # iter_ranges = _size of output tensor, reduce_range = [] because no reduction
        return [_size, []], _stride

    def canonicalize(self):
        """
        Manually get canonicalization of the output index
        """
        # manually generate index formula for conv
        sizevars = V.graph.sizevars
        sizes = self.get_size()
        strides = self.get_stride()
        strides = [sizevars.size_hint(x) for x in strides]
        index_vars = [sympy_symbol(f"d{i}") for i in range(len(sizes))]
        # reorder index vars according to stride
        index_order = sorted(range(len(strides)), key=strides.__getitem__, reverse=True)
        lookup = {pos: idx for idx, pos in enumerate(index_order)}
        order = [lookup[i] for i in range(len(lookup))]
        index_vars = [index_vars[i] for i in order]
        indexer = self.make_indexer()
        index = indexer(index_vars)

        new_sizes, reindex, prune = V.graph.sizevars._simplify_loops(
            index_vars, sizes, [index]
        )

        # assign new variables each dimension to deal with numbering mismatches
        # d0, d1, d2 could become d0, d2 -- which won't match d0, d1
        _, add_var = var_builder("c")
        replacement = dict(zip(index_vars, reindex([add_var(x) for x in new_sizes])))

        index = sympy_subs(sympy.expand(index), replacement)
        return index, tuple(new_sizes)

    def get_unbacked_symbol_uses(self):
        # NB: It's not necessary to check regular inputs as we automatically
        # have dependencies on them
        r = set()
        for arg in self.constant_args:
            r |= maybe_free_unbacked_symbols(arg)
        for arg in self.kwargs.values():
            r |= maybe_free_unbacked_symbols(arg)
        return r

    def __str__(self):
        kernel_name = getattr(self, "kernel", None)
        lines = [
            f"kernel={kernel_name!r}",
        ]
        lines += [
            f"{field.name}={getattr(self, field.name)}"
            for field in dataclasses.fields(self)
        ]
        lines.append(f"origin_node={self.origin_node!r}")
        return self.str_helper(lines)

    __repr__ = __str__


@dataclasses.dataclass
class ExternKernelOut(ExternKernel):
    output_view: Optional[ReinterpretView] = None

    def codegen(self, wrapper):
        self.codegen_comment(wrapper)
        args = [*self.codegen_args(), *self.codegen_kwargs()]
        wrapper.generate_extern_kernel_out(
            self.output_view,
            self.codegen_reference(),
            args,
            self.cpp_kernel if V.graph.cpp_wrapper else self.kernel,
        )

    def __init__(
        self,
        layout,
        inputs,
        constant_args=(),
        kwargs=None,
        output_view=None,
        kernel=None,
        cpp_kernel=None,
        ordered_kwargs_for_cpp_kernel=(),
    ):
        super().__init__(
            None, layout, self.unwrap_storage(inputs), constant_args, kwargs or {}
        )
        self.output_view = output_view
        self.name = V.graph.register_buffer(self)
        self.kernel = kernel
        self.cpp_kernel = cpp_kernel
        self.ordered_kwargs_for_cpp_kernel = ordered_kwargs_for_cpp_kernel

    def should_allocate(self):
        return True


class RandomSeeds(ExternKernelOut):
    def __init__(self, count: int, device: torch.device):
        limits = torch.iinfo(torch.int64)
        super().__init__(
            layout=FixedLayout(
                device=device,
                dtype=torch.int64,
                size=[count],
            ),
            inputs=[],
            constant_args=[limits.min, limits.max, [count]],
            kernel="aten.randint.low_out",
            cpp_kernel="at::randint_out",
        )


class ExternKernelAlloc(ExternKernel):
    def codegen_kernel_name(self):
        return self.cpp_kernel if V.graph.cpp_wrapper else self.kernel

    def codegen(self, wrapper):
        self.codegen_comment(wrapper)
        args = [*self.codegen_args(), *self.codegen_kwargs()]
        V.graph.wrapper_code.generate_extern_kernel_alloc(self, args)
        if isinstance(self.layout, Layout):
            self.codegen_size_asserts(wrapper)

    def __init__(
        self,
        layout,
        inputs,
        constant_args=(),
        kwargs=None,
        kernel=None,
        cpp_kernel=None,
        ordered_kwargs_for_cpp_kernel=(),
    ):
        super().__init__(
            None, layout, self.unwrap_storage(inputs), constant_args, kwargs or {}
        )
        self.name = V.graph.register_buffer(self)
        self.kernel = kernel
        self.cpp_kernel = cpp_kernel
        self.ordered_kwargs_for_cpp_kernel = ordered_kwargs_for_cpp_kernel

    def should_allocate(self):
        return False

    def apply_constraint(self):
        raise NotImplementedError


class UserDefinedTritonKernel(ExternKernel):
    def get_kernel_and_configs(self):
        from triton.runtime.autotuner import Autotuner

        from torch._higher_order_ops.triton_kernel_wrap import kernel_side_table

        kernel = kernel_side_table.get_kernel(self.kernel_idx)
        configs = []
        if isinstance(kernel, Autotuner):
            configs = kernel.configs
            kernel = kernel.fn
        return kernel, configs

    def codegen(self, wrapper):
        kernel, configs = self.get_kernel_and_configs()

        # Definition of kernel
        new_name = wrapper.define_user_defined_triton_kernel(
            kernel, configs, self.kwargs
        )

        args = self.codegen_kwargs()
        if V.graph.cpp_wrapper:
            # in C++ wrapper, we don't pass constexpr args, as they don't
            # get added as parameters to the PTX code compiled from the
            # user-defined Triton kernel (only non-constexpr args do)
            args = [arg for i, arg in enumerate(args) if i not in kernel.constexprs]

        # Call to kernel
        self.codegen_comment(wrapper)
        wrapper.generate_user_defined_triton_kernel(
            new_name,
            self.grid,
            configs,
            args,
        )

    def should_allocate(self):
        return False

    def has_side_effects(self):
        # UserDefinedTritonKernel does not return anything, but rather
        # modifies input in place, do not let it get DCEd
        return True

    def get_unbacked_symbol_defs(self):
        return {}

    def get_mutation_names(self):
        return []

    def __init__(self, *, kernel_idx, grid, kernel_args):
        inputs = []
        kwargs = dict()
        constant_args = []
        for k, v in kernel_args.items():
            if isinstance(v, TensorBox):
                t = InputsKernel.unwrap_storage_for_input(self.realize_input(v))
                inputs.append(t)
                kwargs[k] = t
            else:
                constant_args.append(v)
                kwargs[k] = v

        assert len(inputs) != 0
        device = inputs[0].get_device()

        super().__init__(
            None,
            NoneLayout(device),  # type: ignore[arg-type]
            inputs,
            tuple(constant_args),
            kwargs,
        )
        self.name = V.graph.register_buffer(self)
        self.kernel_idx = kernel_idx
        self.grid = grid

        kernel, _ = self.get_kernel_and_configs()
        # If we are autotuning, not all arguments will be passed
        self.ordered_kwargs_for_cpp_kernel = [
            arg for arg in kernel.arg_names if arg in kernel_args
        ]

        mark_node_as_mutating(
            self, *[a for a in kernel_args.values() if isinstance(a, TensorBox)]
        )

    def get_alias_names(self):
        return [i.get_name() for i in self.inputs]


def mark_node_as_mutating(cur_buffer, *mutated_ops):
    """
    Allows ops in mutated_ops to be marked as being mutated as well as
    indicates to the scheduler that these ops depend on cur_buffer.
    """
    for op in mutated_ops:
        assert isinstance(op, TensorBox)
        V.graph.mark_buffer_mutated(op.get_name())
        MutationOutput(op.layout, op, cur_buffer)


class MutationOutput(ExternKernel):
    def get_mutation_names(self):
        return [self.inputs[0].get_name()]

    def __init__(self, layout, input, parent):
        super().__init__(None, layout, [input, parent], ())
        self.name = V.graph.register_buffer(self)

    def should_allocate(self):
        return False

    def is_no_op(self):
        return True

    def has_side_effects(self):
        return True

    def get_alias_names(self):
        return [self.inputs[0].get_name()]


class InplaceBernoulliFallback(ExternKernel):
    """
    This needs to be a custom class to handle mutation properly
    """

    kernel = "aten.bernoulli_"

    def codegen(self, wrapper):
        (x,) = (t.codegen_reference() for t in self.inputs)
        wrapper.writeline(
            f"{self.kernel}({x}, {', '.join(map(repr, self.constant_args))})"
        )

    def should_allocate(self):
        return False

    def get_mutation_names(self):
        return [self.inputs[0].get_name()]

    def get_unbacked_symbol_defs(self):
        return {}

    def __init__(self, x, *constant_args):
        super().__init__(
            None,
            NoneLayout(x.get_device()),  # type: ignore[arg-type]
            self.unwrap_storage([x]),
            constant_args,
        )
        self.name = V.graph.register_buffer(self)
        mark_node_as_mutating(self, x)


class AccumulateGrad(ExternKernel):
    """
    This needs to be a custom class to handle mutation properly
    """

    kernel = "inductor_ops.accumulate_grad_"

    def codegen(self, wrapper):
        (variable, new_grad) = (t.codegen_reference() for t in self.inputs)
        wrapper.writeline(f"{self.kernel}({variable}, {new_grad})")

    def should_allocate(self):
        return False

    def get_mutation_names(self):
        return [self.inputs[0].get_name()]

    def get_unbacked_symbol_defs(self):
        return {}

    def __init__(self, variable, new_grad):
        super().__init__(
            None,
            NoneLayout(variable.get_device()),  # type: ignore[arg-type]
            self.unwrap_storage([variable, new_grad]),
        )
        self.name = V.graph.register_buffer(self)
        mark_node_as_mutating(self, variable)


class ScatterFallback(ExternKernel):
    """
    This needs to be a custom class to handle mutation properly.
    This class handles both aten.scatter_ and aten.scatter_reduce_.
    It also handle the case `src` being a scalar properly.
    """

    def codegen(self, wrapper):
        reduce = self.kwargs["reduce"]
        if V.graph.cpp_wrapper:
            # Follow aten/src/ATen/native/ReductionType.h:get_operator_enum
            get_operator_enum = {"add": "sum", "multiply": "prod"}
            if reduce in get_operator_enum:
                reduce = get_operator_enum[reduce]
            self.cpp_kernel = self.get_cpp_kernel(self.fn, reduce)

        if self.src_is_tensor:
            (x, index, src) = (t.codegen_reference() for t in self.inputs)
        else:
            (x, index) = (t.codegen_reference() for t in self.inputs)
            src = self.constant_args[1]
        wrapper.generate_scatter_fallback(
            x,
            [x, self.constant_args[0], index, src],
            self.cpp_kernel if V.graph.cpp_wrapper else self.kernel,
            self.fn,
            self.src_is_tensor,
            reduce,
            self.codegen_kwargs(),
        )

    def should_allocate(self):
        return False

    def get_cpp_kernel(self, fn, reduce):
        if fn == "aten.scatter_":
            if self.src_is_tensor:
                kernel = (
                    "at::scatter_out" if reduce is None else "at::scatter_reduce_out"
                )
            else:
                assert (
                    reduce is None
                ), "Expect reduce to be None for aten.scatter_ with scalar src"
                kernel = "at::scatter_out"
        else:
            assert (
                reduce is not None
            ), "Expect reduce to be not None for aten.scatter_reduce_"
            kernel = "at::scatter_reduce_out"
        return kernel

    def get_mutation_names(self):
        return [self.inputs[0].get_name()]

    def get_unbacked_symbol_defs(self):
        return {}

    def __init__(
        self,
        fn,
        x,
        dim: int,
        index,
        src,
        *,
        reduce: Optional[str] = None,
        include_self: bool = True,
    ):
        assert fn in {"aten.scatter_", "aten.scatter_reduce_"}
        self.src_is_tensor = isinstance(src, TensorBox)
        self.kernel = fn
        self.fn = fn

        constant_args: Tuple[Any, ...]
        if self.src_is_tensor:
            tensors = [self.realize_input(t) for t in [x, index, src]]
            constant_args = (dim,)
        else:
            tensors = [self.realize_input(t) for t in [x, index]]
            constant_args = (dim, src)

        super().__init__(
            None,
            NoneLayout(x.get_device()),  # type: ignore[arg-type]
            self.unwrap_storage(tensors),
            constant_args,
            {"reduce": reduce, "include_self": include_self},
        )
        self.ordered_kwargs_for_cpp_kernel = ["reduce", "include_self"]
        self.name = V.graph.register_buffer(self)
        mark_node_as_mutating(self, x)


class IndexPutFallback(ExternKernel):
    """
    This needs to be a custom class to handle mutation and indices properly
    """

    def codegen(self, wrapper):
        (x, values, *valid_indices) = (t.codegen_reference() for t in self.inputs)
        indices = []
        iter_valid_indices = iter(valid_indices)
        for i, _ in enumerate(self.indices):
            if self.indices[i] is not None:
                indices.append(next(iter_valid_indices))
            else:
                indices.append(V.graph.wrapper_code.none_str)

        indices_str = f"{V.graph.wrapper_code.open_bracket}{', '.join(indices)}{V.graph.wrapper_code.closed_bracket}"
        args = [x, indices_str, values, *self.codegen_const_args()]
        wrapper.writeline(
            wrapper.wrap_kernel_call(
                self.cpp_kernel if V.graph.cpp_wrapper else self.kernel, args
            )
        )

    def should_allocate(self):
        return False

    def get_mutation_names(self):
        return [self.inputs[0].get_name()]

    def get_unbacked_symbol_defs(self):
        return {}

    def __init__(self, x, indices, values, accumulate):
        self.indices = indices
        valid_indices = [i for i in indices if i is not None]
        tensors = [self.realize_input(x) for x in [x, values, *valid_indices]]
        super().__init__(
            None,
            NoneLayout(x.get_device()),  # type: ignore[arg-type]
            self.unwrap_storage(tensors),
            (accumulate,),
        )
        self.name = V.graph.register_buffer(self)
        self.cpp_kernel = "at::index_put_"
        self.kernel = "aten.index_put_"
        mark_node_as_mutating(self, x)


class DeviceCopy(ExternKernelOut):
    @classmethod
    def create(cls, x, device):
        if not x.is_extern() and all(
            (r.name in V.graph.constants and isinstance(r, dependencies.MemoryDep))
            for r in x.get_reads()
        ):
            return x.constant_to_device(device)

        V.graph.add_device_info(device)
        V.graph.add_device_info(x.get_device())

        developer_warning("DeviceCopy in input program")
        return DeviceCopy(
            FlexibleLayout(
                device=device,
                dtype=x.get_dtype(),
                size=x.get_size(),
            ),
            [cls.realize_input(x)],
        )

    def codegen(self, wrapper):
        args = self.codegen_args()
        assert len(args) == 1
        if self.output_view:
            wrapper.codegen_device_copy(args[0], self.output_view.codegen_reference())
        else:
            wrapper.codegen_device_copy(args[0], self.codegen_reference())


class DynamicScalar(ExternKernel):
    """
    The result of a call to aten._local_scalar_dense.
    """

    def get_reads(self):
        return ()

    def should_allocate(self):
        return False

    # TODO: handle bools carefully
    def __init__(self, sym, data):
        super().__init__(None, NoneLayout(torch.device("cpu")), [data])  # type: ignore[arg-type]
        if isinstance(sym, sympy.Symbol):
            self.sym = sym
            self.is_bool = False
        else:
            # Special case for boolean.  For Reasons(TM), we don't represent
            # boolean variables directly in sympy; instead, we generate an
            # indicator integer variable which we then convert to a boolean by
            # testing i0 == 1.  We have to identify the underlying indicator
            # variable, and then bind i0 to the appropriate integer value
            # based on the runtime boolean.
            assert isinstance(sym, sympy.Eq), sym
            assert isinstance(sym.args[0], sympy.Symbol), sym
            assert sym.args[1] == 1, sym
            self.sym = sym.args[0]
            self.is_bool = True

    def get_unbacked_symbol_defs(self):
        return {self.sym}

    def codegen(self, wrapper):
        wrapper.codegen_dynamic_scalar(self)


@dataclasses.dataclass
class ExternKernelNode:
    name: str
    node: export_schema.Node


has_c_shim = {
    aten._scaled_dot_product_flash_attention.default,
    aten.addmm.out,
    aten.bmm.out,
    aten.mm.out,
    aten._scaled_mm.default,
    aten.repeat_interleave.Tensor,
    aten.nonzero.default,
}


class FallbackKernel(ExternKernelAlloc):
    args_default_value: List[Dict[str, Any]]

    def __init__(
        self,
        layout,
        kernel,
        tensor_args,
        nontensor_args,
        unflatten_args,
        kwargs=None,
    ):
        super().__init__(
            layout,
            tuple(tensor_args),
            tuple(nontensor_args),
        )
        # We need output buffers for generating kernel arguments in the
        # abi-compatible mode, where we retrieve outputs by pass each individual
        # output through the abi-compatible interface.
        self.outputs: Sequence[Any] = []
        self.use_runtime_dispatch = False
        self.abi_compatible_kernel = None

        assert isinstance(
            kernel,
            (
                torch._ops.OpOverload,
                torch._ops.HigherOrderOperator,
            ),
        ), f"Fails to create FallbackKernel for {kernel}: {type(kernel)} not supported"
        self.op_overload = kernel

        self.unflatten_args = unflatten_args
        self.kwargs = {} if kwargs is None else kwargs
        V.graph.warn_fallback(self.kernel)

    def set_cpp_kernel(self, kernel):
        from .codegen.wrapper import get_cpp_op_schema

        assert (
            not kernel._schema.is_mutable
        ), f"mutable {kernel.__name__} is not supported with cpp_wrapper"

        # These checks are here because ops that return aliasing tensors will
        # return type Tensor& instead of Tensor, but codegen will always write
        # type Tensor on the LHS.
        def is_not_write(arg):
            return arg.alias_info is None or not arg.alias_info.is_write

        assert all(
            is_not_write(x) for x in kernel._schema.arguments
        ), f"{kernel.__name__} with alias_info arguments is not supported with cpp_wrapper"
        assert all(
            is_not_write(x) for x in kernel._schema.returns
        ), f"{kernel.__name__} with alias_info returns is not supported with cpp_wrapper"

        self.cpp_kernel = kernel._schema.name
        self.cpp_kernel_overload_name = kernel._schema.overload_name
        self.cpp_kernel_key = (
            f"{self.cpp_kernel.replace('::', '_')}_{self.cpp_kernel_overload_name}"
        )

        self.cpp_op_schema = get_cpp_op_schema(kernel)
        self.ordered_kwargs_for_cpp_kernel = [
            x.name for x in kernel._schema.arguments if x.kwarg_only
        ]

    def is_legacy_abi_kernel(self):
        return "_scaled_dot_product_flash_attention" in str(self.kernel)

    def get_arg_default_value(self, pos):
        assert hasattr(
            self, "args_default_value"
        ), "self.args_default_value has to be provided"
        assert pos < len(
            self.args_default_value
        ), f"expected the index {pos} to be smaller than len(self.args_default_value): {len(self.args_default_value)}"
        return self.args_default_value[pos]["value"]

    # Generate abi-compatible kernel names for shim kernels.
    # Each individual shim kernel may have its own versioning rule.
    # However, we don't expect we would end up with too many of such rules.
    def _get_abi_compatible_kernel(self):
        if not V.graph.cpp_wrapper:
            return self.kernel

        def sdpa_ver_fn():
            # For sdpa, we need the v2 version only if any optional
            # kwarg is missing.
            if any(
                self.get_kwargs_value(arg_name) is None
                for arg_name in self.ordered_kwargs_for_cpp_kernel
            ):
                return f"{self.cpp_kernel}_v2"
            else:
                return self.cpp_kernel

        kernel_to_ver = {"at::_scaled_dot_product_flash_attention": sdpa_ver_fn}
        if (ver_fn := kernel_to_ver.get(self.cpp_kernel, None)) is not None:
            return ver_fn()
        return self.cpp_kernel

    def codegen_args(self):
        @dataclasses.dataclass
        class Shim:
            ref: Any

            def __repr__(self):
                return self.ref

        tensor_args = [Shim(x.codegen_reference()) for x in self.inputs]
        args, kwargs = self.unflatten_args(tensor_args, self.constant_args)
        # Now we setup abi_compatible_kernel after self.kernel
        # and kwargs are adjusted appropriately.
        self.abi_compatible_kernel = self._get_abi_compatible_kernel()

        if V.graph.cpp_wrapper and isinstance(self.op_overload, torch._ops.OpOverload):
            args = [
                V.graph.wrapper_code.val_to_cpp_arg_str(
                    param.real_type, x, self.is_legacy_abi_kernel()
                )
                for param, x in zip(self.op_overload._schema.arguments, args)
            ]
        else:
            args = [V.graph.wrapper_code.val_to_arg_str(x) for x in args]

        # Previously, we want to maintain forward-compatibility by skipping
        # default args in the serialized artifacts in fbcode. However,
        # some of our shim interfaces require default values being set.
        # Discussed with Sherlock offline and we decided to allow serializing
        # default args into the C++ wrapper code for now. We will refine this
        # part if we see real FC requirement. More details related to FC
        # can be found at:
        # https://docs.google.com/document/d/1FzWm-sHYwmRi3x_g036kOxd99KaYquUsA-L5JwOn8ys/edit?usp=sharing
        if V.graph.cpp_wrapper and hasattr(self, "args_default_value"):
            n_args = len(args)
            n_pos_args = len(self.args_default_value)
            # Some positional args are not provided, need to use their default value in cpp wrapper
            if n_args < n_pos_args:
                pos_args = [
                    self.get_arg_default_value(i) for i in range(n_args, n_pos_args)
                ]
                pos_args = [V.graph.wrapper_code.val_to_arg_str(x) for x in pos_args]
                args.extend(pos_args)

        # let self.codegen_kwargs handle kwargs
        self.kwargs.update(kwargs)
        return args

    @staticmethod
    def find_device(tensor_args, example_output):
        if tensor_args:
            return tensor_args[0].get_device()
        if isinstance(example_output, torch.Tensor):
            return example_output.device
        if isinstance(example_output, (list, tuple)):
            devices = {FallbackKernel.find_device(None, x) for x in example_output}
            # Remove None
            devices = [device for device in devices if device]
            if len(devices) == 1:
                return devices[0]
            for device in devices:
                if device.type == "cuda":
                    return device
            return devices[0]
        return None

    def has_side_effects(self):
        # TODO - some fallbacks are still OpOverloadPackets
        if not isinstance(self.op_overload, torch._ops.OpOverload):
            return False
        return get_schema_info(self.op_overload).is_mutable()

    def get_alias_names(self):
        # TODO - some fallbacks are still OpOverloadPackets
        if not isinstance(self.op_overload, torch._ops.OpOverload):
            return []
        if torch._inductor.utils.is_view(self.op_overload):
            # TODO - use op._schema.arguments alias_info to figure out
            # precise list
            return [inp.get_name() for inp in self.inputs]
        return []

    # ProxyExecutor Design Note
    # We export the ExternFallbackNodes (for custom ops) into a serialized file
    # and run it with a host side proxy executor to address the ABI problem
    # This is currently only implemented for fbcode. Eventually, we will also make this work for OSS.
    # Detailed design doc can be found at
    # https://docs.google.com/document/d/1wC4DOZFaYym2t1Esz0X5yxlLI3RDnSiyRbUus3bkJ64/edit?usp=sharing
    def export_extern_kernel_node(self):
        assert isinstance(self, FallbackKernel)
        args, kwargs = self.unflatten_args(self.inputs, self.constant_args)
        ordered_kwargs = [
            kwargs.get(key, None) for key in self.ordered_kwargs_for_cpp_kernel
        ]

        serializer = GraphModuleSerializer(None, None)  # type: ignore[arg-type]
        named_arguments = serializer.serialize_inputs(self.op_overload, args, kwargs)  # type: ignore[arg-type]

        # serialize_outputs
        def handle_single_output(return_type, output):
            if isinstance(return_type, torch.TensorType):
                # For single Tensor
                out = output
                if isinstance(output, (list, tuple)):
                    assert len(output) == 1
                    out = output[0]
                return export_schema.Argument.create(
                    as_tensor=export_schema.TensorArgument(name=out.get_name())
                )
            elif isinstance(return_type, torch.ListType) and isinstance(
                return_type.getElementType(), torch.TensorType
            ):
                # For single TensorList
                return export_schema.Argument.create(
                    as_tensors=[
                        export_schema.TensorArgument(name=out.get_name())
                        for out in output
                    ]
                )
            else:
                raise RuntimeError(f"Unsupported return type {type(return_type)}")

        target = self.op_overload
        returns = target._schema.returns  # type: ignore[union-attr]
        if len(returns) == 1:
            return_type = returns[0].real_type
            output_arguments = [handle_single_output(return_type, self.outputs)]
        else:
            # For tuple returns, e.g "-> (Tensor, Tensor)" or "-> (Tesnor, Tensor[])"
            assert isinstance(self.outputs, tuple)
            assert len(returns) == len(self.outputs)
            output_arguments = [
                handle_single_output(return_schema.real_type, output)
                for return_schema, output in zip(returns, self.outputs)
            ]

        node = ExternKernelNode(
            name=self.get_name(),
            node=export_schema.Node(
                target=self.op_overload.name(),
                inputs=named_arguments,
                outputs=output_arguments,
                metadata={},
            ),
        )

        V.graph.extern_kernel_nodes.append(node)

        return [*args, *ordered_kwargs]

    def codegen(self, wrapper):
        kernel = self.op_overload
        if kernel.namespace == "aten":
            # Aten Fallback Ops
            assert isinstance(kernel, torch._ops.OpOverload)
            op_base_name = kernel.__name__.split(".")[0]

            if V.graph.cpp_wrapper:
                if config.is_fbcode() and kernel not in has_c_shim:
                    log.warning(
                        "%s is missing a c-shim implementation, using proxy executor as fallback",
                        kernel,
                    )
                    self.use_runtime_dispatch = True
                    self.set_cpp_kernel(kernel)
                else:
                    # Calling with the default kernel name can lead to ambiguous behavior like the following example.
                    # repeat_interleave(const at::Tensor & repeats, c10::optional<int64_t> output_size=c10::nullopt)
                    # repeat_interleave(const at::Tensor & self, int64_t repeats,
                    #       c10::optional<int64_t> dim=c10::nullopt, c10::optional<int64_t> output_size=c10::nullopt)
                    self.cpp_kernel = (
                        f"at::{op_base_name}"
                        if kernel._overloadname == "default"
                        else f"at::_ops::{kernel.__name__.replace('.', '_')}::call"
                    )
                    schema = kernel._schema

                    self.args_default_value = [
                        {"type": x.real_type, "value": x.default_value}
                        for x in schema.arguments
                        if not x.kwarg_only
                    ]
                    self.ordered_kwargs_for_cpp_kernel = [
                        x.name for x in schema.arguments if x.kwarg_only
                    ]
                    self.kwargs_default_value = {
                        x.name: {"type": x.real_type, "value": x.default_value}
                        for x in schema.arguments
                        if x.kwarg_only
                    }
            else:
                self.kernel = f"aten.{op_base_name}"

        elif isinstance(kernel, torch._ops.HigherOrderOperator):
            if getattr(torch._prims.rng_prims, kernel.__name__, None) is kernel:
                self.kernel = f"torch._prims.rng_prims.{kernel.__name__}"
            else:
                raise NotImplementedError(
                    "Unable to find HigherOrderOperator kernel name"
                )
        else:
            # For non-aten OpOverload, i.e. custom ops
            if V.graph.cpp_wrapper:
                self.use_runtime_dispatch = True
                self.set_cpp_kernel(kernel)
            else:
                self.kernel = (
                    f"{kernel.__module__.replace('._ops.', '.ops.')}.{kernel.__name__}"
                )

        if self.use_runtime_dispatch:
            self.codegen_comment(wrapper)

            exported_args = None
            args = None
            if config.is_fbcode() and V.graph.cpp_wrapper:
                exported_args = self.export_extern_kernel_node()
            else:
                args = [*self.codegen_args(), *self.codegen_kwargs()]

            wrapper.generate_extern_kernel_alloc_and_find_schema_if_needed(
                self.get_name(),
                self.codegen_kernel_name(),
                args,
                self.cpp_op_schema,
                self.cpp_kernel_key,
                self.cpp_kernel_overload_name,
                self.op_overload,
                exported_args,
                self.outputs,
            )
        else:
            self.codegen_comment(wrapper)
            args = [*self.codegen_args(), *self.codegen_kwargs()]
            V.graph.wrapper_code.generate_fallback_kernel(self, args)
            if isinstance(self.layout, Layout):
                self.codegen_size_asserts(wrapper)

    @staticmethod
    def tensor_to_layout(output: torch.Tensor):
        return FixedLayout(
            output.device,
            output.dtype,
            convert_shape_to_inductor(output.size()),
            convert_shape_to_inductor(output.stride()),
        )

    @classmethod
    def create(cls, kernel, *args, **kwargs):
        fake_incorrect_kernels = (aten._fused_moving_avg_obs_fq_helper_functional,)
        context = (
            V.graph.fake_mode if kernel not in fake_incorrect_kernels else nullcontext()
        )
        with context:
            (
                example_output,
                tensor_args,
                non_tensor_args,
                unflatten_args,
            ) = cls.process_kernel(kernel, *args, **kwargs)

        device = cls.find_device(tensor_args, example_output)
        assert device, "Not sure where to find device info"

        packed = cls(
            MultiOutputLayout(device),
            kernel,
            tensor_args,
            non_tensor_args,
            unflatten_args,
        )

        def generate_output(output, indices):
            if isinstance(output, (list, tuple)):
                return type(output)(
                    generate_output(output[i], indices + [(type(output), i)])
                    for i in range(len(output))
                )
            elif isinstance(output, dict):
                return {
                    key: generate_output(val, indices + [(type(output), key)])
                    for key, val in output.items()
                }
            elif isinstance(output, torch.Tensor):
                return MultiOutput(
                    cls.tensor_to_layout(output),
                    packed,
                    indices,
                )
            elif isinstance(output, int):
                return output
            elif isinstance(output, torch.SymInt):
                return output.node.expr
            else:
                assert (
                    output is None
                ), f"FallbackKernel output type {type(output)} is not supported"
                return None

        outputs = generate_output(example_output, [])
        if isinstance(outputs, (list, tuple, dict)):
            packed.outputs = outputs  # type: ignore[assignment]
        else:
            packed.outputs = [outputs]
        return outputs

    def apply_constraint(self):
        return super().apply_constraint()


@dataclasses.dataclass
class ComplexView(ExternKernelAlloc):
    """View a complex number as two dtyped numbers or vice versa"""

    def should_allocate(self):
        return False

    def get_alias_names(self):
        # Signal to codegen that our output buffer isn't safe to reuse
        return [self.inputs[0].get_name()]

    def __init__(
        self,
        layout,
        kernel,
        tensor_args,
        nontensor_args,
    ):
        super().__init__(
            layout,
            tuple(tensor_args),
            tuple(nontensor_args),
        )
        # We need output buffers for generating kernel arguments in the
        # abi-compatible mode, where we retrieve outputs by pass each individual
        # output through the abi-compatible interface.
        self.outputs: Sequence[Any] = []
        self.kernel = kernel

    @classmethod
    def create(cls, kernel, *args, **kwargs):
        context = V.graph.fake_mode
        with context:
            (
                example_output,
                tensor_args,
                non_tensor_args,
                unflatten_args,
            ) = cls.process_kernel(kernel, *args, **kwargs)

        device = FallbackKernel.find_device(tensor_args, example_output)
        assert device, "Not sure where to find device info"

        packed = ComplexView(
            MultiOutputLayout(device), kernel, tensor_args, non_tensor_args
        )

        layout = FixedLayout(
            example_output.device,
            example_output.dtype,
            convert_shape_to_inductor(example_output.size()),
            convert_shape_to_inductor(example_output.stride()),
        )
        outputs = MultiOutput(layout, packed, [])

        packed.outputs = [outputs]
        return outputs


@dataclasses.dataclass
class MultiOutputLayout(IRNode):
    device: torch.device


class MultiOutput(ExternKernel):
    # Given an input MultiOutputLayout buffer, indexes out an actual buffer
    # from that result.  This doesn't actually produce multiple outputs,
    # that's MultiOutputLayout!
    def codegen_list_tuple_access(self, basename, indices):
        if len(indices) > 0:
            itype, i = indices[0]
            if itype == list:
                return self.codegen_list_tuple_access(f"{basename}[{i}]", indices[1:])
            elif itype == tuple:
                # cpp wrapper code needs to use std::get<> to access a tuple
                tuple_access = V.graph.wrapper_code.codegen_tuple_access(
                    basename, self.get_name(), str(i)
                )
                return self.codegen_list_tuple_access(tuple_access, indices[1:])
            elif itype == dict:
                return self.codegen_list_tuple_access(f"{basename}['{i}']", indices[1:])
            else:
                raise AssertionError("non supported index type")
        else:
            return basename

    def codegen(self, wrapper):
        wrapper.codegen_multi_output(
            self.get_name(),
            self.codegen_list_tuple_access(self.inputs[0].get_name(), self.indices),
        )
        self.codegen_unbacked_symbol_defs(wrapper)

    def __init__(self, layout, input, indices: List[Tuple[Any, ...]]):
        super().__init__(None, layout, [input], ())
        self.name = V.graph.register_buffer(self)
        self.indices = indices

    def get_unbacked_symbol_uses(self):
        return self.inputs[0].get_unbacked_symbol_uses()

    def should_allocate(self):
        return False

    def get_alias_names(self):
        return [
            inp.get_name()
            for inp in self.inputs
            if isinstance(inp, (FallbackKernel, ComplexView))
            and len(inp.get_alias_names()) > 0
        ]


def _prepare_convolution_fusion_create(
    cls,
    x: "TensorBox",
    weight: "TensorBox",
    bias: "TensorBox",
    padding: List[int],
    stride: List[int],
    dilation: List[int],
    groups: int,
    transposed: bool = False,
    output_padding: Optional[List[int]] = None,
):
    """
    This function is a helper function to prepare inputs, layout and constant args
    for convolution post-op fusion's create function, including deciding the output
    layout (channels first or channels last), realizing inputs and make them etc. The
    function only supports the CPU device since conv post-op fusion kernel is only
    supported on CPU right now.
    """

    # Port from aten/src/ATen/native/ConvUtils.h: _conv_input_size
    def _conv_input_size(
        output_size, weight_size, padding, output_padding, stride, dilation, groups
    ):
        assert len(output_size) == len(weight_size), "Expect input dim == weight dim"
        dim = len(output_size)
        assert dim > 2, "Expect input dim > 2"

        BATCH_DIM = 0
        WEIGHT_INPUT_CHANNELS_DIM = 1
        input_size = []
        input_size.append(output_size[BATCH_DIM])
        input_size.append(weight_size[WEIGHT_INPUT_CHANNELS_DIM] * groups)
        for d in range(2, dim):
            kernel = (weight_size[d] - 1) * dilation[d - 2] + 1
            input_size_d = (
                (output_size[d] - 1) * stride[d - 2]
                - (padding[d - 2] * 2)
                + kernel
                + output_padding[d - 2]
            )
            input_size.append(input_size_d)
        return list(map(int, input_size))

    # The size of prepacked_weight is the prepacked weight size of deconv:
    #   Groups > 1:  [g*o, i/g, ...]
    #   Groups == 1: [o, i, ...]
    # Returns original weight size in [i, o, ...]
    def _original_deconv_weight_size(
        prepacked_weight,
        groups,
    ):
        prepacked_weight_size = prepacked_weight.size()
        dim = len(prepacked_weight_size)
        assert dim > 2, "Expect weight dim > 2"
        if groups > 1:
            weight_size = []
            weight_size.append(prepacked_weight_size[1] * groups)
            weight_size.append(prepacked_weight_size[0] / groups)
            for d in range(2, dim):
                weight_size.append(prepacked_weight_size[d])
        else:
            weight_size = prepacked_weight.transpose(0, 1).size()
        return weight_size

    x.realize()
    weight.realize()
    if bias is not None:
        bias.realize()
    with V.graph.fake_mode:
        # TODO <Leslie> cleaned up the fake_tensor trace as Linear implementation
        x_fake = ir_node_to_tensor(x, guard_shape=True)
        weight_fake = ir_node_to_tensor(weight, guard_shape=True)
        dims = len(x_fake.size()) - 2
        assert 0 < len(padding) <= dims
        assert 0 < len(dilation) <= dims
        assert 0 < len(stride) <= dims
        padding = pad_listlike(padding, dims)
        dilation = pad_listlike(dilation, dims)
        stride = pad_listlike(stride, dims)
        if output_padding is None:
            output_padding = pad_listlike([0], dims)
        else:
            assert 0 < len(output_padding) <= dims
            output_padding = pad_listlike(output_padding, dims)
        assert isinstance(groups, int)
        if transposed:
            # When transposed, the size of the prepacked oneDNN weight is different
            # from the PyTorch weight. We're not able to run aten conv with such
            # size. We infer the output size from the input params here:
            weight_size = _original_deconv_weight_size(weight_fake, groups)
            input_size = x_fake.size()
            output_size = _conv_input_size(
                input_size,
                weight_size,
                padding,
                output_padding,
                stride,
                dilation,
                groups,
            )
        else:
            bias_fake = (
                ir_node_to_tensor(bias, guard_shape=True) if bias is not None else bias
            )
            output = torch.ops.aten.convolution(
                x_fake,
                weight_fake,
                bias_fake,
                stride,
                padding,
                dilation,
                transposed,
                output_padding,
                groups,
            )
            output_size = output.size()

        req_stride_order = [0] + list(reversed(range(1, len(stride) + 1)))
        req_stride_order = [len(req_stride_order)] + req_stride_order
        output_stride = make_channels_last_strides_for(output_size)

    x = cls.require_stride_order(x, req_stride_order)
    assert x.get_device().type == "cpu" and weight.get_device().type == "cpu"
    inputs = [x, weight]

    kernel_layout = FixedLayout(
        x.get_device(),
        x.get_dtype(),
        convert_shape_to_inductor(output_size),
        convert_shape_to_inductor(output_stride),
    )
    constant_args = [padding, stride, dilation, groups]
    if transposed:
        constant_args.insert(1, output_padding)

    if bias is not None:
        inputs.append(bias)
    else:
        constant_args.insert(0, bias)
    return inputs, constant_args, kernel_layout, req_stride_order


def _prepare_linear_fusion_create(
    cls,
    x: "TensorBox",
    weight: "TensorBox",
    bias: "TensorBox",
):
    """
    This function is a helper function to prepare inputs, layout and constant args
    for linear post-op fusion's create function. The function only supports the CPU device
    since linear post-op fusion kernel is only supported on CPU right now.
    """
    x.realize()
    weight.realize()
    if bias is not None:
        bias.realize()

    *m, _ = x.get_size()
    # The weight has been transposed during the qlinear weight prepack process.
    # https://github.com/pytorch/pytorch/blob/4979f9c0d72490970e2019bb1d2284f83d93f76b/
    # aten/src/ATen/native/quantized/cpu/qlinear_prepack.cpp#L291
    _, oc = weight.get_size()
    output_size = list(m) + [oc]
    req_stride_order = list(reversed(range(len(x.get_size()))))

    x = cls.require_stride_order(x, req_stride_order)
    assert x.get_device().type == "cpu" and weight.get_device().type == "cpu"
    inputs = [x, weight]

    output_stride = make_contiguous_strides_for(output_size)
    kernel_layout = FixedLayout(
        x.get_device(),
        x.get_dtype(),
        output_size,
        output_stride,
    )
    constant_args: List[Any] = []

    if bias is not None:
        inputs.append(bias)
    else:
        constant_args.insert(0, bias)
    return inputs, constant_args, kernel_layout, req_stride_order


class ConvolutionUnary(ExternKernelAlloc):
    def __init__(
        self,
        layout,
        inputs,
        constant_args=(),
        kernel="torch.ops.mkldnn._convolution_pointwise",
    ):
        super().__init__(
            layout,
            inputs,
            constant_args,
            None,
            kernel="torch.ops.mkldnn._convolution_pointwise",
            cpp_kernel="mkldnn::_convolution_pointwise",
        )
        self.cpp_kernel_key = "convolution_pointwise"
        self.cpp_op_schema = """
            at::Tensor(
                const at::Tensor& input_t,
                const at::Tensor& weight_t,
                const c10::optional<at::Tensor>& bias_opt,
                at::IntArrayRef padding,
                at::IntArrayRef stride,
                at::IntArrayRef dilation,
                int64_t groups,
                c10::string_view attr,
                torch::List<c10::optional<at::Scalar>> scalars,
                c10::optional<c10::string_view> algorithm)"""

    def codegen(self, wrapper):
        wrapper.generate_extern_kernel_alloc_and_find_schema_if_needed(
            self.get_name(),
            self.cpp_kernel if V.graph.cpp_wrapper else self.kernel,
            self.codegen_args(),
            self.cpp_op_schema,
            self.cpp_kernel_key,
        )
        if isinstance(self.layout, Layout):
            self.codegen_size_asserts(wrapper)

    @classmethod
    def create(
        cls,
        x: "TensorBox",
        weight: "TensorBox",
        bias: "TensorBox",
        padding_: List[int],
        stride_: List[int],
        dilation_: List[int],
        groups: int,
        attr,
        scalars: Optional[List[Any]],
        algorithm,
    ):
        (inputs, constant_args, kernel_layout, _) = _prepare_convolution_fusion_create(
            cls, x, weight, bias, padding_, stride_, dilation_, groups
        )
        constant_args = constant_args + [
            attr,
            may_convert_to_optional(scalars),
            algorithm,
        ]
        return ConvolutionUnary(
            layout=kernel_layout,
            inputs=inputs,
            constant_args=constant_args,
        )


class ConvolutionBinary(ExternKernelAlloc):
    def __init__(
        self,
        layout,
        inputs,
        constant_args=(),
        cpp_constant_args=(),
    ):
        super().__init__(
            layout,
            inputs,
            constant_args,
            None,
            kernel="torch.ops.mkldnn._convolution_pointwise.binary",
            cpp_kernel="mkldnn::_convolution_pointwise",
        )
        self.cpp_kernel_overload_name = "binary"
        self.cpp_kernel_key = "convolution_pointwise_binary"
        self.cpp_op_schema = """
            at::Tensor(
                const at::Tensor& input_t,
                const at::Tensor& other_t,
                const at::Tensor& weight_t,
                const c10::optional<at::Tensor>& bias_opt,
                at::IntArrayRef padding,
                at::IntArrayRef stride,
                at::IntArrayRef dilation,
                int64_t groups,
                c10::string_view binary_attr,
                c10::optional<at::Scalar> alpha,
                c10::optional<c10::string_view> unary_attr,
                torch::List<c10::optional<at::Scalar>> unary_scalars,
                c10::optional<c10::string_view> unary_algorithm)"""
        self.cpp_constant_args = cpp_constant_args

    def codegen(self, wrapper):
        wrapper.generate_extern_kernel_alloc_and_find_schema_if_needed(
            self.get_name(),
            self.codegen_kernel_name(),
            self.codegen_args(),
            self.cpp_op_schema,
            self.cpp_kernel_key,
            self.cpp_kernel_overload_name,
        )
        if isinstance(self.layout, Layout):
            self.codegen_size_asserts(wrapper)

    @classmethod
    def create(
        cls,
        x: "TensorBox",
        other: "TensorBox",
        weight: "TensorBox",
        bias: "TensorBox",
        padding_: List[int],
        stride_: List[int],
        dilation_: List[int],
        groups: int,
        binary_attr: str,
        binary_alpha: Optional[float],
        unary_attr: Optional[str],
        unary_scalars: Optional[List[Any]],
        unary_algorithm: Optional[str],
    ):
        (
            inputs,
            constant_args,
            kernel_layout,
            req_stride_order,
        ) = _prepare_convolution_fusion_create(
            cls, x, weight, bias, padding_, stride_, dilation_, groups
        )
        other = cls.require_stride_order(other, req_stride_order)
        inputs.insert(1, other)
        constant_args = constant_args + [
            binary_attr,
            binary_alpha,
            unary_attr,
            may_convert_to_optional(unary_scalars),
            unary_algorithm,
        ]
        return ConvolutionBinary(
            layout=kernel_layout,
            inputs=inputs,
            constant_args=constant_args,
        )


class ConvolutionBinaryInplace(ExternKernelAlloc):
    def __init__(
        self,
        kernel_layout,
        inputs,
        constant_args=(),
    ):
        # Due to constrain of op.call, other (Tensor&) should be at input[0]
        reordered_inputs = [inputs[1], inputs[0]] + inputs[2:]

        super().__init__(
            kernel_layout,
            reordered_inputs,
            constant_args,
            None,
            kernel="torch.ops.mkldnn._convolution_pointwise_.binary",
            cpp_kernel="mkldnn::_convolution_pointwise_",
        )
        self.cpp_kernel_overload_name = "binary"
        self.cpp_kernel_key = "convolution_pointwise_binary_"
        # TODO: op.call: input[0] should be at::Tensor&
        self.cpp_op_schema = """
            at::Tensor&(
                at::Tensor& other_t,
                const at::Tensor& input_t,
                const at::Tensor& weight_t,
                const c10::optional<at::Tensor>& bias_opt,
                at::IntArrayRef padding,
                at::IntArrayRef stride,
                at::IntArrayRef dilation,
                int64_t groups,
                c10::string_view binary_attr,
                c10::optional<at::Scalar> alpha,
                c10::optional<c10::string_view> unary_attr,
                torch::List<c10::optional<at::Scalar>> unary_scalars,
                c10::optional<c10::string_view> unary_algorithm)"""

    def codegen(self, wrapper):
        wrapper.generate_extern_kernel_alloc_and_find_schema_if_needed(
            self.get_name(),
            self.codegen_kernel_name(),
            self.codegen_args(),
            self.cpp_op_schema,
            self.cpp_kernel_key,
            self.cpp_kernel_overload_name,
        )

    def get_mutation_names(self):
        return [self.inputs[0].get_name()]

    def get_unbacked_symbol_defs(self):
        return {}

    @classmethod
    def create(
        cls,
        x: "TensorBox",
        other: "TensorBox",
        weight: "TensorBox",
        bias: "TensorBox",
        padding_: List[int],
        stride_: List[int],
        dilation_: List[int],
        groups: int,
        binary_attr: str,
        binary_alpha: Optional[float],
        unary_attr: Optional[str],
        unary_scalars: Optional[List[Any]],
        unary_algorithm: Optional[str],
    ):
        (
            inputs,
            constant_args,
            _,
            req_stride_order,
        ) = _prepare_convolution_fusion_create(
            cls, x, weight, bias, padding_, stride_, dilation_, groups
        )
        other = cls.require_stride_order(other, req_stride_order)
        inputs.insert(1, other)
        constant_args = constant_args + [
            binary_attr,
            binary_alpha,
            unary_attr,
            may_convert_to_optional(unary_scalars),
            unary_algorithm,
        ]
        packed = ConvolutionBinaryInplace(
            kernel_layout=NoneLayout(inputs[1].get_device()),  # type: ignore[arg-type]
            inputs=inputs,
            constant_args=constant_args,
        )
        mark_node_as_mutating(packed, inputs[1])
        # This op mutates in place which means that the result is not the
        # target but rather the input that is being mutated
        # init reorders the inputs, so inputs[1] becomes packed.inputs[0]
        return packed.inputs[0]


class MKLPackedLinear(ExternKernelAlloc):
    def __init__(
        self,
        layout,
        inputs,
        constant_args=(),
    ):
        super().__init__(
            layout,
            inputs,
            constant_args,
            None,
            kernel="torch.ops.mkl._mkl_linear",
            cpp_kernel="mkl::_mkl_linear",
        )
        self.cpp_kernel_key = "mkl_linear"
        self.cpp_op_schema = """
            at::Tensor(
                const at::Tensor& self,
                const at::Tensor& mkl_weight_t,
                const at::Tensor& origin_weight_t,
                const c10::optional<at::Tensor>& bias_opt,
                const int64_t prepack_batch_size)"""

    def codegen(self, wrapper):
        wrapper.generate_extern_kernel_alloc_and_find_schema_if_needed(
            self.get_name(),
            self.codegen_kernel_name(),
            self.codegen_args(),
            self.cpp_op_schema,
            self.cpp_kernel_key,
        )

    @classmethod
    def create(cls, x, packed_w, orig_w, batch_size):
        x = cls.require_stride1(cls.realize_input(x))
        orig_w = cls.require_stride1(cls.realize_input(orig_w))
        *m, _ = x.get_size()
        oc, _ = orig_w.get_size()
        output_size = list(m) + [oc]
        output_stride = make_contiguous_strides_for(output_size)
        inputs = [x, packed_w, orig_w]
        constant_args = [None, batch_size]

        return MKLPackedLinear(
            layout=FixedLayout(
                x.get_device(), x.get_dtype(), output_size, output_stride
            ),
            inputs=inputs,
            constant_args=constant_args,
        )


class LinearUnary(ExternKernelAlloc):
    def __init__(
        self,
        layout,
        inputs,
        constant_args=(),
    ):
        super().__init__(
            layout,
            inputs,
            constant_args,
            None,
            kernel="torch.ops.mkldnn._linear_pointwise",
            cpp_kernel="mkldnn::_linear_pointwise",
        )
        self.cpp_kernel_key = "linear_pointwise"
        self.cpp_op_schema = """
            at::Tensor(
                const at::Tensor& input_t,
                const at::Tensor& weight_t,
                const c10::optional<at::Tensor>& bias_opt,
                c10::string_view attr,
                torch::List<c10::optional<at::Scalar>> scalars,
                c10::optional<c10::string_view> algorithm)"""

    def codegen(self, wrapper):
        wrapper.generate_extern_kernel_alloc_and_find_schema_if_needed(
            self.get_name(),
            self.codegen_kernel_name(),
            self.codegen_args(),
            self.cpp_op_schema,
            self.cpp_kernel_key,
        )

    @classmethod
    def create(cls, x, w, b, attr, scalars, algorithm):
        x = cls.require_contiguous(cls.realize_input(x))
        w = cls.require_contiguous(cls.realize_input(w))

        *m, ic = x.get_size()
        oc, ic = w.get_size()
        inputs = [x, w]
        constant_args = [attr, scalars if scalars else [-1], algorithm]
        if b is not None:
            b = cls.require_contiguous(cls.realize_input(b))
            inputs.append(b)
        else:
            constant_args.insert(0, None)

        return LinearUnary(
            layout=FlexibleLayout(
                device=x.get_device(),
                dtype=x.get_dtype(),
                size=list(m) + [oc],
            ),
            inputs=inputs,
            constant_args=constant_args,
        )

    def apply_constraint(self):
        pass


class LinearBinary(ExternKernelAlloc):
    kernel = "torch.ops.mkldnn._linear_pointwise.binary"

    def __init__(
        self,
        layout,
        inputs,
        constant_args=(),
    ):
        super().__init__(
            layout,
            inputs,
            constant_args,
            None,
            kernel="torch.ops.mkldnn._linear_pointwise.binary",
            cpp_kernel="mkldnn::_linear_pointwise",
        )
        self.cpp_kernel_overload_name = "binary"
        self.cpp_kernel_key = "linear_pointwise_binary"
        self.cpp_op_schema = """
            at::Tensor(
                const at::Tensor& input_t,
                const at::Tensor& other_t,
                const at::Tensor& weight_t,
                const c10::optional<at::Tensor>& bias_opt,
                c10::string_view attr)
        """

    def codegen(self, wrapper):
        wrapper.generate_extern_kernel_alloc_and_find_schema_if_needed(
            self.get_name(),
            self.codegen_kernel_name(),
            self.codegen_args(),
            self.cpp_op_schema,
            self.cpp_kernel_key,
            self.cpp_kernel_overload_name,
        )

    @classmethod
    def create(cls, x, y, w, b, attr):
        x = cls.require_contiguous(cls.realize_input(x))
        y = cls.require_contiguous(cls.realize_input(y))
        w = cls.require_contiguous(cls.realize_input(w))

        *m, ic = x.get_size()
        oc, ic = w.get_size()

        inputs = [x, y, w]
        constant_args = [attr]
        if b is not None:
            b = cls.require_contiguous(cls.realize_input(b))
            inputs.append(b)
        else:
            constant_args.insert(0, b)

        return LinearBinary(
            layout=FlexibleLayout(
                device=x.get_device(),
                dtype=x.get_dtype(),
                size=list(m) + [oc],
            ),
            inputs=inputs,
            constant_args=constant_args,
        )

    def apply_constraint(self):
        pass


class ConvolutionTransposeUnary(ExternKernelAlloc):
    def __init__(
        self,
        layout,
        inputs,
        constant_args=(),
    ):
        super().__init__(
            layout,
            inputs,
            constant_args,
            None,
            kernel="torch.ops.mkldnn._convolution_transpose_pointwise",
            cpp_kernel="mkldnn::_convolution_transpose_pointwise",
        )
        self.cpp_kernel_key = "convolution_transpose_pointwise"
        self.cpp_op_schema = """
            at::Tensor(
                const at::Tensor& input_t,
                const at::Tensor& weight_t,
                const c10::optional<at::Tensor>& bias_opt,
                at::IntArrayRef padding,
                at::IntArrayRef output_padding,
                at::IntArrayRef stride,
                at::IntArrayRef dilation,
                int64_t groups,
                c10::string_view attr,
                torch::List<c10::optional<at::Scalar>> scalars,
                c10::optional<c10::string_view> algorithm)"""

    def codegen(self, wrapper):
        wrapper.generate_extern_kernel_alloc_and_find_schema_if_needed(
            self.get_name(),
            self.codegen_kernel_name(),
            self.codegen_args(),
            self.cpp_op_schema,
            self.cpp_kernel_key,
        )

    @classmethod
    def create(
        cls,
        x: "TensorBox",
        weight: "TensorBox",
        bias: "TensorBox",
        padding_: List[int],
        output_padding_: List[int],
        stride_: List[int],
        dilation_: List[int],
        groups_: int,
        attr,
        scalars: Optional[List[Any]],
        algorithm,
    ):
        transposed = True
        (
            inputs,
            constant_args,
            kernel_layout,
            _,
        ) = _prepare_convolution_fusion_create(
            cls,
            x,
            weight,
            bias,
            padding_,
            stride_,
            dilation_,
            groups_,
            transposed,
            output_padding_,
        )
        constant_args = constant_args + [
            attr,
            may_convert_to_optional(scalars),
            algorithm,
        ]
        return ConvolutionTransposeUnary(
            layout=kernel_layout,
            inputs=inputs,
            constant_args=constant_args,
        )


class MkldnnRnnLayer(ExternKernelAlloc):
    def __init__(
        self,
        layout,
        inputs,
        constant_args=(),
    ):
        super().__init__(
            layout,
            inputs,
            constant_args,
            None,
            kernel="aten.mkldnn_rnn_layer",
            cpp_kernel="at::mkldnn_rnn_layer",
        )

    @classmethod
    def create(
        cls,
        x: "TensorBox",
        w0: "TensorBox",
        w1: "TensorBox",
        w2: "TensorBox",
        w3: "TensorBox",
        hx: "TensorBox",
        cx: "TensorBox",
        reverse: bool,
        batch_sizes: List[int],
        mode: int,
        hidden_size: int,
        num_layers: int,
        has_biases: bool,
        bidirectional: bool,
        batch_first: bool,
        train: bool,
    ):
        x = cls.require_stride1(cls.realize_input(x))
        # If batch_first, x has been permuted in lstm before entering the mkldnn_rnn_layer.
        # Make sure x is contiguous in batch_first case.
        x.freeze_layout()
        w0 = cls.require_stride1(cls.realize_input(w0))
        w1 = cls.require_stride1(cls.realize_input(w1))
        w2 = cls.require_stride1(cls.realize_input(w2))
        w3 = cls.require_stride1(cls.realize_input(w3))
        hx = cls.require_stride1(cls.realize_input(hx))
        hx.freeze_layout()
        cx = cls.require_stride1(cls.realize_input(cx))
        cx.freeze_layout()

        input_size = x.get_size()
        assert len(input_size) == 3, "Expect lstm input to be 3D"
        # batch_first is handled in the lstm OP. When entering
        # rnn_layer here, we'll always have batch_first = False
        seq_length, mini_batch, input_size = input_size
        output_shape = [seq_length, mini_batch, hidden_size]

        hy_shape = hx.get_size()
        cy_shape = cx.get_size()

        res: List[IRNode] = []

        inputs = [x, w0, w1, w2, w3, hx, cx]
        constant_args = [
            reverse,
            batch_sizes,
            mode,
            hidden_size,
            num_layers,
            has_biases,
            bidirectional,
            batch_first,
            train,
        ]

        packed = MkldnnRnnLayer(
            MultiOutputLayout(x.get_device()),
            inputs=inputs,
            constant_args=constant_args,
        )

        def get_strides_of_lstm_output(output_shape, batch_first):
            assert len(output_shape) == 3, "Expect output_shape to be 3D"
            return make_contiguous_strides_for(output_shape)

        output_sizes = [output_shape, hy_shape, cy_shape]
        output_strides = [
            get_strides_of_lstm_output(output_shape, batch_first),
            make_contiguous_strides_for(hy_shape),
            make_contiguous_strides_for(cy_shape),
        ]
        output_ir = [
            MultiOutput(
                FixedLayout(
                    x.get_device(),
                    x.get_dtype(),
                    output_size,
                    output_stride,
                ),
                packed,
                [(tuple, i)],
            )
            for i, (output_size, output_stride) in enumerate(
                zip(output_sizes, output_strides)
            )
        ]

        return output_ir


class QConvPointWisePT2E(ExternKernelAlloc):
    def __init__(
        self,
        layout,
        inputs,
        constant_args=(),
    ):
        """
        if bias is not None
            - inputs = [x, w, b, weight_scale, weight_zp]
            - const_args is: [stride, padding, dilation, groups, x_scale, x_zp, o_inv_scale, o_zp,
              fp32_output, unary_attr, unary_scalars, unary_algorithm]
        else
            - inputs = [x, w, weight_scale, weight_zp]
            - const_args is: [bias, stride, padding, dilation, groups, x_scale, x_zp, o_inv_scale, o_zp,
              fp32_output, unary_attr, unary_scalars, unary_algorithm]
        """
        self.has_bias = len(inputs) == 5
        super().__init__(
            layout,
            inputs,
            constant_args,
            None,
            kernel="torch.ops.onednn.qconv2d_pointwise",
            cpp_kernel="onednn::qconv2d_pointwise",
        )
        self.cpp_kernel_key = "qconv2d_pointwise"
        self.cpp_op_schema = """
            at::Tensor(
                at::Tensor act,
                double act_scale,
                int64_t act_zero_point,
                at::Tensor weight,
                at::Tensor weight_scales,
                at::Tensor weight_zero_points,
                c10::optional<at::Tensor> bias,
                torch::List<int64_t> stride,
                torch::List<int64_t> padding,
                torch::List<int64_t> dilation,
                int64_t groups,
                double inv_output_scale,
                int64_t output_zero_point,
                c10::optional<c10::ScalarType> output_dtype,
                c10::string_view attr,
                torch::List<c10::optional<at::Scalar>> scalars,
                c10::optional<c10::string_view> algorithm)"""

    def codegen(self, wrapper):
        # Parser the inputs and constant
        args = [x.codegen_reference() for x in self.inputs]
        const_args = []
        const_args.extend(self.codegen_const_args())

        x = args[0]
        packed_weight = args[1]
        bias = args[2] if self.has_bias else const_args[0]
        w_scale, w_zp = args[-2], args[-1]
        (
            stride,
            padding,
            dilation,
            groups,
            x_scale,
            x_zp,
            o_inv_scale,
            o_zp,
            output_dtype,
            unary_attr,
            unary_scalars,
            unary_algorithm,
        ) = const_args[-12:]

        codegen_args = (
            x,
            x_scale,
            x_zp,
            packed_weight,
            w_scale,
            w_zp,
            bias,
            stride,
            padding,
            dilation,
            groups,
            o_inv_scale,
            o_zp,
            output_dtype,
            unary_attr,
            unary_scalars,
            unary_algorithm,
        )
        wrapper.generate_extern_kernel_alloc_and_find_schema_if_needed(
            self.get_name(),
            self.codegen_kernel_name(),
            codegen_args,
            self.cpp_op_schema,
            self.cpp_kernel_key,
        )
        if isinstance(self.layout, Layout):
            self.codegen_size_asserts(wrapper)

    @classmethod
    def create(
        cls,
        x: "TensorBox",
        x_scale: float,
        x_zp: int,
        weight: "TensorBox",  # packed_weight
        w_scale: "TensorBox",
        w_zp: "TensorBox",
        bias: "TensorBox",
        stride_: List[int],
        padding_: List[int],
        dilation_: List[int],
        groups: int,
        o_inv_scale: float,
        output_zero_point: int,
        output_dtype,
        unary_attr,
        unary_scalars,
        unary_algorithm,
    ):
        transposed = False
        output_padding = None
        (inputs, constant_args, kernel_layout, _) = _prepare_convolution_fusion_create(
            cls,
            x,
            weight,
            bias,
            padding_,
            stride_,
            dilation_,
            groups,
            transposed,
            output_padding,
        )
        # swap padding and stride to align with functional conv arg order
        if bias is None:
            constant_args[1], constant_args[2] = constant_args[2], constant_args[1]
        else:
            constant_args[0], constant_args[1] = constant_args[1], constant_args[0]

        w_scale.realize()
        w_zp.realize()
        inputs = inputs + [w_scale, w_zp]
        constant_args = constant_args + [
            x_scale,
            x_zp,
            o_inv_scale,
            output_zero_point,
            output_dtype,
            unary_attr,
            may_convert_to_optional(unary_scalars),
            unary_algorithm,
        ]

        if output_dtype is not None:
            assert output_dtype in [torch.float32, torch.bfloat16]
            # in _prepare_convolution_fusion_create, we use x.dtype (uint8) to create kernel_layout
            # if we set output_dtype is not None, the output buf should be output_dtype instead of uint8.
            kernel_layout.dtype = output_dtype

        return QConvPointWisePT2E(
            layout=kernel_layout,
            inputs=inputs,
            constant_args=constant_args,
        )


class QConvPointWiseBinaryPT2E(ExternKernelAlloc):
    def __init__(
        self,
        layout,
        inputs,
        constant_args=(),
    ):
        """
        Needs input/weight/output qparams
        if bias is not None
            - inputs = [x, w, b, accum, w_scale, w_zp]
            - const_args = [stride, padding, dilation, groups, x_scale, x_zp, accum_scale, accum_zp, o_inv_scale, o_zp,
            fp32_output, binary_attr, aplha, unary_attr, unary_scalars, unary_algorithm]
        else
            - inputs = [x, w, accum, w_scale, w_zp]
            - const_args = const_args is: [bias, stride, padding, dilation, groups, x_scale, x_zp, accum_scale,
            accum_zp, o_inv_scale, o_zp, fp32_output, binary_attr, aplha, unary_attr, unary_scalars, unary_algorithm]
        """
        self.has_bias = len(inputs) == 6
        super().__init__(
            layout,
            inputs,
            constant_args,
            None,
            kernel="torch.ops.onednn.qconv2d_pointwise.binary",
            cpp_kernel="onednn::qconv2d_pointwise",
        )
        self.cpp_kernel_overload_name = "binary"
        self.cpp_kernel_key = "qconv2d_pointwise_binary"
        self.cpp_op_schema = """
            at::Tensor(
                at::Tensor act,
                double act_scale,
                int64_t act_zero_point,
                at::Tensor accum,
                double accum_scale,
                int64_t accum_zero_point,
                at::Tensor weight,
                at::Tensor weight_scales,
                at::Tensor weight_zero_points,
                c10::optional<at::Tensor> bias,
                torch::List<int64_t> stride,
                torch::List<int64_t> padding,
                torch::List<int64_t> dilation,
                int64_t groups,
                double inv_output_scale,
                int64_t output_zero_point,
                c10::optional<c10::ScalarType> output_dtype,
                c10::string_view binary_attr,
                c10::optional<at::Scalar> alpha,
                c10::optional<c10::string_view> attr,
                torch::List<c10::optional<at::Scalar>> scalars,
                c10::optional<c10::string_view> algorithm)"""

    def codegen(self, wrapper):
        # Parser the inputs and constant
        args = [x.codegen_reference() for x in self.inputs]
        const_args = []
        const_args.extend(self.codegen_const_args())

        x = args[0]
        packed_weight = args[1]
        bias = args[2] if self.has_bias else const_args[0]
        accum, w_scale, w_zp = args[-3], args[-2], args[-1]
        (
            stride,
            padding,
            dilation,
            groups,
            x_scale,
            x_zp,
            accum_scale,
            accum_zp,
            o_inv_scale,
            o_zp,
            output_dtype,
            binary_attr,
            alpha,
            unary_attr,
            unary_scalars,
            unary_algorithm,
        ) = const_args[-16:]
        conv_args = (
            x,
            x_scale,
            x_zp,
            accum,
            accum_scale,
            accum_zp,
            packed_weight,
            w_scale,
            w_zp,
            bias,
            stride,
            padding,
            dilation,
            groups,
            o_inv_scale,
            o_zp,
            output_dtype,
            binary_attr,
            alpha,
            unary_attr,
            unary_scalars,
            unary_algorithm,
        )
        wrapper.generate_extern_kernel_alloc_and_find_schema_if_needed(
            self.get_name(),
            self.codegen_kernel_name(),
            conv_args,
            self.cpp_op_schema,
            self.cpp_kernel_key,
            self.cpp_kernel_overload_name,
        )
        if isinstance(self.layout, Layout):
            self.codegen_size_asserts(wrapper)

    @classmethod
    def create(
        cls,
        x: "TensorBox",
        x_scale,
        x_zp,
        accum: "TensorBox",
        accum_scale,
        accum_zp,
        weight: "TensorBox",  # packed_weight
        w_scale,
        w_zp,
        bias: "TensorBox",
        stride_: List[int],
        padding_: List[int],
        dilation_: List[int],
        groups: int,
        o_inv_scale: "TensorBox",
        output_zero_point: "TensorBox",
        output_dtype,
        binary_attr,
        alpha,
        unary_attr,
        unary_scalars,
        unary_algorithm,
    ):
        transposed = False
        output_padding = None
        (
            inputs,
            constant_args,
            kernel_layout,
            req_stride_order,
        ) = _prepare_convolution_fusion_create(
            cls,
            x,
            weight,
            bias,
            padding_,
            stride_,
            dilation_,
            groups,
            transposed,
            output_padding,
        )

        accum = cls.require_stride_order(accum, req_stride_order)
        inputs.append(accum)

        # swap padding and stride to align with functional conv arg order
        if bias is None:
            constant_args[1], constant_args[2] = constant_args[2], constant_args[1]
        else:
            constant_args[0], constant_args[1] = constant_args[1], constant_args[0]

        w_scale.realize()
        w_zp.realize()
        inputs = inputs + [w_scale, w_zp]
        constant_args = constant_args + [
            x_scale,
            x_zp,
            accum_scale,
            accum_zp,
            o_inv_scale,
            output_zero_point,
            output_dtype,
            binary_attr,
            alpha,
            unary_attr,
            may_convert_to_optional(unary_scalars),
            unary_algorithm,
        ]
        if output_dtype is not None:
            # in _prepare_convolution_fusion_create, we use x.dtype (uint8) to create kernel_layout
            # if output_dtype is not None, the output buf should be dtype output_dtype instead of uint8.
            kernel_layout.dtype = output_dtype

        return QConvPointWiseBinaryPT2E(
            layout=kernel_layout,
            inputs=inputs,
            constant_args=constant_args,
        )


class QLinearPointwisePT2E(ExternKernelAlloc):
    def __init__(
        self,
        layout,
        inputs,
        constant_args=(),
    ):
        """
        if bias is not None
            - inputs = [x, w, b, weight_scale, weight_zp]
            - const_args is: [x_scale, x_zp, o_inv_scale, o_zp,
              fp32_output, unary_attr, unary_scalars, unary_algorithm]
        else
            - inputs = [x, w, weight_scale, weight_zp]
            - const_args is: [bias, x_scale, x_zp, o_inv_scale, o_zp,
              fp32_output, unary_attr, unary_scalars, unary_algorithm]
        """
        self.has_bias = len(inputs) == 5
        super().__init__(
            layout,
            inputs,
            constant_args,
            None,
            kernel="torch.ops.onednn.qlinear_pointwise",
            cpp_kernel="onednn::qlinear_pointwise",
        )
        self.cpp_kernel_key = "qlinear_pointwise"
        self.cpp_op_schema = """
            at::Tensor(
                at::Tensor act,
                double act_scale,
                int64_t act_zero_point,
                at::Tensor weight,
                at::Tensor weight_scales,
                at::Tensor weight_zero_points,
                c10::optional<at::Tensor> bias,
                double inv_output_scale,
                int64_t output_zero_point,
                c10::optional<c10::ScalarType> output_dtype,
                std::string post_op_name,
                torch::List<c10::optional<at::Scalar>> post_op_args,
                std::string post_op_algorithm)"""

    def codegen(self, wrapper):
        # Parser the inputs and constant
        args = [x.codegen_reference() for x in self.inputs]
        const_args = []
        const_args.extend(self.codegen_const_args())

        x = args[0]
        packed_weight = args[1]
        bias = args[2] if self.has_bias else const_args[0]
        w_scale, w_zp = args[-2], args[-1]
        (
            x_scale,
            x_zp,
            o_inv_scale,
            o_zp,
            output_dtype,
            unary_attr,
            unary_scalars,
            unary_algorithm,
        ) = const_args[-8:]

        codegen_args = (
            x,
            x_scale,
            x_zp,
            packed_weight,
            w_scale,
            w_zp,
            bias,
            o_inv_scale,
            o_zp,
            output_dtype,
            unary_attr,
            unary_scalars,
            unary_algorithm,
        )
        wrapper.generate_extern_kernel_alloc_and_find_schema_if_needed(
            self.get_name(),
            self.codegen_kernel_name(),
            codegen_args,
            self.cpp_op_schema,
            self.cpp_kernel_key,
        )
        if isinstance(self.layout, Layout):
            self.codegen_size_asserts(wrapper)

    @classmethod
    def create(
        cls,
        x: "TensorBox",
        x_scale: float,
        x_zp: int,
        weight: "TensorBox",  # packed_weight
        w_scale: "TensorBox",
        w_zp: "TensorBox",
        bias: "TensorBox",
        o_inv_scale: float,
        output_zero_point: int,
        output_dtype,
        unary_attr,
        unary_scalars,
        unary_algorithm,
    ):
        (inputs, constant_args, kernel_layout, _) = _prepare_linear_fusion_create(
            cls,
            x,
            weight,
            bias,
        )

        w_scale.realize()
        w_zp.realize()
        inputs = inputs + [w_scale, w_zp]
        constant_args = constant_args + [
            x_scale,
            x_zp,
            o_inv_scale,
            output_zero_point,
            output_dtype,
            unary_attr,
            may_convert_to_optional(unary_scalars),
            unary_algorithm,
        ]

        if output_dtype is not None:
            assert output_dtype in [torch.float32, torch.bfloat16]
            # in _prepare_linear_fusion_create, we use x.dtype (uint8) to create kernel_layout
            # if we set fp32_output, the output buf should be dtype float32 instead of uint8.
            kernel_layout.dtype = output_dtype

        return QLinearPointwisePT2E(
            layout=kernel_layout,
            inputs=inputs,
            constant_args=constant_args,
        )


@dataclasses.dataclass
class MutableBox(IRNode):
    """
    TensorBox / StorageBox allow in-place mutation of Tensors
    """

    data: IRNode

    def __getattr__(self, name):
        fn = getattr(self.data, name)
        if callable(fn):
            return fn
        raise AttributeError(f"{type(self.data).__name__}.{name} not callable")

    def realize(self):
        return self.data.realize()

    def codegen_reference(self, writer=None):
        return self.data.codegen_reference(writer)

    @property
    def layout(self):
        return self.data.layout  # type: ignore[attr-defined]

    def get_layout(self):
        return self.layout

    def get_size(self):
        return self.data.get_size()

    def __str__(self):
        if isinstance(self.data, MutableBox):
            line0 = f"{type(self).__name__}({type(self.data).__name__}("
            endl = "))"
            inner = self.data.data
        else:
            line0 = f"{type(self).__name__}("
            inner = self.data
            endl = ")"

        lines = [
            line0,
            indent(str(inner)),
            endl,
        ]
        return "\n".join(lines)

    __repr__ = __str__


class TensorBox(MutableBox):
    @staticmethod
    def create(data):
        return TensorBox(StorageBox(data))


class StorageBox(MutableBox):
    def is_input_buffer(self):
        if isinstance(self.data, (InputBuffer, ReinterpretView)):
            return self.data.get_name() in V.graph.graph_inputs
        return False

    def realize(self):
        if isinstance(
            self.data,
            (
                ComputedBuffer,
                InputsKernel,
                InputBuffer,
                ReinterpretView,
                TemplateBuffer,
            ),
        ):
            return self.data.get_name()
        assert isinstance(self.data, (Pointwise, Reduction, Scan)), type(self.data)
        origin_node = self.data.get_origin_node()
        traceback = self.data.get_traceback()
        self.data = ComputedBuffer(
            name=None,
            layout=FlexibleLayout(
                device=self.data.get_device(),
                dtype=self.data.get_dtype(),
                size=self.data.get_size(),
            ),
            data=self.data,
        )
        self.data.name = V.graph.register_buffer(self.data)
        self.data.origins = self.origins
        self.data.origin_node = origin_node
        self.data.traceback = traceback
        return self.data.name

    def realize_hint(self):
        """
        Called on buffers we expect to be forced to realize later.
        """
        if (
            isinstance(self.data, (Pointwise, Reduction))
            and self.num_reads() > 1
            and self.is_pointwise_non_scalar_tensor_num_reads_larger_than_one()
        ):
            self.realize()

    def has_exceeded_max_reads(self):
        return isinstance(self.data, Pointwise) and (
            self.num_reads() > config.realize_acc_reads_threshold
            or self.inner_fn_str_len() > config.realize_bytes_threshold
        )

    def mark_reuse(self, users):
        """
        A heuristic to decide if we should realize a tensor
        that is used multiple times.
        """

        def should_realize_on_cpu(loops: Union[Pointwise, Reduction]):
            """
            The heuristic for realizing reused result of heavy ops on cpu
            """
            heavy_ops = ["exp"]  # a list of heavy ops
            fn_str = loops.inner_fn_str()
            return any((op + "(") in fn_str for op in heavy_ops)

        if (
            users > 1
            and isinstance(self.data, (Pointwise, Reduction))
            and (
                self.num_reads() > config.realize_reads_threshold
                or len(self.inner_fn_str()) > config.realize_bytes_threshold
                or (is_cpu(self.data) and should_realize_on_cpu(self.data))
            )
        ):
            self.realize()

    @cache_on_self
    def num_reads(self):
        data = self.data
        if isinstance(data, (InputsKernel, InputBuffer, ReinterpretView)):
            return 1
        if isinstance(data, ComputedBuffer):
            read_writes = data.get_read_writes()
        else:
            assert isinstance(data, (Pointwise, Reduction)), type(data)
            read_writes = ComputedBuffer(
                name=None,
                layout=FlexibleLayout(
                    device=data.get_device(),
                    dtype=data.get_dtype(),
                    size=data.get_size(),
                ),
                data=data,
            ).get_read_writes()
        return len(read_writes.reads)

    @cache_on_self
    def is_pointwise_non_scalar_tensor_num_reads_larger_than_one(self):
        # Skip the check for non Pointwise instances
        return (
            (sum(read.index != 0 for read in self.data.get_reads()) > 1)
            if isinstance(self.data, Pointwise)
            and all(
                not isinstance(read, dependencies.StarDep)
                for read in self.data.get_reads()
            )
            else True
        )


class InterpreterShim(torch.fx.Interpreter):
    @staticmethod
    @functools.lru_cache(None)
    def _dummy_gm():
        return torch.fx.symbolic_trace(identity)

    def __init__(self, graph, submodules):
        # call super() with a placeholder to avoid constructing a
        # GraphModule which is very expensive (it does codegen).
        super().__init__(self._dummy_gm(), garbage_collect_values=False)
        self.module = self
        self.graph = graph
        self.submodules = submodules
        self.extra_traceback = False
        self.fetch_attr = submodules.__getitem__
        self.current_node = None

    def run_node(self, n: torch.fx.Node) -> Any:
        self.current_node = n
        return super().run_node(n)

    def run(self, *args, **kwargs):
        with V.set_interpreter_handler(self):
            return super().run(*args, **kwargs)


class LoopBody:
    """
    Captures the body of a Loops subclass into an FX graph.  Persists any
    indexing simplifications and makes it easier to analyze loop bodies.
    """

    def __init__(self, fn, args, var_ranges):
        super().__init__()
        self.var_ranges = var_ranges
        self.indexing_exprs = {}
        self.indexing_exprs_name = {}
        self.reads = []
        self.writes = []
        self.reads_name2expr = {}
        self.writes_name2expr = {}
        self.other = []
        self.submodules = {"get_index": self.get_index}
        self.subblocks = {}
        self.indirect_vars = []
        self.root_block = LoopBodyBlock(self, fn, args)
        self.indexing = None

    @cache_on_self
    def get_nodes(self):
        all_graphs = itertools.chain(
            (self.root_block.graph,),
            (block.graph for block in self.subblocks.values()),
        )
        return [node for graph in all_graphs for node in graph.nodes]

    @cache_on_self
    def bounds(self):
        # Doing a local import to avoid dumping all the code here
        from .bounds import BoundVars

        return BoundVars(self)

    def debug_str(self):
        lines = [f"var_ranges = {dict(self.var_ranges)}"]
        lines.extend([f"{name} = {val}" for name, val in self.indexing_exprs.items()])
        lines.extend(
            [
                block.debug_str(name)
                for name, block in itertools.chain(
                    [("body", self.root_block)], self.subblocks.items()
                )
            ]
        )
        return "\n".join(lines)

    def add_index_expr(self, expr: sympy.Expr, category, buf_name):
        getattr(self, category).append(expr)
        if buf_name is not None:
            getattr(self, f"{category}_name2expr")[buf_name] = expr
        if expr not in self.indexing_exprs_name:
            name = f"index{len(self.indexing_exprs)}"
            self.indexing_exprs_name[expr] = name
            self.indexing_exprs[name] = expr
        return self.indexing_exprs_name[expr]

    def add_submodule(self, block, prefix):
        """Not actually for nn.Modules, but subblocks in generated code are mapped to FX call_module opcodes"""
        if prefix[-1].isnumeric() and prefix not in self.submodules:
            name = prefix
        else:
            name = f"{prefix}{len(self.submodules)}"
        self.submodules[name] = block
        return name

    def add_indirect(self, size):
        name = f"indirect{len(self.indirect_vars)}"
        var = sympy_symbol(name)
        self.indirect_vars.append(var)
        return var

    def replace_indirect(self, old, new):
        """Swap in a variable used in indirect indexing"""
        if str(old) == str(new):
            return
        assert self.indexing is not None
        self.indexing = {k: sympy_subs(v, {old: new}) for k, v in self.indexing.items()}

    def get_index(self, name):
        assert self.indexing is not None
        return self.indexing[name]

    def __call__(self, *indices):
        index = list(itertools.chain(*indices))
        assert len(index) == len(self.var_ranges), (index, self.var_ranges)
        assert all(v not in self.var_ranges for v in index)
        replacements = dict(zip(self.var_ranges.keys(), index))
        self.indexing = {
            name: sympy_subs(expr, replacements)
            for name, expr in self.indexing_exprs.items()
        }
        result = self.root_block()
        self.indexing = None
        return result


class LoopBodyBlock:
    """
    Captures the body of a Loops subclass into an FX graph.
    In normal cases there will be a 1:1 mapping between LoopBody and
    LoopBodyBlock, hower in the case of ops.masked() the masked out
    operations will manifest as an extra LoopBodyBlock.
    """

    def __init__(self, body: LoopBody, fn: Callable[..., Any], args: List[Any]):
        self.body = body

        def add_index(expr, category, buf_name=None):
            return tracer.create_proxy(
                "call_module",
                "get_index",
                (self.body.add_index_expr(expr, category, buf_name),),
                {},
            )

        class CaptureIndexing(V.WrapperHandler):  # type: ignore[name-defined]
            self.name = "CaptureIndexing"

            def load(self, name: str, index: sympy.Expr):
                index = add_index(index, "reads", name)
                return self._inner.load(name, index)

            def store(self, name, index, value, mode=None):
                index = add_index(index, "writes", name)
                return self._inner.store(name, index, value, mode)

            def store_reduction(self, name, index, value):
                index = add_index(index, "writes", name)
                return self._inner.store_reduction(name, index, value)

            def reduction(self, dtype, src_dtype, reduction_type, value):
                result = self._inner.reduction(dtype, src_dtype, reduction_type, value)
                if "welford" in reduction_type:
                    return tuple(result[i] for i in range(3))
                return result

            def index_expr(self, index, dtype):
                if isinstance(index, (int, sympy.Integer)):
                    return self._inner.constant(int(index), dtype)
                index = add_index(index, "other")
                return self._inner.index_expr(index, dtype)

            def bucketize(
                self,
                values,
                offsets_name: str,
                offsets_size: sympy.Expr,
                indexing_dtype: torch.dtype,
                right: bool,
            ):
                offsets_size = add_index(offsets_size, "other")
                return self._inner.bucketize(
                    values, offsets_name, offsets_size, indexing_dtype, right
                )

            @staticmethod
            def masked(mask_proxy, masked_body: Callable[..., Any], other_proxy):
                """
                Recursively capture the masked out body in another LoopBodyBlock
                """

                subblock: LoopBodyBlock

                def shim(mask, other):
                    return V.ops.masked(mask, subblock, other)

                name = self.body.add_submodule(shim, "masked_subblock")
                subblock = LoopBodyBlock(self.body, masked_body, [])
                self.body.subblocks[name] = subblock
                return tracer.create_proxy(
                    "call_module", name, (mask_proxy, other_proxy), {}
                )

            @staticmethod
            def scan(
                dtype_proxy, combine_fn: Callable[..., Any], value_proxy, init_proxy
            ):
                def shim(dtype, value, init):
                    return V.ops.scan(dtype, combine_fn, value, init)

                name = self.body.add_submodule(shim, "scan")
                return tracer.create_proxy(
                    "call_module", name, (dtype_proxy, value_proxy, init_proxy), {}
                )

            @staticmethod
            def indirect_indexing(index_proxy, size, check=True):
                """
                Flow data from tensors into indexing formulas.
                Introduce a call_module to update the indexing.
                """

                var = self.body.add_indirect(size)

                def set_indirect(new_var):
                    self.body.replace_indirect(
                        var, V.ops.indirect_indexing(new_var, size, check)
                    )

                tracer.create_proxy(
                    "call_module",
                    self.body.add_submodule(set_indirect, f"set_{var}"),
                    (index_proxy,),
                    {},
                )
                return var

            @staticmethod
            def output(result):
                tracer.create_proxy("output", "output", (result,), {})

            @staticmethod
            def placeholder(name):
                return tracer.create_proxy("placeholder", name, (), {})

        tracer = torch.fx.Tracer()
        tracer.graph = torch.fx.Graph(tracer_cls=tracer.__class__)
        proxy_ops = tracer.create_proxy("placeholder", "ops", (), {})

        from .index_propagation import IndexPropagation
        from .sizevars import SimplifyIndexing

        handler: Any = SimplifyIndexing(
            CaptureIndexing(proxy_ops), self.body.var_ranges
        )
        if config.constant_and_index_propagation:
            handler = IndexPropagation(handler)

        with V.set_ops_handler(handler):
            # This indirection is just a cute way to get IndexPropagation to
            # unwrap the return value.
            ops.output(fn(*args))
        self.graph = tracer.graph

    def __call__(self):
        graph = self.graph
        submodules = self.body.submodules

        return InterpreterShim(graph, submodules).run(V.get_ops_handler())

    def debug_str(self, name="block"):
        code = torch.fx.GraphModule(self.body.submodules, self.graph).code
        return re.sub(
            # strip `; del var0` suffixes to make output prettier
            r";[^\n]*",
            "",
            code.strip().replace("def forward(", f"def {name}("),
        )


class Wait(ExternKernelAlloc):
    """
    Wait should not be used by itself.  It should always be constructed in tandem
    with a collective op that produces a work to wait on.
    """

    def __init__(
        self,
        layout,
        inputs,
        constant_args=(),
    ):
        super().__init__(layout, inputs, constant_args)

    def should_allocate(self):
        return False

    def codegen(self, wrapper):
        from .codegen.wrapper import ReuseLine

        wrapper.add_import_once(
            "from torch.distributed._functional_collectives_impl import _wait_tensor"
        )
        (input_collective,) = (t.codegen_reference() for t in self.inputs)
        wrapper.writeline(f"{input_collective} = _wait_tensor({input_collective})")

        # wait op still needs to produce a 'buffer' that represents the tensor output.
        # this is a symbolic gesture, and it gets handled by WrapperCodegen.
        # codegen outputs a '# reuse' line that assigns the input buffer here ('input_collective')
        # to a new name (`self.get_name()`) and `del`s the old name.
        wrapper.writeline(ReuseLine(wrapper, self.inputs[0], self, delete_old=False))

    @classmethod
    def create(cls, collective_op: "TensorBox"):
        # TODO(whc) i'm not sure what's going on here, this probably means I missed something upstream
        collective_op.decide_layout()
        return Wait(
            layout=AliasedLayout(collective_op),
            inputs=[collective_op],
        )

    def get_alias_names(self):
        # Signal to codegen that our output buffer isn't safe to reuse
        return [self.inputs[0].codegen_reference()]

    def get_mutation_names(self):
        # The generated `_wait_tensor` op mutates the input tensor
        return [self.inputs[0].codegen_reference()]


class CollectiveKernel(ExternKernel):
    """
    Each collective should follow the pattern:
    - extend InPlaceCollectiveKernel or OutOfPlaceCollectiveKernel.
    - the kernel delegates into c10d processgroup, which returns a 'work' obj
    - the work obj is registered via _register_tensor_work so it can be waited on later
    """

    def __init__(self, layout, inputs, constant_args):
        super().__init__(None, layout, inputs, constant_args)
        self.name = V.graph.register_buffer(self)

    def should_emit_register_tensor_work(self):
        return True

    def should_emit_find_or_create_pg(self):
        return True

    def codegen_collective(self, wrapper, output_name, input_names):
        # factor so the boilerplate can be handled in CollectiveKernel.codegen
        raise NotImplementedError("Must implement")

    def codegen_output(self, wrapper, output_name, input_names):
        # factor so the boilerplate can be handled in CollectiveKernel.codegen
        raise NotImplementedError("Must implement")

    @classmethod
    def wrap_inputs_as_inplace(cls, inputs):
        def wrap_input(var):
            op = InPlaceHint(
                FlexibleLayout(var.get_device(), var.get_dtype(), var.get_size()), var
            )
            return TensorBox.create(op)

        return list(map(wrap_input, inputs))

    def codegen(self, wrapper):
        wrapper.add_import_once("import torch.distributed as dist")
        wrapper.add_import_once("import torch.distributed.distributed_c10d as c10d")
        wrapper.add_import_once(
            "import torch.distributed._functional_collectives_impl as fun_col_impl"
        )
        # extract references to our args in string form for codegen output
        input_names = [t.codegen_reference() for t in self.inputs]
        output_name = self.get_name()
        tag, ranks, group_size = self.constant_args

        if self.should_emit_find_or_create_pg():
            # TODO: avoid more than one ref of the same pg (even though they are cached inside the api)
            wrapper.writeline(
                f"{output_name}_pg = c10d._find_or_create_pg_by_ranks_and_tag('{tag}', {ranks}, {group_size})"
            )

        self.codegen_output(wrapper, output_name, input_names)
        self.codegen_collective(wrapper, output_name, input_names)
        if self.should_emit_register_tensor_work():
            wrapper.writeline(
                f"fun_col_impl._register_tensor_work({output_name}, {output_name}_work)"
            )


class InPlaceCollectiveKernel(CollectiveKernel):
    """
    InPlaceCollectiveKernel are those with in-out arguments such as all_reduce.
    Extend this kernel if your collective needs to modify its inputs in-place.
    """

    def __init__(self, layout, inputs, constant_args):
        super().__init__(layout, inputs, constant_args)

    def should_allocate(self):
        return False

    def has_side_effects(self):
        return True

    def codegen_output(self, wrapper, output_name, input_names):
        if len(input_names) > 1:
            wrapper.writeline(f"{output_name} = [{','.join(input_names)}] ")
        else:
            wrapper.writeline(f"{output_name} = {input_names[0]}")


class OutOfPlaceCollectiveKernel(CollectiveKernel):
    """
    OutOfPlaceCollectiveKernel are those that allocate their
    outputs and leave their inputs inplace, such as all_gather.
    """

    def __init__(self, layout, inputs, outputs, constant_args):
        super().__init__(layout, inputs + outputs, constant_args)
        self.outputs = outputs
        self.original_inputs = inputs
        # NOTE: As seen in issue #108780, output buffers of out-of-place collectives
        # could be incorrectly reused. As a safety measure, here we just ban the reuse of them.
        # TODO: A better fix is to figure out how to propagate the aliases properly,
        # so that the buffer is only reused after all its users have consumed it.
        for x in self.outputs:
            V.graph.never_reuse_buffers.add(x.name)

    def should_allocate(self):
        return False

    def has_side_effects(self):
        return True

    def codegen_output(self, wrapper, output_name, input_names):
        input_names = [t.codegen_reference() for t in self.original_inputs]
        wrapper.writeline(f"{output_name}_inputs = [{','.join(input_names)}]")
        wrapper.writeline(f"{output_name} = [{','.join(x.name for x in self.outputs)}]")

    @classmethod
    def create_output_buffers(cls, inputs, size_cb=None):
        outputs = []
        for input in inputs:
            new_size = input.get_size()
            if size_cb is not None:
                size_cb(new_size)
            # new_size[0] *= group_size

            buff = OutputBuffer(
                layout=FlexibleLayout(
                    device=input.get_device(),
                    dtype=input.get_dtype(),
                    size=new_size,
                ),
            )
            outputs.append(buff)
        return outputs

    @classmethod
    def create_output_nodes(cls, coll, output_buffers):
        return [
            MultiOutputNoSizeAssert(
                out_t.layout,
                coll,
                f"[{i}]",
            )
            for i, out_t in enumerate(output_buffers)
        ]


class InPlaceHint(ExternKernel):
    """
    Helper OP to encode an in/out argument that tries to make it inplace whenever possible.
    Wrap the input of your inplace op to enable this behavior.

    The design is based on two key decisions:
    - this node is responsible for allocating the in/out buffer used by the collective.
        This is controlled by the ``should_allocate`` method that returns True here and
        False for the collective node
    - The scheduler special-case this node and enable it to reuse its input.
    """

    def codegen(self, wrapper):
        input_name = self.inputs[0].codegen_reference()
        output_name = self.get_name()
        if not wrapper.did_reuse(self, self.inputs[0]):
            wrapper.writeline(f"{output_name}.copy_({input_name}) #no reuse")

    def __init__(self, layout, input):
        input = self.realize_input(input)
        super().__init__(None, layout, self.unwrap_storage([input]), ())
        self.name = V.graph.register_buffer(self)

    def should_allocate(self):
        return True


class OutputBuffer(ExternKernel):
    """
    Represent the output buffer used by ops that require multiple of them
    """

    def __init__(self, layout):
        super().__init__(name=None, layout=layout, inputs=[])
        self.name = V.graph.register_buffer(self)

    def should_allocate(self):
        return True

    def codegen(self, wrapper):
        wrapper.writeline(f"# collective out buffer {self.name}")


class MultiOutputNoSizeAssert(MultiOutput):
    """
    Extract partial output from a multi-output OP.
    Works like MultiOutput but doesn't assert size. This must be a property guaranteed by the op emitting this.
    """

    def __init__(self, layout, input, index):
        super().__init__(layout, input, [])
        self.index = index

    def codegen(self, wrapper):
        wrapper.writeline(
            f"{self.get_name()} = {self.inputs[0].get_name()}{self.index}"
        )


class Broadcast(InPlaceCollectiveKernel):
    def __init__(self, layout, inputs, constant_args, src):
        super().__init__(layout, inputs, constant_args)
        self.src = src

    def get_mutation_names(self):
        return [self.inputs[0].get_name()]

    def get_unbacked_symbol_defs(self):
        return {}

    @classmethod
    def create(
        cls, x: "TensorBox", src: int, tag: str, ranks: List[int], group_size: int
    ):
        inplace_inputs = cls.wrap_inputs_as_inplace([x])
        packed = Broadcast(
            layout=NoneLayout(inplace_inputs[0].get_device()),  # type: ignore[arg-type]
            inputs=inplace_inputs,
            constant_args=[tag, ranks, group_size],
            src=src,
        )
        mark_node_as_mutating(packed, inplace_inputs[0])
        return inplace_inputs[0]

    def codegen_collective(self, wrapper, output_name, input_names):
        wrapper.writeline(
            f"{output_name}_work = dist.broadcast("
            f"{output_name}, async_op=True, group={output_name}_pg, src={self.src})"
        )


class AllReduceCoalesced(InPlaceCollectiveKernel):
    def __init__(self, layout, inputs, constant_args, reduce_op):
        super().__init__(layout, inputs, constant_args)
        self.reduce_op = reduce_op

    def should_allocate(self):
        return False

    def get_mutation_names(self):
        return [self.inputs[0].get_name()]

    def get_unbacked_symbol_defs(self):
        return {}

    @classmethod
    def create(
        cls,
        inputs: List["TensorBox"],
        reduce_op: str,
        tag: str,
        ranks: List[int],
        group_size: int,
    ):
        inplace_inputs = cls.wrap_inputs_as_inplace(inputs)
        packed = AllReduceCoalesced(
            layout=NoneLayout(inplace_inputs[0].get_device()),  # type: ignore[arg-type]
            inputs=inplace_inputs,
            constant_args=[tag, ranks, group_size],
            reduce_op=reduce_op,
        )
        mark_node_as_mutating(packed, inplace_inputs[0])
        return inplace_inputs

    def codegen_collective(self, wrapper, output_name, input_names):
        wrapper.writeline(
            f"{output_name}_work = dist.all_reduce_coalesced("
            f"{output_name}, "
            f"op=fun_col_impl._str_to_reduce_op('{str(self.reduce_op)}'), "
            f"group={output_name}_pg, "
            "async_op=True)"
        )


class AllReduce(InPlaceCollectiveKernel):
    def __init__(self, layout, inputs, constant_args, reduce_op):
        super().__init__(layout, inputs, constant_args)
        self.reduce_op = reduce_op

    def get_mutation_names(self):
        return [self.inputs[0].get_name()]

    def get_unbacked_symbol_defs(self):
        return {}

    @classmethod
    def create(
        cls, x: "TensorBox", reduce_op: str, tag: str, ranks: List[int], group_size: int
    ):
        inplace_inputs = cls.wrap_inputs_as_inplace([x])

        packed = AllReduce(
            layout=NoneLayout(inplace_inputs[0].get_device()),  # type: ignore[arg-type]
            inputs=inplace_inputs,
            constant_args=[tag, ranks, group_size],
            reduce_op=reduce_op,
        )
        mark_node_as_mutating(packed, inplace_inputs[0])
        return inplace_inputs[0]

    def codegen_collective(self, wrapper, output_name, input_names):
        wrapper.writeline(
            f"{output_name}_work = dist.all_reduce("
            f"{output_name}, async_op=True, group={output_name}_pg, op=fun_col_impl._str_to_reduce_op('{str(self.reduce_op)}'))"
        )


class AllGatherIntoTensor(OutOfPlaceCollectiveKernel):
    def __init__(self, layout, inputs, outputs, constant_args):
        super().__init__(layout, inputs, outputs, constant_args)

    @classmethod
    def create(cls, x: "TensorBox", tag: str, ranks: List[int], group_size: int):
        inputs = [cls.realize_input(x)]

        def compute_size(new_size):
            new_size[0] *= group_size

        outputs = cls.create_output_buffers(inputs, compute_size)

        layout = MultiOutputLayout(inputs[0].get_device())

        packed = AllGatherIntoTensor(
            layout=layout,
            inputs=inputs,
            outputs=outputs,
            constant_args=[tag, ranks, group_size],
        )
        return cls.create_output_nodes(packed, outputs)[0]

    def codegen_collective(self, wrapper, output_name, input_names):
        wrapper.writeline(
            f"{output_name}_work = dist.all_gather_into_tensor("
            f"{output_name}[0], {output_name}_inputs[0], async_op=True, group={output_name}_pg)"
        )


class ReduceScatterTensor(OutOfPlaceCollectiveKernel):
    def __init__(self, layout, inputs, outputs, constant_args, reduce_op):
        super().__init__(layout, inputs, outputs, constant_args)
        self.reduce_op = reduce_op

    @classmethod
    def create(
        cls,
        x: "TensorBox",
        reduce_op: str,
        tag: str,
        ranks: List[int],
        group_size: int,
    ):
        inputs = [cls.realize_input(x)]

        def compute_size(new_size):
            new_size[0] //= group_size

        outputs = cls.create_output_buffers(inputs, compute_size)

        layout = MultiOutputLayout(inputs[0].get_device())

        packed = ReduceScatterTensor(
            layout=layout,
            inputs=inputs,
            outputs=outputs,
            constant_args=[tag, ranks, group_size],
            reduce_op=reduce_op,
        )
        return cls.create_output_nodes(packed, outputs)[0]

    def codegen_collective(self, wrapper, output_name, input_names):
        wrapper.writeline(
            f"{output_name}_work = dist.reduce_scatter_tensor("
            f"{output_name}[0], {output_name}_inputs[0], "
            f"async_op=True, group={output_name}_pg, op=fun_col_impl._str_to_reduce_op('{str(self.reduce_op)}'))"
        )


class AllGatherIntoTensorCoalesced(OutOfPlaceCollectiveKernel):
    def __init__(self, layout, inputs, outputs, constant_args):
        super().__init__(layout, inputs, outputs, constant_args)

    @classmethod
    def create(
        cls,
        inputs: List["TensorBox"],
        tag: str,
        ranks: List[int],
        group_size: int,
    ):
        inputs = [cls.realize_input(x) for x in inputs]

        def compute_size(new_size):
            new_size[0] *= group_size

        outputs = cls.create_output_buffers(inputs, compute_size)

        layout = MultiOutputLayout(inputs[0].get_device())

        packed = AllGatherIntoTensorCoalesced(
            layout=layout,
            inputs=inputs,
            outputs=outputs,
            constant_args=[tag, ranks, group_size],
        )

        return outputs
        # return cls.create_output_nodes(packed, outputs)

    def codegen_collective(self, wrapper, output_name, input_names):
        wrapper.writeline(
            f"{output_name}_work = fun_col_impl._all_gather_into_tensor_coalesced_fallback("
            f"output_tensors={output_name}, "
            f"input_tensors={output_name}_inputs, "
            f"group={output_name}_pg, "
            "async_op=True)"
        )


class ReduceScatterTensorCoalesced(OutOfPlaceCollectiveKernel):
    def __init__(self, layout, inputs, outputs, constant_args, reduce_op):
        super().__init__(layout, inputs, outputs, constant_args)
        self.reduce_op = reduce_op

    @classmethod
    def create(
        cls,
        inputs: List["TensorBox"],
        reduce_op: str,
        tag: str,
        ranks: List[int],
        group_size: int,
    ):
        inputs = [cls.realize_input(x) for x in inputs]

        def compute_size(new_size):
            new_size[0] //= group_size

        outputs = cls.create_output_buffers(inputs, compute_size)

        layout = MultiOutputLayout(inputs[0].get_device())

        _ = ReduceScatterTensorCoalesced(
            layout=layout,
            inputs=inputs,
            outputs=outputs,
            constant_args=[tag, ranks, group_size],
            reduce_op=reduce_op,
        )

        return outputs

    def codegen_collective(self, wrapper, output_name, input_names):
        wrapper.writeline(
            f"{output_name}_work = fun_col_impl._reduce_scatter_tensor_coalesced_fallback("
            f"output_tensors={output_name}, "
            f"input_tensors={output_name}_inputs, "
            f"op=fun_col_impl._str_to_reduce_op('{str(self.reduce_op)}'), "
            f"group={output_name}_pg, "
            "async_op=True)"
        )


# TODO(yifu): replace the CollectiveKernel IR hierarchy with _CollectiveKernel.
class _CollectiveKernel(FallbackKernel):
    def should_allocate(self):
        return False

    def has_side_effects(self):
        return True

    # This is identical to FallbackKernel.set_cpp_kernel(), minus the
    # part that checks against input aliasing and mutation.
    def set_cpp_kernel(self, kernel):
        from .codegen.wrapper import get_cpp_op_schema

        self.cpp_kernel = kernel._schema.name
        self.cpp_kernel_overload_name = kernel._schema.overload_name
        self.cpp_kernel_key = (
            f"{self.cpp_kernel.replace('::', '_')}_{self.cpp_kernel_overload_name}"
        )

        self.cpp_op_schema = get_cpp_op_schema(kernel)
        self.ordered_kwargs_for_cpp_kernel = [
            x.name for x in kernel._schema.arguments if x.kwarg_only
        ]

    # NOTE: [In-Place Collective Safety]
    # Between the initiation and completion of an in-place collective, the
    # input buffers are subject to both volatile reads and volatile writes.
    # They must not be read, written to or reused by another kernel. To ensure
    # the constraints, we model collective -> wait_tensor as as two-step
    # mutation of the input buffers.
    @classmethod
    def create_inplace(
        cls, kernel, inputs: Union[TensorBox, List[TensorBox]], *args, **kwargs
    ) -> None:
        with V.graph.fake_mode:
            (
                example_output,
                tensor_args,
                non_tensor_args,
                unflatten_args,
            ) = cls.process_kernel(kernel, inputs, *args, **kwargs)
        for tensor_arg in tensor_args:
            tensor_arg.realize()

        packed = cls(
            NoneLayout(tensor_args[0].get_device()),
            kernel,
            tensor_args,
            non_tensor_args,
            unflatten_args,
        )
        pytree.tree_map(lambda x: MutationOutput(x.layout, x, packed), inputs)

    # NOTE: [Out-of-Place Collective Safety]
    # Between the initiation and completion of an out-of-place collective:
    #
    # Input buffers:
    # - Are subject to volatile reads
    # - Can be read by another kernel
    # - Must not be written to or reused by another kernel
    #
    # Output buffers:
    # - Are subject to volatile writes
    # - Must not be read, written to or reused by another kernel
    #
    # To ensure the safety of input buffers without sacrificing read
    # availability, we add input buffers as read deps of wait_tensor kernels.
    #
    # To ensure the safety of output buffers, we model wait_tensor as a
    # mutation to the output buffer. Note we also assumes the user program being
    # correct and the output buffer is not consumed by kernels other than
    # wait_tensor.
    #
    # TODO(yifu): add a pre-grad pass to validate the correctness of collective
    # usage in the user program.
    @classmethod
    def create_out_of_place(
        cls, kernel, inputs: Union[TensorBox, List[TensorBox]], *args, **kwargs
    ):
        with V.graph.fake_mode:
            (
                example_output,
                tensor_args,
                non_tensor_args,
                unflatten_args,
            ) = cls.process_kernel(kernel, inputs, *args, **kwargs)
        for tensor_arg in tensor_args:
            tensor_arg.realize()

        if isinstance(example_output, list):
            device = cls.find_device(tensor_args, example_output)
            packed = cls(
                MultiOutputLayout(device),
                kernel,
                tensor_args,
                non_tensor_args,
                unflatten_args,
            )
            packed.outputs = [
                MultiOutput(
                    cls.tensor_to_layout(tensor),
                    packed,
                    [(list, i)],
                )
                for i, tensor in enumerate(example_output)
            ]
            return packed.outputs
        else:
            packed = cls(
                cls.tensor_to_layout(example_output),
                kernel,
                tensor_args,
                non_tensor_args,
                unflatten_args,
            )
            packed.outputs = [packed]
            return packed


class _WaitKernel(_CollectiveKernel):
    def get_volatile_reads(self):
        inp = self.inputs[0]
        if isinstance(inp, _CollectiveKernel):
            # Out-of-place single-output
            return [inp.inputs[0]]
        elif isinstance(inp, MultiOutput):
            # Out-of-place multi-output
            coll = inp.inputs[0]
            assert isinstance(coll, _CollectiveKernel)
            _, idx = inp.indices[0]
            return [coll.inputs[idx]]
        else:
            # In-place requires no additional deps handling for volatile
            # reads since the inputs are mutated.
            return []

    @classmethod
    def create_wait(cls, kernel, inp: TensorBox) -> None:
        with V.graph.fake_mode:
            (
                example_output,
                tensor_args,
                non_tensor_args,
                unflatten_args,
            ) = cls.process_kernel(kernel, inp)
        packed = cls(
            NoneLayout(inp.get_device()),
            kernel,
            tensor_args,
            non_tensor_args,
            unflatten_args,
        )
        MutationOutput(inp.layout, inp, packed)

    def get_read_writes(self):
        read_writes = super().get_read_writes()
        # See [Out-of-Place Collective Safety].
        volatile_reads = self.get_volatile_reads()
        for vr in volatile_reads:
            read_writes.reads.add(dependencies.StarDep(vr.get_name()))
        return read_writes


# NB: recursive structure here reflects val_to_arg_str, avoid
# calling free_unbacked_symbols on "exotic" types that don't get pexpr
# treatment
def maybe_free_unbacked_symbols(s):
    if isinstance(s, (SymTypes, sympy.Expr)):
        # This branch should be impossible in return position
        return free_unbacked_symbols(s)
    elif isinstance(s, (tuple, list)):
        r = set()
        for t in s:
            r |= maybe_free_unbacked_symbols(t)
        return r
    elif isinstance(s, torch.Tensor):
        # This branch is impossible in constant-args position
        return free_unbacked_symbols(s)
    else:
        return set()


class AllToAllSingle(OutOfPlaceCollectiveKernel):
    def __init__(
        self,
        layout,
        inputs,
        outputs,
        constant_args,
        output_split_sizes,
        input_split_sizes,
    ):
        super().__init__(layout, inputs, outputs, constant_args)
        self.output_split_sizes = output_split_sizes
        self.input_split_sizes = input_split_sizes

    def get_unbacked_symbol_uses(self):
        r = set()
        if self.output_split_sizes is not None:
            r |= free_unbacked_symbols(self.output_split_sizes)
        if self.input_split_sizes is not None:
            r |= free_unbacked_symbols(self.input_split_sizes)
        return r

    @classmethod
    def create(
        cls,
        x: "TensorBox",
        output_split_sizes: Optional[List[Expr]],
        input_split_sizes: Optional[List[Expr]],
        tag: str,
        ranks: List[int],
        group_size: int,
    ):
        inputs = [cls.realize_input(x)]

        def compute_size(new_size):
            if output_split_sizes is not None:
                new_size[0] = sum(output_split_sizes)

        outputs = cls.create_output_buffers(inputs, compute_size)

        layout = MultiOutputLayout(inputs[0].get_device())

        packed = AllToAllSingle(
            layout=layout,
            inputs=inputs,
            outputs=outputs,
            constant_args=[tag, ranks, group_size],
            output_split_sizes=output_split_sizes,
            input_split_sizes=input_split_sizes,
        )
        return cls.create_output_nodes(packed, outputs)[0]

    def codegen_collective(self, wrapper, output_name, input_names):
        tag, ranks, group_size = self.constant_args

        # TODO: might be necessary to do some pretty printing on
        # split sizes
        wrapper.writeline(
            f"{output_name}_work = dist.all_to_all_single("
            f"{output_name}[0], {output_name}_inputs[0], "
            f"output_split_sizes={self.output_split_sizes}, "
            f"input_split_sizes={self.input_split_sizes}, "
            f"group={output_name}_pg, async_op=True)"
        )<|MERGE_RESOLUTION|>--- conflicted
+++ resolved
@@ -1543,16 +1543,10 @@
 class Scan(Loops):
     scan_ranges: List[Expr]
     size: List[Expr]
-<<<<<<< HEAD
     combine_fn: Callable[..., Any]
     reindex: Callable[[List[Expr], List[Expr]], List[Expr]]
     reduction_hint: ReductionHint
     init: Any
-=======
-    scan_op: str  # TODO make this a callable
-    reindex: Callable[[List[Expr], List[Expr]], List[Expr]]
-    reduction_hint: ReductionHint
->>>>>>> fe016058
 
     # HACK we mimick reduction
 
@@ -1563,20 +1557,12 @@
     def store_reduction(self, output_name, indexer, vars, scan_vars):
         idx = self.reindex(vars, scan_vars)
         value = self.inner_fn(idx)
-<<<<<<< HEAD
         result = ops.scan(self.dtype, self.combine_fn, value, self.init)
         return ops.store(output_name, indexer(idx), result)
 
     def get_reduction_type(self):
         # return self.scan_op
         return "custom"
-=======
-        result = ops.scan(self.dtype, self.scan_op, value)
-        return ops.store(output_name, indexer(idx), result)
-
-    def get_reduction_type(self):
-        return self.scan_op
->>>>>>> fe016058
 
     def get_reduction_size(self):
         return self.scan_ranges
@@ -1607,17 +1593,10 @@
         inner_fn: Callable[[List[Expr]], Any],
         size: List[Expr],
         axis: int,
-<<<<<<< HEAD
         combine_fn: Callable[..., Any],
         init: Any,
         reduction_hint: ReductionHint = ReductionHint.DEFAULT,
     ) -> Optional["TensorBox"]:
-=======
-        scan_op: str,
-        reduction_hint: ReductionHint = ReductionHint.DEFAULT,
-    ) -> Optional["TensorBox"]:
-        assert scan_op in {"sum", "prod"}
->>>>>>> fe016058
         pointwise_ranges = [*size[:axis], *size[axis + 1 :]]
         scan_ranges = [size[axis]]
 
@@ -1648,7 +1627,6 @@
             axis=axis,
             pointwise_ranges=pointwise_ranges,
             scan_ranges=scan_ranges,
-<<<<<<< HEAD
             combine_fn=combine_fn,
             scan_numel=scan_numel,
         )
@@ -1665,14 +1643,6 @@
                 ranges=size,
             )
             return split_cumsum(x, axis)
-=======
-            scan_op=scan_op,
-            scan_numel=scan_numel,
-        )
-        if num_splits > 1:
-            # TODO: Support splitting
-            return None
->>>>>>> fe016058
 
         def reindex(index, scan_index):
             assert len(scan_index) == len(scan_ranges)
@@ -1687,14 +1657,9 @@
                 size=size,
                 ranges=pointwise_ranges,
                 scan_ranges=scan_ranges,
-<<<<<<< HEAD
                 combine_fn=combine_fn,
                 reindex=reindex,
                 init=init,
-=======
-                scan_op=scan_op,
-                reindex=reindex,
->>>>>>> fe016058
                 reduction_hint=reduction_hint,
             )
         )
@@ -1710,11 +1675,7 @@
         axis: int,
         pointwise_ranges: List[Expr],
         scan_ranges: List[Expr],
-<<<<<<< HEAD
         combine_fn: Callable[..., Any],
-=======
-        scan_op: str,
->>>>>>> fe016058
         scan_numel: Expr,
     ):
         # TODO: custom splitting heuristic for scan
@@ -1728,11 +1689,7 @@
             inner_fn=wrapper_fn,
             ranges=pointwise_ranges,
             reduction_ranges=scan_ranges,
-<<<<<<< HEAD
             reduction_type="sum",
-=======
-            reduction_type=scan_op,
->>>>>>> fe016058
             reduction_numel=scan_numel,
         )
 
@@ -6710,10 +6667,6 @@
             def output(result):
                 tracer.create_proxy("output", "output", (result,), {})
 
-            @staticmethod
-            def placeholder(name):
-                return tracer.create_proxy("placeholder", name, (), {})
-
         tracer = torch.fx.Tracer()
         tracer.graph = torch.fx.Graph(tracer_cls=tracer.__class__)
         proxy_ops = tracer.create_proxy("placeholder", "ops", (), {})
