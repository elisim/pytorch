--- conflicted
+++ resolved
@@ -823,15 +823,11 @@
     cache: Dict[_DispatchCacheKey, _DispatchCacheEntry] = {}
     cache_hits: int = 0
     cache_misses: int = 0
-<<<<<<< HEAD
     cache_bypasses: Dict[str, int] = defaultdict(int)
-    in_kernel_invocation: bool = False
-=======
-    cache_bypasses = defaultdict(int)
     # Every time you retrace using the same fake tensor mode, you should
     # advance the epoch so we don't reuse unbacked memos
     epoch: int = 0
->>>>>>> a03cb389
+    in_kernel_invocation: bool = False
 
     def __init__(
         self,
