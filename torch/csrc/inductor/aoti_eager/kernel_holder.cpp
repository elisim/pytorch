#if !defined(C10_MOBILE) && !defined(ANDROID)
#include <torch/csrc/inductor/aoti_eager/kernel_holder.h>

#include <ATen/ATen.h>

#include <ATen/core/dispatch/Dispatcher.h>
#include <torch/csrc/PyInterpreter.h>
#include <torch/csrc/autograd/python_variable.h>
#include <torch/csrc/inductor/aoti_runner/model_container_runner_cpu.h>
#ifdef USE_CUDA
#include <torch/csrc/inductor/aoti_runner/model_container_runner_cuda.h>
#endif
#include <torch/csrc/jit/frontend/function_schema_parser.h>

#include <ATen/core/jit_type.h>
#include <torch/csrc/inductor/aoti_runner/model_container_runner_cpu.h>
#include <torch/csrc/inductor/aoti_torch/c/shim.h>
#include <torch/csrc/inductor/aoti_torch/tensor_converter.h>

namespace torch::inductor {

namespace {

c10::ScalarType parse_dtype(const std::string& dtype_str) {
  // The dtype format is torch.float32, float32, torch.int32, int32, etc.
  std::string to_remove = "torch.";
  std::string canonicalized_dtype_str = dtype_str;
  size_t start_pos = dtype_str.find(to_remove);
  if (start_pos != std::string::npos) {
    canonicalized_dtype_str = dtype_str.substr(start_pos + to_remove.length());
  }

  if (canonicalized_dtype_str == "float32") {
    return c10::ScalarType::Float;
  } else if (canonicalized_dtype_str == "int32") {
    return c10::ScalarType::Int;
  } else if (canonicalized_dtype_str == "int64") {
    return c10::ScalarType::Long;
  } else if (canonicalized_dtype_str == "bool") {
    return c10::ScalarType::Bool;
  } else if (canonicalized_dtype_str == "bfloat16") {
    return c10::ScalarType::BFloat16;
  } else if (canonicalized_dtype_str == "float16") {
    return c10::ScalarType::Half;
  } else if (canonicalized_dtype_str == "float64") {
    return c10::ScalarType::Double;
  } else if (canonicalized_dtype_str == "uint8") {
    return c10::ScalarType::Byte;
  } else if (canonicalized_dtype_str == "int8") {
    return c10::ScalarType::Char;
  } else if (canonicalized_dtype_str == "complex64") {
    return c10::ScalarType::ComplexFloat;
  } else if (canonicalized_dtype_str == "complex128") {
    return c10::ScalarType::ComplexDouble;
  } else {
    TORCH_INTERNAL_ASSERT_DEBUG_ONLY(
        false, "Unsupported dtype: ", canonicalized_dtype_str);
    return c10::ScalarType::Undefined;
  }
}

enum class IValueType : uint8_t {
  Tensor,
  TensorList,
  OptionalTensorList,
  Scalar,
  Invalid,
};

static bool HandleTensor(
    const c10::IValue& ivalue,
    const c10::Device& device,
    std::vector<at::Tensor>& inputs) {
  inputs.push_back(ivalue.toTensor());
  return true;
}

static bool HandleTensorList(
    const c10::IValue& ivalue,
    const c10::Device& device,
    std::vector<at::Tensor>& inputs) {
  for (const auto& item : ivalue.toListRef()) {
    if (!item.isNone()) {
      inputs.push_back(item.toTensor());
    }
  }
  return true;
}

static bool HandleOptionalTensorList(
    const c10::IValue& ivalue,
    const c10::Device& device,
    std::vector<at::Tensor>& inputs) {
  return HandleTensorList(ivalue, device, inputs);
}

static bool HandleScalar(
    const c10::IValue& ivalue,
    const c10::Device& device,
    std::vector<at::Tensor>& inputs) {
  inputs.push_back(at::scalar_tensor(
      ivalue.toScalar(),
      c10::TensorOptions().device(device).dtype(ivalue.toScalar().type())));
  return true;
}

typedef bool (*HandlerFunc)(
    const c10::IValue& ivalue,
    const c10::Device& device,
    std::vector<at::Tensor>& inputs);
std::unordered_map<IValueType, HandlerFunc> handlers_ = {
    {IValueType::Tensor, &HandleTensor},
    {IValueType::TensorList, &HandleTensorList},
    {IValueType::OptionalTensorList, &HandleOptionalTensorList},
    {IValueType::Scalar, &HandleScalar}};

bool HandleIValue(
    const c10::IValue& ivalue,
    const c10::Device& device,
    std::vector<at::Tensor>& inputs) {
  IValueType ivalue_type = IValueType::Invalid;
  if (ivalue.isTensor()) {
    ivalue_type = IValueType::Tensor;
  } else if (ivalue.isTensorList()) {
    ivalue_type = IValueType::TensorList;
  } else if (ivalue.isOptionalTensorList()) {
    ivalue_type = IValueType::OptionalTensorList;
  } else if (ivalue.isScalar()) {
    ivalue_type = IValueType::Scalar;
  }

  auto it = handlers_.find(ivalue_type);
  if (it != handlers_.end()) {
    return it->second(ivalue, device, inputs);
  }

  // Handle unsupported types or add a default handler
  return false;
}

bool unpackTensors(
    const torch::jit::Stack& stack,
    const c10::Device& device,
    std::vector<at::Tensor>& inputs) {
  for (const auto& ivalue : stack) {
    if (!HandleIValue(ivalue, device, inputs)) {
      return false;
    }
  }
  return true;
}

} // namespace

AOTIPythonKernelHolder::AOTIPythonKernelHolder(
    py::object func,
    c10::DispatchKey dispatch_key,
    c10::string_view ns,
    c10::string_view op_name,
    c10::string_view op_overload_name,
    bool is_symbolic)
    : python_kernel_holder_(func, dispatch_key),
      dispatch_key_(dispatch_key),
      ns_(std::string(ns)),
      op_name_(std::string(op_name)),
      op_overload_name_(std::string(op_overload_name)),
      is_symbolic_(is_symbolic),
      has_fall_back_(func.ptr() != Py_None),
      device_(c10::Device(c10::dispatchKeyToDeviceType(dispatch_key_), 0)),
      pyinterpreter_(getPyInterpreter()) {
  auto pos = op_name_.find("::");
  TORCH_INTERNAL_ASSERT(pos != std::string::npos, op_name_);
  // Remove the namespace from the op_name as ns is already set
  op_name_ = op_name_.substr(pos + strlen("::"));

  (void)is_symbolic_; // Suppress unused variable warning

  // Initialize the AOTI kernel cache
  init_aoti_kernel_cache();
}

void AOTIPythonKernelHolder::operator()(
    const c10::OperatorHandle& op,
    c10::DispatchKeySet keyset,
    torch::jit::Stack* stack) {
  AOTIKernelState kernel_state;
  if (cache_lookup(op, keyset, stack, kernel_state)) {
    cache_hit(kernel_state, op, keyset, stack);
  } else {
    cache_miss(op, keyset, stack);
  }
}

bool AOTIPythonKernelHolder::cache_lookup(
    const c10::OperatorHandle& op,
    const c10::DispatchKeySet& keyset,
    const torch::jit::Stack* stack,
    AOTIKernelState& kernel_state) {
  auto return_arguments = op.schema().returns();
  // Only support single return value now and will extend to multiple return
  if (return_arguments.size() != 1) {
    return false;
  }

  auto arg = return_arguments[0];
  // Only support return single tensor.
  // TODO: Extend scope to support tensor vector
  if (!arg.type()->isSubtypeOf(c10::TensorType::get())) {
    return false;
  }

  std::vector<at::Tensor> inputs;
  auto res = unpackTensors(*stack, device_, inputs);
  if (!res || inputs.empty()) {
    return false;
  }

  auto inputs_meta_info = get_inputs_meta_info(inputs);
  auto aoti_kernel_state = aoti_kernel_cache_.find(inputs_meta_info);
  if (aoti_kernel_state == aoti_kernel_cache_.end()) {
    return false;
  }

  if (aoti_kernel_state->second.tensor_checks_.size() != inputs.size()) {
    return false;
  }

  LocalState local_state;
  local_state.overrideDispatchKeySet(c10::DispatchKeySet(dispatch_key_));

  for (size_t i = 0; i < inputs.size(); ++i) {
    bool pass = aoti_kernel_state->second.tensor_checks_[i].check(
        local_state, inputs[i]);
    if (!pass) {
      return false;
    }
  }

  kernel_state = aoti_kernel_state->second;
  return true;
}

void AOTIPythonKernelHolder::cache_hit(
    const AOTIKernelState& kernel_state,
    const c10::OperatorHandle& op,
    const c10::DispatchKeySet& keyset,
    torch::jit::Stack* stack) {
  std::vector<at::Tensor> inputs;
  unpackTensors(*stack, device_, inputs);
  torch::jit::drop(*stack, op.schema().arguments().size());

  auto outputs = kernel_state.kernel_runner_->run(inputs);
  for (auto& output : outputs) {
    stack->push_back(output);
  }
}

AOTIKernelMetaInfo AOTIPythonKernelHolder::get_inputs_meta_info(
    const std::vector<at::Tensor>& inputs) {
  AOTIKernelMetaInfo inputs_meta_info;
  for (const auto& input : inputs) {
    inputs_meta_info.emplace_back(
        is_symbolic_,
        input.scalar_type(),
        input.device(),
        input.sym_sizes().vec(),
        input.sym_strides().vec());
  }
  return inputs_meta_info;
}

/**
 * Initializes the cache for AOTInductor kernels within the
 * AOTIPythonKernelHolder class.
 *
 * The path of AOTI kernels for eager is
 *  - ${TORCHINDUCTOR_CACHE_DIR}/${kernel_path}/${kernel_id}.so
 *
 * Besides the kernel library, there is also a metadata file for each kernel
 * library.
 *  - ${TORCHINDUCTOR_CACHE_DIR}/aten_eager/${op_name}.json
 *
 * The kernels are loaded from the path and cached in the
 * AOTIPythonKernelHolder.
 *
 * Process:
 * 1. Device Type Check: It first checks if the device type is the compile-time
 * maximum. If so, the function exits early, as no initialization is needed for
 * these device types.
 *
 * 2. Environment Variable Retrieval: Attempts to retrieve the Eager AOTI kernel
 * path from the "TORCHINDUCTOR_CACHE_DIR" environment variable. If this
 * variable isn't set, the function exits early, indicating no path is provided.
 *
 * 3. AOTI Kernel Path Construction: Constructs the path to the AOTI kernels by
 * combining the base path from the environment variable with subdirectories
 * based on the device type (cpu, cuda, xpu) and operation name. This results in
 * a specific path targeting the required AOTI kernel for the current operation
 * and device.
 *
 * 4. Path Existence Check: Checks if the constructed path exists in the file
 * system. If not, the function returns, as there are no kernels to load.
 *
 * 5. Kernel File Processing: If the path exists, iterates through each file in
 * the directory. For files with a .so extension, it replaces this with .conf to
 * locate the corresponding kernel configuration file.
 *
 * 6. Kernel Metadata Loading and Caching: Reads the kernel metadata from each
 * .conf file (using TensorMetaInfo::fromConfig). If successful, adds this
 * metadata to the aoti_kernel_cache_. The cache maps the kernel metadata to a
 * corresponding AOTI model container runner, obtained via
 * getAOTIModelContainerRunner.
 *
 * This function is crucial for setting up the AOTI kernel infrastructure,
 * enabling efficient inference operations tailored to the specific runtime
 * environment.
 */
void AOTIPythonKernelHolder::init_aoti_kernel_cache() {
  if (device_.type() == c10::DeviceType::COMPILE_TIME_MAX_DEVICE_TYPES) {
    return;
  }

  py::gil_scoped_acquire gil;

  py::handle load_aoti_eager_cache_function =
      py::module::import("torch._inductor.utils").attr("load_aoti_eager_cache");
  if (load_aoti_eager_cache_function.ptr() == nullptr) {
    return;
  }

  auto result = py::reinterpret_steal<py::object>(PyObject_CallFunctionObjArgs(
      load_aoti_eager_cache_function.ptr(),
      py::str(ns_).ptr(),
      py::str(op_name_).ptr(),
      py::str(op_overload_name_).ptr(),
      py::str(c10::DeviceTypeName(device_.type())).ptr(),
      nullptr));
  if (result.ptr() == nullptr || result.ptr() == Py_None) {
    return;
  }

  auto kernel_info_list = result.cast<py::list>();
  for (auto kernel_info : kernel_info_list) {
    auto item_dict = kernel_info.cast<py::dict>();

    // Access the kernel_path field
    auto kernel_path = item_dict["kernel_path"].cast<std::string>();

    // Access the meta_info list
    auto meta_info_list = item_dict["meta_info"].cast<py::list>();

    std::vector<TensorCheck> tensor_checks;
    std::vector<TensorMetaInfo> tensor_meta_info_list;

    LocalState state;
    // Loop over the meta_info list
    for (auto meta_info : meta_info_list) {
      // Convert the handle to a dict
      auto meta_info_dict = meta_info.cast<py::dict>();

      // Access the fields of each meta_info dict
      auto is_dynamic = meta_info_dict["is_dynamic"].cast<bool>();
      auto device_type = meta_info_dict["device_type"].cast<std::string>();
<<<<<<< HEAD
      auto device_index = meta_info_dict["device_index"].cast<int8_t>();
=======
      auto device_index = meta_info_dict["device_index"].cast<std::string>();
>>>>>>> 271565dc
      auto dtype = meta_info_dict["dtype"].cast<std::string>();
      auto sizes = meta_info_dict["sizes"].cast<std::vector<int64_t>>();
      auto strides = meta_info_dict["strides"].cast<std::vector<int64_t>>();

      std::vector<c10::SymInt> sym_sizes;
      std::vector<c10::SymInt> sym_strides;
      std::vector<std::optional<c10::SymInt>> sym_optional_sizes;
      std::vector<std::optional<c10::SymInt>> sym_optional_strides;
      for (int64_t size : sizes) {
        sym_sizes.push_back(c10::SymInt(size));
        sym_optional_sizes.push_back(std::optional<c10::SymInt>(size));
      }
      for (int64_t stride : strides) {
        sym_strides.push_back(c10::SymInt(stride));
        sym_optional_strides.push_back(std::optional<c10::SymInt>(stride));
      }

      // Now you can use these variables in your code
      tensor_meta_info_list.emplace_back(
          is_dynamic,
          parse_dtype(dtype),
          c10::Device(device_type),
          sym_sizes,
          sym_strides);
      tensor_checks.emplace_back(
          state,
          nullptr,
          uint64_t(c10::DispatchKeySet(dispatch_key_).raw_repr()),
          parse_dtype(dtype),
          c10::DeviceIndex(device_index),
          sym_optional_sizes,
          sym_optional_strides);
    }

    AOTIKernelState aoti_kernel_state;
    aoti_kernel_state.kernel_runner_ = load_aoti_model_runner(kernel_path);
    aoti_kernel_state.tensor_checks_ = tensor_checks;
    aoti_kernel_cache_[tensor_meta_info_list] = aoti_kernel_state;
  }
}

std::shared_ptr<AOTIModelContainerRunner> AOTIPythonKernelHolder::
    load_aoti_model_runner(const std::string& so_path) {
  if (device_.type() == c10::DeviceType::CUDA) {
#ifdef USE_CUDA
    return std::make_shared<AOTIModelContainerRunnerCpu>(so_path);
#else
    return nullptr;
#endif
  } else if (device_.type() == c10::DeviceType::CPU) {
    return std::make_shared<AOTIModelContainerRunnerCpu>(so_path);
  } else {
    TORCH_WARN("Unsupported device type");
    return nullptr;
  }
}

void AOTIPythonKernelHolder::cache_miss(
    const c10::OperatorHandle& op,
    const c10::DispatchKeySet& keyset,
    torch::jit::Stack* stack) {
  auto device_type = c10::dispatchKeyToDeviceType(dispatch_key_);
  TORCH_CHECK(
      (device_type == c10::DeviceType::CPU) ||
          (device_type == c10::DeviceType::CUDA),
      "Unsupported device type");

  auto kernel_lib_path = produce_aoti_kernel_lib(op, keyset, stack);
  if (kernel_lib_path.empty()) {
    TORCH_CHECK(
        has_fall_back_,
        "Failed to produce kernel libarary by using AOTI and no fall back");
    python_kernel_holder_(op, keyset, stack);
    return;
  }

  auto device_index = 0; // TODO: Get device index from other tensors.
  auto device = c10::Device(device_type, device_index);

  std::shared_ptr<AOTIModelContainerRunner> kernel = nullptr;
  if (device_type == c10::DeviceType::CPU) {
    kernel = std::make_shared<AOTIModelContainerRunnerCpu>(kernel_lib_path);
  } else {
#ifdef USE_CUDA
    kernel = std::make_shared<AOTIModelContainerRunnerCuda>(kernel_lib_path);
#else
    TORCH_CHECK(false, "Unsupported CUDA device type");
#endif
  }

  std::vector<at::Tensor> inputs;
  if (unpackTensors(*stack, device, inputs)) {
    auto outputs = kernel->run(inputs);
    if (outputs.size() > 0) {
      torch::jit::drop(*stack, op.schema().arguments().size());
      // TODO: Get the output type of this operation and then convert to the
      // output type.
      for (auto& output : outputs) {
        torch::jit::push(*stack, std::move(output));
      }
    }
  }
}

std::string AOTIPythonKernelHolder::produce_aoti_kernel_lib(
    const c10::OperatorHandle& op,
    const c10::DispatchKeySet& keyset,
    const torch::jit::Stack* stack) {
  auto arguments = torch::jit::last(*stack, op.schema().arguments().size());

  const auto& schema = op.schema();
  const auto& qualified_name = op.operator_name().name;
  const auto& overload_name =
      schema.overload_name().empty() ? "default" : schema.overload_name();
  auto pos = qualified_name.find("::");
  TORCH_INTERNAL_ASSERT(pos != std::string::npos, qualified_name);
  std::string ns_str(qualified_name.begin(), qualified_name.begin() + pos);
  std::string func_name(
      qualified_name.begin() + pos + strlen("::"), qualified_name.end());

  std::string kernel_lib_path("");

  py::gil_scoped_acquire gil;
  py::handle op_py_func = op.getPythonOp(pyinterpreter_, [&]() -> PyObject* {
    py::handle torch_api_function = py::module::import("torch")
                                        .attr("ops")
                                        .attr(ns_str.c_str())
                                        .attr(func_name.c_str());
    if (overload_name.empty()) {
      return torch_api_function.attr("default").ptr();
    } else {
      return torch_api_function.attr(overload_name.c_str()).ptr();
    }
  });

  if (op_py_func.ptr() == nullptr || op_py_func.ptr() == Py_None) {
    TORCH_WARN(
        "Failed to get python operation. Operator Name is ",
        op.operator_name().name,
        ", Overload Name is ",
        overload_name);
    return kernel_lib_path;
  }

  py::handle aot_compile_function =
      py::module::import("torch._inductor.utils")
          .attr("aot_compile_with_persistent_cache");
  if (aot_compile_function.ptr() == nullptr ||
      aot_compile_function.ptr() == Py_None) {
    TORCH_WARN("Failed to import - torch._export.aot_compile");
    return kernel_lib_path;
  }

  // Pass the python operation to the AOT Inductor to generate the kernel
  // library.
  auto args_kwargs = parseIValuesToPyArgsKwargs(op, arguments.vec());
  auto result = py::reinterpret_steal<py::object>(PyObject_CallFunctionObjArgs(
      aot_compile_function.ptr(),
      py::str(ns_str).ptr(),
      py::str(func_name).ptr(),
      py::str(overload_name).ptr(),
      py::str(c10::DeviceTypeName(device_.type())).ptr(),
      py::bool_(is_symbolic_).ptr(),
      op_py_func.ptr(),
      args_kwargs.first.ptr(),
      args_kwargs.second.ptr(),
      nullptr));
  if (result.ptr() != nullptr && result.ptr() != Py_None) {
    kernel_lib_path = py::cast<std::string>(result);
    if (kernel_lib_path.empty()) {
      TORCH_WARN(
          "Kernel library is not generated by AOTI for ",
          c10::DeviceTypeName(device_.type()),
          ". Operator Name is ",
          op.operator_name().name,
          ", Overload Name is ",
          overload_name);
    }
  } else {
    TORCH_WARN(
        "AOTI kernel library is not generated for ",
        c10::DeviceTypeName(device_.type()),
        ". Operator Name is ",
        op.operator_name().name,
        ", Overload Name is ",
        overload_name);
  }

  return kernel_lib_path;
}

} // namespace torch::inductor
#endif<|MERGE_RESOLUTION|>--- conflicted
+++ resolved
@@ -361,11 +361,7 @@
       // Access the fields of each meta_info dict
       auto is_dynamic = meta_info_dict["is_dynamic"].cast<bool>();
       auto device_type = meta_info_dict["device_type"].cast<std::string>();
-<<<<<<< HEAD
       auto device_index = meta_info_dict["device_index"].cast<int8_t>();
-=======
-      auto device_index = meta_info_dict["device_index"].cast<std::string>();
->>>>>>> 271565dc
       auto dtype = meta_info_dict["dtype"].cast<std::string>();
       auto sizes = meta_info_dict["sizes"].cast<std::vector<int64_t>>();
       auto strides = meta_info_dict["strides"].cast<std::vector<int64_t>>();
