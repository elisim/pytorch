--- conflicted
+++ resolved
@@ -310,12 +310,6 @@
 
 // Dynamically obtain serialization function pairs
 // that require the corresponding backend.
-<<<<<<< HEAD
-TORCH_API std::array<
-    c10::optional<std::pair<BackendMetaPtr, BackendMetaPtr>>,
-    at::COMPILE_TIME_MAX_DEVICE_TYPES>&
-GetBackendMetaSerialization();
-=======
 inline std::array<
     std::optional<std::pair<BackendMetaPtr, BackendMetaPtr>>,
     at::COMPILE_TIME_MAX_DEVICE_TYPES>&
@@ -329,7 +323,6 @@
       BackendMetaSerialization;
   return BackendMetaSerialization;
 }
->>>>>>> 92eb1731
 
 // Register function pointer of Tensor BackendMetadata for serialization.
 TORCH_API inline void TensorBackendMetaRegistry(
