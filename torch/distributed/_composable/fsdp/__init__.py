<<<<<<< HEAD
from ._fsdp_api import (
    CPUOffloadPolicy,
    FSDPTensorExtensions,
    MixedPrecisionPolicy,
    OffloadPolicy,
)
=======
from ._fsdp_api import MixedPrecisionPolicy
>>>>>>> 40fe1813
from .fully_shard import FSDP, fully_shard<|MERGE_RESOLUTION|>--- conflicted
+++ resolved
@@ -1,11 +1,2 @@
-<<<<<<< HEAD
-from ._fsdp_api import (
-    CPUOffloadPolicy,
-    FSDPTensorExtensions,
-    MixedPrecisionPolicy,
-    OffloadPolicy,
-)
-=======
-from ._fsdp_api import MixedPrecisionPolicy
->>>>>>> 40fe1813
+from ._fsdp_api import CPUOffloadPolicy, MixedPrecisionPolicy, OffloadPolicy
 from .fully_shard import FSDP, fully_shard