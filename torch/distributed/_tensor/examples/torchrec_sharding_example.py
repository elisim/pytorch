--- conflicted
+++ resolved
@@ -133,13 +133,6 @@
         [num_embeddings // world_size, embedding_dim]  # (local_rows, local_cols)
     )
     # tensor offset
-<<<<<<< HEAD
-    local_shard_offset = (rank * 4, embedding_dim)
-    # tensor
-    local_tensor = torch.randn(local_shard_shape, device=device)
-    # row-wise sharding: one shard per rank
-    local_shards = [TensorShard(local_tensor, local_shard_shape, local_shard_offset)]
-=======
     local_shard_offset = torch.Size((rank * 2, embedding_dim))
     # tensor
     local_tensor = torch.randn(local_shard_shape, device=device)
@@ -149,7 +142,6 @@
         local_shards=[local_tensor],
         offsets=[local_shard_offset],
     )
->>>>>>> 01221230
 
     ###########################################################################
     # example 1: transform local_shards into DTensor
@@ -165,13 +157,6 @@
     # row_wise_sharding_placements means that the global tensor is sharded by first dim
     # over the 1-d mesh.
     row_wise_sharding_placements: List[Placement] = [Shard(0)]
-<<<<<<< HEAD
-    dtensor_metadata = DTensorMetadata(device_mesh, row_wise_sharding_placements)
-
-    # create the local shards wrapper
-    local_shards_wrapper = LocalShardsWrapper(local_shards)
-=======
->>>>>>> 01221230
 
     # create a DTensor from the local shard
     dtensor = DTensor.from_local(
@@ -180,12 +165,6 @@
 
     # display the DTensor's sharding
     visualize_sharding(dtensor, header="Row-wise even sharding example in DTensor")
-<<<<<<< HEAD
-    # check the dtensor has the correct shape and stride on all ranks
-    assert dtensor.shape == emb_table_shape
-    assert dtensor.stride() == (embedding_dim, 1)
-=======
->>>>>>> 01221230
 
     ###########################################################################
     # example 2: transform DTensor into local_shards
@@ -197,17 +176,10 @@
     # transform DTensor into LocalShardsWrapper
     dtensor_local_shards = dtensor.to_local()
     assert isinstance(dtensor_local_shards, LocalShardsWrapper)
-<<<<<<< HEAD
-    dtensor_shard = dtensor_local_shards[0]
-    assert torch.equal(dtensor_shard.tensor, local_tensor)  # unwrap tensor
-    assert dtensor_shard.shard_size == local_shard_shape  # unwrap shape
-    assert dtensor_shard.shard_offset == local_shard_offset  # unwrap offset
-=======
     shard_tensor = dtensor_local_shards.shards[0]
     assert torch.equal(shard_tensor, local_tensor)
     assert dtensor_local_shards.shard_sizes[0] == local_shard_shape  # unwrap shape
     assert dtensor_local_shards.shard_offsets[0] == local_shard_offset  # unwrap offset
->>>>>>> 01221230
 
 
 def run_torchrec_row_wise_uneven_sharding_example(rank, world_size):
@@ -238,21 +210,21 @@
         else torch.Size([3, embedding_dim])
     )
     # tensor offset
-    local_shard_offset = (rank // 2 * 4 + rank % 2 * 1, embedding_dim)
+    local_shard_offset = torch.Size((rank // 2 * 4 + rank % 2 * 1, embedding_dim))
     # tensor
     local_tensor = torch.randn(local_shard_shape, device=device)
     # local shards
     # row-wise sharding: one shard per rank
-    local_shards = [TensorShard(local_tensor, local_shard_shape, local_shard_offset)]
+    # create the local shards wrapper
+    local_shards_wrapper = LocalShardsWrapper(
+        local_shards=[local_tensor],
+        offsets=[local_shard_offset],
+    )
 
     ###########################################################################
     # example 1: transform local_shards into DTensor
     # create the DTensorMetadata which torchrec should provide
     row_wise_sharding_placements: List[Placement] = [Shard(0)]
-    dtensor_metadata = DTensorMetadata(device_mesh, row_wise_sharding_placements)
-
-    # create the local shards wrapper
-    local_shards_wrapper = LocalShardsWrapper(local_shards)
 
     # note: for uneven sharding, we need to specify the shape and stride because
     # DTensor would assume even sharding and compute shape/stride based on the
@@ -260,8 +232,8 @@
     # shape/stride are global tensor's shape and stride
     dtensor = DTensor.from_local(
         local_shards_wrapper,  # a torch.Tensor subclass
-        dtensor_metadata.device_mesh,  # DeviceMesh
-        dtensor_metadata.placements,  # List[Placement]
+        device_mesh,  # DeviceMesh
+        row_wise_sharding_placements,  # List[Placement]
         run_check=False,
         shape=emb_table_shape,  # this is required for uneven sharding
         stride=(embedding_dim, 1),
@@ -278,10 +250,10 @@
     # note: DTensor.to_local() always returns a LocalShardsWrapper
     dtensor_local_shards = dtensor.to_local()
     assert isinstance(dtensor_local_shards, LocalShardsWrapper)
-    dtensor_shard = dtensor_local_shards[0]
-    assert torch.equal(dtensor_shard.tensor, local_tensor)  # unwrap tensor
-    assert dtensor_shard.shard_size == local_shard_shape  # unwrap shape
-    assert dtensor_shard.shard_offset == local_shard_offset  # unwrap offset
+    shard_tensor = dtensor_local_shards.shards[0]
+    assert torch.equal(shard_tensor, local_tensor)
+    assert dtensor_local_shards.shard_sizes[0] == local_shard_shape  # unwrap shape
+    assert dtensor_local_shards.shard_offsets[0] == local_shard_offset  # unwrap offset
 
 
 def run_torchrec_table_wise_sharding_example(rank, world_size):
