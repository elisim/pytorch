# Copyright (c) Meta Platforms, Inc. and affiliates
from functools import lru_cache
from typing import cast, Dict, List, NamedTuple, Tuple

import torch
import torch.distributed._functional_collectives as funcol
import torch.distributed._tensor.api as dtensor
from torch.distributed._tensor.device_mesh import DeviceMesh
from torch.distributed._tensor.placement_types import (
    _Partial,
    DTensorSpec,
    Placement,
    Replicate,
    Shard,
)


class _TransformInfo(NamedTuple):
    mesh_dim: int
    src_dst_placements: Tuple[Placement, Placement]
    # logical_shape on this mesh dimension
    logical_shape: List[int]


def _replicate_then_shard(val: _TransformInfo) -> int:
    """
    This is a helper function to allow reordering _TransformInfo list. The high level
    idea is that we want to reorder the sharding redistributions so that the DTensor
    redistribution is consistent with its full tensor. This is built on top of two simple
    assumptions:
    1. Replication happens from inner to outer dimension. i.e. Shard -> Replicate
    2. Sharding happens from outer to inner dimension, i.e. Replicate -> Shard

    So we always put the replication first and put sharding later.
    """
    mesh_dim = val.mesh_dim
    src, dst = val.src_dst_placements
    if (dst.is_replicate() or dst.is_partial()) and src.is_shard():
        return -mesh_dim
    elif (src.is_replicate() or src.is_partial()) and dst.is_shard():
        return mesh_dim
    else:
        return 0


@lru_cache(maxsize=None)
def _gen_transform_infos(
    src_spec: DTensorSpec,
    dst_spec: DTensorSpec,
) -> List[_TransformInfo]:
    """
    Generate the transform infos from the source placements to the target placements, to
    transform from source to target placement it might have multipl steps, i.e. it might
    decompose Si -> Sj into Si -> R -> Sj.
    This would detects if there're mis-aligned shardings between src/dst placements.
    i.e. (Shard(0), Shard(0)) -> (Replicate(), Shard(0)), in this case Shard(0) -> Shard(0)
    for mesh dimension 1 actually needs reshard, because in the first case it's a sub-sharding
    of an already tensor dimension 0, and in the second case, it's the first sharding on tensor
    dimension 0.

    Note that we also currently handles sharding on different tensor dimensions, e.g.
    Shard(0) -> Shard(1) in this pass
    """
    src_dim_counts: Dict[int, int] = {}
    dst_dim_counts: Dict[int, int] = {}
    transform_infos: List[_TransformInfo] = []

    src_placements = src_spec.placements
    dst_placements = dst_spec.placements
    device_mesh = src_spec.device_mesh
    my_coordinate = device_mesh.get_coordinate()
    assert my_coordinate is not None

    # logical shape records the logic tensor shape on the mesh dimension
    # this is useful to ensure uneven sharding gets correct output shape
    initial_logical_shape = list(src_spec.shape)
    mesh_dims_to_logical_shape = [initial_logical_shape]
    mesh_ndim = len(src_placements)

    for i, (src, dst) in enumerate(zip(src_placements, dst_placements)):
        # detect mis-aligned sharding and build logical shapes
        current_logical_shape = mesh_dims_to_logical_shape[i]
        if isinstance(src, Shard):
            src_dim_counts[src.dim] = src_dim_counts.get(src.dim, 0) + 1

            if i < mesh_ndim - 1:
                # calculate and save the logical shape for this sharding
                mesh_dim_size = device_mesh.size(mesh_dim=i)
                local_shard_size, _ = src._local_shard_size_on_dim(
                    current_logical_shape[src.dim],
                    mesh_dim_size,
                    my_coordinate[i],
                )
                new_logical_shape = list(current_logical_shape)
                new_logical_shape[src.dim] = local_shard_size
                mesh_dims_to_logical_shape.append(new_logical_shape)
        else:
            mesh_dims_to_logical_shape.append(current_logical_shape)

        if isinstance(dst, Shard):
            dst_dim_counts[dst.dim] = dst_dim_counts.get(dst.dim, 0) + 1

        if (
            isinstance(src, Shard)
            and isinstance(dst, Shard)
            and (
                src.dim != dst.dim or src_dim_counts[src.dim] != dst_dim_counts[dst.dim]
            )
        ):
            # decompose Shard(i) -> Shard(j) into Shard(i) -> Replicate() -> Shard(j)
            transform_infos.append(
                _TransformInfo(
                    mesh_dim=i,
                    src_dst_placements=(src, Replicate()),
                    logical_shape=mesh_dims_to_logical_shape[i],
                )
            )
            transform_infos.append(
                _TransformInfo(
                    mesh_dim=i,
                    src_dst_placements=(Replicate(), dst),
                    logical_shape=mesh_dims_to_logical_shape[i],
                )
            )
        else:
            transform_infos.append(
                _TransformInfo(
                    mesh_dim=i,
                    src_dst_placements=(src, dst),
                    logical_shape=mesh_dims_to_logical_shape[i],
                )
            )

    # sort the pairs by first perform replication then sharding
    transform_infos.sort(key=_replicate_then_shard)
    return transform_infos


def redistribute_local_tensor(
    local_tensor: torch.Tensor,
    current_spec: DTensorSpec,
    target_spec: DTensorSpec,
    *,
    async_op: bool = False,
    is_backward: bool = False,
) -> torch.Tensor:
    """
    This redistribute the local tensor (torch.Tensor) from the current DTensorSpec to
    the target DTensorSpec, which involves the necessary collective calls to transform
    the local shard of the DTensor from its current spec to the target spec.
    """

    if current_spec.mesh != target_spec.mesh:
        # TODO: alltoall/permute reshuffling to change device_mesh if they are not the same
        raise NotImplementedError("Cross device mesh comm not supported yet!")

    new_local_tensor = None
    device_mesh = current_spec.mesh

    my_coordinate = device_mesh.get_coordinate()

    if my_coordinate is None:
        # if rank is not part of mesh, we skip redistribute and simply return local_tensor,
        # which should be an empty tensor
        return local_tensor

    transform_infos = _gen_transform_infos(current_spec, target_spec)

    for transform_info in transform_infos:
        i = transform_info.mesh_dim
        current, target = transform_info.src_dst_placements
        num_chunks = device_mesh.size(mesh_dim=i)

        if current == target:
            # short cut, just use the original local tensor
            new_local_tensor = local_tensor
            continue

        if target.is_replicate():
            # Case 1: target is Replicate
            if current.is_partial():
                partial_spec = cast(_Partial, current)
                new_local_tensor = partial_spec._reduce_value(
                    local_tensor, device_mesh, i
                )
            elif current.is_shard():
                current_placement = cast(Shard, current)
                new_local_tensor = current_placement._to_replicate_tensor(
                    local_tensor, device_mesh, i, transform_info.logical_shape
                )
            else:
                raise RuntimeError(
                    f"redistribute from {current} to {target} not supported yet"
                )
        elif target.is_shard():
            # Case 2: target is Shard
            target_placement = cast(Shard, target)
            target_dim = target_placement.dim
            if current.is_partial():
                partial_spec = cast(_Partial, current)
                new_local_tensor = partial_spec._reduce_shard_value(
                    local_tensor, device_mesh, i, target_placement
                )
            elif current.is_replicate():
                # split the tensor and return the corresponding cloned local shard
                new_local_tensor = target_placement._replicate_to_shard(
                    local_tensor, device_mesh, i, my_coordinate[i]
                )
            else:
                # NOTE: we don't support this case efficiently yet, the fallback path we are going here is
                # to decompose Shard(0) -> Shard(1) into Shard(0) -> Replicate -> Shard(1)
                # TODO: enable this with all_to_all
                assert (
                    current.is_shard()
                ), f"Current placement should be shard but found {current}"
                shard_spec = cast(Shard, current)
                if shard_spec.dim != target_placement.dim:
                    new_local_tensor = shard_spec._to_replicate_tensor(
                        local_tensor, device_mesh, i, transform_info.logical_shape
                    )
                    shards, _ = target_placement._split_tensor(
                        new_local_tensor,
                        num_chunks,
                        with_padding=False,
                        contiguous=False,
                    )
                    new_local_tensor = shards[my_coordinate[i]]
        elif target.is_partial():
            if current.is_replicate():
                partial_spec = cast(_Partial, target)
                # skip the replicate to partial transformation when we are in backward pass
                # In this case we keep the grad as replicate, this is because we don't
                # want to convert the replicated gradients back to partial, although
                # that's logically conform with the same layout, converting the gradients
                # back to partial is actually useless as you would have to do reduce later
                # which would be more expensive than keeping it replicate! For this reason,
                # we keep the replicate grad here.
                new_local_tensor = (
                    partial_spec._partition_value(local_tensor, device_mesh, i)
                    if not is_backward
                    else local_tensor
                )
            elif current.is_shard():
                if not is_backward:
                    raise RuntimeError(
                        f"redistribute from {current} to {target} not supported yet"
                    )
                # for backward shard -> partial, we just need to convert the shard to replicate
                current_placement = cast(Shard, current)
                new_local_tensor = current_placement._to_replicate_tensor(
                    local_tensor, device_mesh, i, transform_info.logical_shape
                )
            else:
                # partial -> partial no op, should never hit
                new_local_tensor = local_tensor

        assert new_local_tensor is not None
        local_tensor = new_local_tensor

    assert new_local_tensor is not None, "redistribute failed!"

    if not async_op and isinstance(new_local_tensor, funcol.AsyncCollectiveTensor):
        new_local_tensor = new_local_tensor.wait()

    return new_local_tensor


class Redistribute(torch.autograd.Function):
    @staticmethod
    def forward(  # type: ignore[override]
        # pyre-fixme[2]: Parameter must be annotated.
        ctx,
        input: "dtensor.DTensor",
        device_mesh: DeviceMesh,
        placements: Tuple[Placement, ...],
<<<<<<< HEAD
        force_wait: bool = False,
=======
        async_op: bool = False,
>>>>>>> 7678be46
    ):
        current_spec = input._spec
        ctx.current_spec = current_spec
        ctx.async_op = async_op

<<<<<<< HEAD
        local_tensor = input._local_tensor
        output = redistribute_local_tensor(local_tensor, current_spec, target_spec)
        if force_wait:
            output = torch.distributed._functional_collectives.wait_tensor(output)
=======
        if current_spec.placements != placements:
            target_spec = DTensorSpec(
                device_mesh, placements, tensor_meta=input._spec.tensor_meta
            )

            local_tensor = input._local_tensor
            output = redistribute_local_tensor(
                local_tensor, current_spec, target_spec, async_op=async_op
            )
        else:
            # use the same local tensor if placements are the same.
            output = input._local_tensor
>>>>>>> 7678be46

        return dtensor.DTensor(
            output,
            device_mesh,
            placements,
            shape=input.shape,
            dtype=input.dtype,
            requires_grad=input.requires_grad,
            stride=input.stride(),
        )

    @staticmethod
    def backward(ctx, grad_output: "dtensor.DTensor"):  # type: ignore[override]
        previous_spec = ctx.current_spec
        current_spec = grad_output._spec
        async_op = ctx.async_op

        local_tensor = grad_output._local_tensor
        output = redistribute_local_tensor(
            local_tensor,
            current_spec,
            previous_spec,
            async_op=async_op,
            is_backward=True,
        )
        # normalize the target placement to replicate if it is partial
        normalized_placements: List[Placement] = []
        for previous_placement in previous_spec.placements:
            if previous_placement.is_partial():
                # keep target placement to replicate instead of partial in this case
                normalized_placements.append(Replicate())
            else:
                normalized_placements.append(previous_placement)
        output_dtensor = dtensor.DTensor(
            output,
            previous_spec.mesh,
            tuple(normalized_placements),
            shape=grad_output.shape,
            dtype=grad_output.dtype,
            requires_grad=grad_output.requires_grad,
            stride=grad_output.stride(),
        )

        return (
            output_dtensor,
            None,
            None,
            None,
        )<|MERGE_RESOLUTION|>--- conflicted
+++ resolved
@@ -273,22 +273,12 @@
         input: "dtensor.DTensor",
         device_mesh: DeviceMesh,
         placements: Tuple[Placement, ...],
-<<<<<<< HEAD
-        force_wait: bool = False,
-=======
         async_op: bool = False,
->>>>>>> 7678be46
     ):
         current_spec = input._spec
         ctx.current_spec = current_spec
         ctx.async_op = async_op
 
-<<<<<<< HEAD
-        local_tensor = input._local_tensor
-        output = redistribute_local_tensor(local_tensor, current_spec, target_spec)
-        if force_wait:
-            output = torch.distributed._functional_collectives.wait_tensor(output)
-=======
         if current_spec.placements != placements:
             target_spec = DTensorSpec(
                 device_mesh, placements, tensor_meta=input._spec.tensor_meta
@@ -301,7 +291,6 @@
         else:
             # use the same local tensor if placements are the same.
             output = input._local_tensor
->>>>>>> 7678be46
 
         return dtensor.DTensor(
             output,
