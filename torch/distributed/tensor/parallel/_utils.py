import warnings
from typing import Tuple, Union

from torch.distributed._tensor import DeviceMesh
from torch.distributed._tensor.placement_types import Placement
from torch.distributed.device_mesh import _mesh_resources
try:
    from torch._dynamo.external_utils import is_compiling as is_torchdynamo_compiling
except Exception:
    def is_torchdynamo_compiling():  # type: ignore[misc]
        return False

LayoutsType = Union[Placement, Tuple[Placement, ...]]


def _deprecate_warnings(func_name: str, extra_msg: str) -> None:
    """
    Inject common validation logics for `_prepare_input` funcs via this decorator.

    Include verifying that input needs to be either a :class:`Tensor` or :class:`DTensor`
    and only 1D :class:`DeviceMesh` is passed in.
    """
    # TODO: Will follow up with dynamo POC to make warnings.warn working with dynamo.
    if not is_torchdynamo_compiling():
        warnings.warn(f"{func_name} is deprecated and will be removed soon. {extra_msg}")


def _validate_tp_mesh_dim(
    device_mesh: DeviceMesh,
) -> None:
    """
    Check whether TP mesh dimension is valid or not.

    Args:
        device_mesh (:class:`DeviceMesh`):
            The `device_mesh` where we perform
            Tensor Parallelism on.

    Return:
        `True` if the mesh dimension
        is valid, `False` otherwise.
    """
    if device_mesh.ndim > 1:
        raise ValueError(f"Tensor Parallel only accepts a 1D DeviceMesh, but found {device_mesh.ndim}D!"
                         "If you have a 2-D or N-D device_mesh, consider passing in device_mesh[\"tp\"]")

    parent_mesh = _mesh_resources.get_parent_mesh(device_mesh)
    if parent_mesh:
<<<<<<< HEAD
        tp_mesh_dim = _mesh_resources.get_parent_mesh_dim(device_mesh)
        if tp_mesh_dim != parent_mesh.ndim - 1:
            raise RuntimeError(
                f"Found TP device_mesh on the {tp_mesh_dim} dimension of its parent mesh.",
=======
        tp_mesh_dim_in_parent = _mesh_resources.get_parent_mesh_dim(device_mesh)
        if tp_mesh_dim_in_parent != parent_mesh.ndim - 1:
            raise RuntimeError(
                f"Found TP device_mesh on the {tp_mesh_dim_in_parent} dimension of its parent mesh.",
>>>>>>> f2923ab2
                "Currently we only support intranode TP and TP needs to be the innermost dimension on its parent mesh.",
            )<|MERGE_RESOLUTION|>--- conflicted
+++ resolved
@@ -46,16 +46,9 @@
 
     parent_mesh = _mesh_resources.get_parent_mesh(device_mesh)
     if parent_mesh:
-<<<<<<< HEAD
-        tp_mesh_dim = _mesh_resources.get_parent_mesh_dim(device_mesh)
-        if tp_mesh_dim != parent_mesh.ndim - 1:
-            raise RuntimeError(
-                f"Found TP device_mesh on the {tp_mesh_dim} dimension of its parent mesh.",
-=======
         tp_mesh_dim_in_parent = _mesh_resources.get_parent_mesh_dim(device_mesh)
         if tp_mesh_dim_in_parent != parent_mesh.ndim - 1:
             raise RuntimeError(
                 f"Found TP device_mesh on the {tp_mesh_dim_in_parent} dimension of its parent mesh.",
->>>>>>> f2923ab2
                 "Currently we only support intranode TP and TP needs to be the innermost dimension on its parent mesh.",
             )