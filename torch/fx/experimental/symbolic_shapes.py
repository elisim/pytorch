# mypy: ignore-errors

"""
``torch.fx.experimental.symbolic_shapes`` provides interfaces for interacting with
our symbolic shapes reasoning system that is used heavily in torch.compile.  Although
this is not generally considered public API, when writing framework code in PyTorch
as well as extensions to PyTorch (e.g., in custom operator implementations), you may
need to make use of these APIs to setup dynamic shapes support appropriately.
"""

import builtins
import collections
import functools
import inspect
import itertools
import logging
import math
import operator
import re
import sys
import threading
import traceback
from collections import defaultdict
from contextlib import contextmanager
from dataclasses import dataclass, field
from enum import Enum
import atexit
from typing import (
    Any,
    cast,
    Callable,
    Dict,
    Iterable,
    List,
    Optional,
    Sequence,
    Set,
    Tuple,
    Type,
    Union,
    TYPE_CHECKING
)
from typing_extensions import TypeAlias

import torch
import torch.fx
import torch.fx.traceback as fx_traceback
from torch.fx.experimental import _config as config

from torch.fx.experimental.recording import (
    FakeTensorMeta,
    ShapeEnvEvent,
    record_shapeenv_event,
    replay_shape_env_events,
    shape_env_check_state_equal
)
from torch.fx.experimental.sym_node import SymNode, SymTypes

# NB: The sym_* functions are used via getattr() and must be imported here.
from torch import SymBool, SymFloat, SymInt
from torch._guards import ShapeGuard, Source, TracingContext
from torch.utils._python_dispatch import is_traceable_wrapper_subclass
from torch.utils._sympy.functions import FloorDiv, Mod, IsNonOverlappingAndDenseIndicator
from torch.utils._sympy.solve import try_solve
from torch.utils._sympy.value_ranges import bound_sympy, SymPyValueRangeAnalysis, ValueRanges, ValueRangeError
from torch.utils._sympy.singleton_int import SingletonInt
from torch.utils._traceback import format_frame, CapturedTraceback
from torch._utils_internal import signpost_event
from torch._subclasses.meta_utils import is_sparse_any

from torch._logging import LazyString

if TYPE_CHECKING:
    from torch._dynamo.source import TensorPropertySource

InputList = List
DimList = List

log = logging.getLogger(__name__)

class GuardOnDataDependentSymNode(RuntimeError):
    pass

import sympy
from sympy.printing.str import StrPrinter
from sympy.printing.precedence import precedence, PRECEDENCE

aten = torch._ops.ops.aten  # type: ignore[has-type]

__all__ = [
    "has_symbolic_sizes_strides", "create_contiguous", "ShapeEnv", "is_concrete_int",
    "guard_int", "guard_float", "guard_scalar", "canonicalize_bool_expr",
    "hint_int", "SYMPY_INTERP", "free_symbols", "is_symbol_binding_fx_node",
    "is_concrete_bool", "is_nested_int", "SHAPEENV_EVENT_KEY", "CURRENT_NODE_KEY",
    "has_free_symbols", "sym_eq", "SymbolicContext", "StatelessSymbolicContext",
    "StatefulSymbolicContext", "SubclassSymbolicContext", "statically_known_true",
    "guard_size_oblivious",
]

# FX node metadata keys for symbolic shape FX graph.
SHAPEENV_EVENT_KEY = "shapeenv_event"
CURRENT_NODE_KEY = "current_node"


def log_lru_cache_stats(wrapped_f):
    log.debug("lru_cache_stats %s: %s", wrapped_f.__name__, wrapped_f.cumulative_cache_info())


# Wrapper on lru_cache that reports statistics at process end
def lru_cache(maxsize):
    def inner(f):
        wrapped_f = functools.lru_cache(maxsize)(f)
        old_cache_clear = wrapped_f.cache_clear
        prev_hits = 0
        prev_misses = 0

        # TODO: There's a ref-cycle here (wrapped_f -> cumulative_cache_info
        # -> wrapped_f) but cannot be solved with weakref as wrapped_f is not
        # weakref'able on some versions of Python

        def cumulative_cache_info():
            cur = wrapped_f.cache_info()
            return functools._CacheInfo(
                prev_hits + cur.hits,
                prev_misses + cur.misses,
                cur.maxsize,
                cur.currsize,
            )

        def new_cache_clear():
            nonlocal prev_hits, prev_misses
            cur = wrapped_f.cache_info()
            prev_hits += cur.hits
            prev_misses += cur.misses
            old_cache_clear()

        wrapped_f.cache_clear = new_cache_clear
        wrapped_f.cumulative_cache_info = cumulative_cache_info
        if log.isEnabledFor(logging.DEBUG):
            atexit.register(log_lru_cache_stats, wrapped_f)
        return wrapped_f

    return inner

# These are modules that contain generic code for interacting with ShapeEnv
# which are unlikely to identify a particular interesting guard statement
@lru_cache(None)
def uninteresting_files() -> Set[str]:
    import torch._inductor.sizevars
    import torch._library.abstract_impl
    import torch._subclasses.meta_utils
    import torch._subclasses.fake_tensor
    mods = [
        sys.modules[__name__],
        torch.fx.experimental.recording,
        torch.fx.experimental.sym_node,
        torch.fx.interpreter,
        torch,
        torch._inductor.sizevars,
        torch._library.abstract_impl,
        torch._subclasses.meta_utils,
        torch._subclasses.fake_tensor,
    ]
    return {inspect.getfile(m) for m in mods}

# We don't bother with the metaclass as all of the dispatching logic happens
# entirely from Python
#
# Didn't bother with ancestors for now, unlikely to have multiple modes for
# symints right now

class ConstraintViolationError(RuntimeError):
    pass

def has_symbolic_sizes_strides(elem) -> bool:
    return elem._has_symbolic_sizes_strides

Int = Union[torch.SymInt, int]

def create_contiguous(shape: Sequence[Int]) -> List[Int]:
    strides: List[Int] = [1]
    for dim in reversed(shape[:-1]):
        strides.append(dim * strides[-1])
    return list(reversed(strides))

def hint_int(a: Union[torch.SymInt, int], fallback: Optional[int] = None) -> int:
    """
    Retrieve the hint for an int (based on the underlying real values as observed
    at runtime).  If no hint is available (e.g., because data dependent shapes),
    if fallback is not None, use that instead (otherwise raise an error).
    """
    if isinstance(a, torch.SymInt):
        return a.node.require_hint(fallback)
    assert type(a) is int, a
    return a

Scalar = Union[torch.SymInt, torch.SymFloat, torch.SymBool, int, float, bool]

def has_hint(a: Scalar) -> bool:
    if isinstance(a, SymTypes):
        return a.node.has_hint()
    return True

def is_concrete_int(a: Union[int, SymInt]) -> bool:
    r""" Utility to check if underlying object
    in SymInt is concrete value. Also returns
    true if integer is passed in.

    Args:
        a (SymInt or int): Object to test if it int
    """
    assert isinstance(a, (SymInt, int))

    if isinstance(a, int):
        return True

    if isinstance(a.node.expr, sympy.core.numbers.Integer):
        return True

    return False

# In obscure Meta only situations, sympy.logic.boolalg doesn't exist at runtime.
# So make sure only type checker evaluates this alias.
# Xref: https://www.internalfb.com/diff/D53324783
SympyBoolean: TypeAlias = "sympy.logic.boolalg.Boolean"

def guard_size_oblivious(expr: Union[torch.SymBool, bool]) -> bool:
    """
    Perform a guard on a symbolic boolean expression in a size oblivious way.
    This is typically used when a non-oblivious test would result in a guard
    on a data dependent value of which we don't know the value of at compile time.
    When a guard is tested this way, we may diverge in behavior from how regular
    PyTorch semantics would treat it.  For more information, see
    https://github.com/pytorch/pytorch/pull/118579
    """
    if isinstance(expr, torch.SymBool):
        return expr.node.guard_size_oblivious("", 0)
    else:
        assert isinstance(expr, bool)
        return expr

def canonicalize_bool_expr(expr: SympyBoolean) -> SympyBoolean:
    r""" Canonicalize a boolean expression by transforming it into a lt / le
    inequality and moving all the non-constant terms to the rhs.
    We canonicalize And / Ors / Not via cnf and then canonicalize their subexpr
    recursively
    nb. sympy.Rel.canonical is not good enough https://github.com/sympy/sympy/issues/25924

    Args:
        expr (sympy.Expr): Expression to canonicalize
    """
    # Canonicalise an inequality by transforming it into a lt / le
    # inequality and moving all the non-constant terms to the rhs
    # We canonicalise And / Ors / Not via cnf
    # nb. Relational.canonical in sympy is broken
    # https://github.com/sympy/sympy/issues/25924

    if not isinstance(expr, (sympy.Rel, sympy.And, sympy.Or, sympy.Not, sympy.Eq, sympy.Ne)):
        return expr

    if isinstance(expr, (sympy.And, sympy.Or, sympy.Not)):
        expr = sympy.logic.boolalg.to_cnf(expr)
    return _canonicalize_bool_expr_impl(expr)

def _canonicalize_bool_expr_impl(expr: SympyBoolean) -> SympyBoolean:
    """
    After canonicalization, we are guaranteed to have eliminated Ge/Gt relations
    (rewriting them to Le/Lt, respectively).
    """
    if isinstance(expr, (sympy.And, sympy.Or)):
        return type(expr)(*map(canonicalize_bool_expr, expr.args))

    opposite = {sympy.Gt: sympy.Lt, sympy.Ge: sympy.Le}
    if isinstance(expr, tuple(opposite.keys())):
        lhs = expr.rhs - expr.lhs
        t = opposite[type(expr)]
    else:
        assert isinstance(expr, (sympy.Lt, sympy.Le, sympy.Eq, sympy.Ne))
        lhs = expr.lhs - expr.rhs
        t = type(expr)
    rhs = 0
    if isinstance(lhs, sympy.Add):
        cts = []
        variables = []
        for term in lhs.args:
            if term.is_number:
                cts.append(term)
            else:
                variables.append(term)
        lhs = sympy.Add(*variables)
        rhs = -sympy.Add(*cts)
    return t(lhs, rhs)

def is_concrete_bool(a: Union[bool, SymBool]) -> bool:
    r""" Utility to check if underlying object
    in SymBool is concrete value. Also returns
    true if integer is passed in.
    Args:
        a (SymBool or bool): Object to test if it bool
    """
    assert isinstance(a, (SymBool, bool))

    if isinstance(a, bool):
        return True

    if isinstance(a.node.expr, (sympy.logic.boolalg.BooleanTrue, sympy.logic.boolalg.BooleanFalse)):
        return True

    return False

def is_nested_int(s):
    return isinstance(s, torch.SymInt) and s.node.is_nested_int()

def _iterate_exprs(val: Union[SymInt, torch.Tensor]) -> Iterable[sympy.Basic]:
    if isinstance(val, SymTypes):
        # This allow applies to the jagged layout NestedTensor case as
        # nested ints are not symbolic
        if is_symbolic(val):
            yield val.node.expr
    elif isinstance(val, sympy.Basic):
        yield val
    elif isinstance(val, (int, float, bool)):
        pass
    elif isinstance(val, (tuple, list)):
        for s in val:
            yield from _iterate_exprs(s)
    elif is_sparse_any(val):
        yield from _iterate_exprs(val.size())
    elif isinstance(val, torch.Tensor):
        yield from _iterate_exprs(val.size())
        yield from _iterate_exprs(val.stride())
        yield from _iterate_exprs(val.storage_offset())
    elif val is None:
        pass
    else:
        raise AssertionError(f"cannot extract sympy expressions from {val} {type(val)}")

def free_symbols(val: Union[SymInt, torch.Tensor]) -> Set[sympy.Symbol]:
    if val is None:
        return set()
    itr = _iterate_exprs(val)
    # we need at least 1 to call union, so we hand code the identity
    try:
        first_expr = next(itr)
    except StopIteration:
        return set()

    return first_expr.free_symbols.union(*(e.free_symbols for e in itr))

def has_free_symbols(val: Union[SymInt, torch.Tensor]) -> bool:
    """Faster version of bool(free_symbols(val))"""
    return not all(e.is_number for e in _iterate_exprs(val))

# Like free_symbols, but filtered to only report unbacked symbols
def free_unbacked_symbols(x):
    # NB: keep synced with is_unbacked_symint
    return {s for s in free_symbols(x) if s.name.startswith(("u", "f"))}

# WARNING: Don't use this on Dynamo produced graphs, they don't have meta
# setup!
def is_symbol_binding_fx_node(node) -> Optional[sympy.Symbol]:
    if (
        node.op == "placeholder" and
        "val" in node.meta and
        isinstance(node.meta["val"], torch.SymInt) and
        isinstance(node.meta["val"].node.expr, sympy.Symbol)
    ):
        return node.meta["val"].node.expr
    return None

def find_symbol_binding_fx_nodes(graph):
    return {
        node.meta["val"].node.expr: node
        for node in graph.nodes
        if is_symbol_binding_fx_node(node)
    }

def definitely_true(a):
    """
    Returns True only if we can tell that a is True, possibly introducing
    a guard in the process.  If a depends on some unbacked SymInt, we may
    return False even though there may exist a possible value of the SymInt
    that would cause the expression to return True.

    When is it appropriate to use definitely_true?  First, if you can use
    a higher level combinator like parallel_or/parallel_and, prefer using
    those instead, they are definitely safe (modulo short-circuiting).
    Second, it can be used if the program would behave equivalently if
    definitely_true always returned False (parallel_or/parallel_and are
    examples of this pattern, modulo short-circuiting).  Finally, it even
    be OK if the program wouldn't behave equivalently, so long as the
    change is semantics preserving.  It can be semantics preserving if
    the program errors in more cases than it did previously (but otherwise
    behaves identically), or if it changes some quantity in a way that
    doesn't matter (e.g., strides often fall in this bucket.)
    """
    if isinstance(a, SymBool):
        if a.node.has_hint():
            return guard_bool(a)
        else:
            return False
    return bool(a)

def definitely_false(a):
    """
    Returns True only if we can tell that a is False, possibly introducing
    a guard in the process.  If a depends on some unbacked SymInt, we may
    return False even though there may exist a possible value of the SymInt
    that would cause the expression a to be False.  See definitely_true
    for more usage guidance.
    """
    if isinstance(a, SymBool):
        if a.node.has_hint():
            return not guard_bool(a)
        else:
            return False
    return not bool(a)

def statically_known_true(x: Union[bool, SymBool]) -> bool:
    """Returns True if x can be simplified to a constant and is true.

    .. note::
        This function doesn't introduce new guards, so the expression may end
        up evaluating to true at runtime even if this function returns False.

    Args:
        x (bool, SymBool): The expression to try statically evaluating

    """
    if isinstance(x, SymBool):
        expr = x.node.expr
        shape_env = x.node.shape_env
        try:
            simplified = shape_env._maybe_evaluate_static(expr)
            if simplified is not None:
                return bool(simplified)
        except Exception:
            log.debug("Could not simplify %s", expr)
        return False
    assert isinstance(x, bool)
    return x


def parallel_or(*args):
    """
    Evaluate the logical OR of several arguments, avoiding guarding on
    unbacked SymInts if another argument is definitely True.
    """
    if any(statically_known_true(a) for a in args):
        return True
    if any(definitely_true(a) for a in args):
        return True
    return any(args)

def parallel_and(*args):
    """
    Evaluate the logical FALSE of several arguments, avoiding guarding on
    unbacked SymInts if another argument is definitely False.
    """
    if any(statically_known_true(torch.sym_not(a)) for a in args):
        return False
    if any(definitely_false(a) for a in args):
        return False
    return all(args)

def sym_eq(x, y):
    """
    Like ==, but when run on list/tuple, it will recursively test equality
    and use sym_and to join the results together, without guarding.
    """
    if (isinstance(x, tuple) and isinstance(y, tuple)) or (isinstance(x, list) and isinstance(y, list)):
        if len(x) != len(y):
            return False
        return functools.reduce(operator.and_, map(sym_eq, x, y), True)
    elif isinstance(x, (int, torch.SymInt)) and isinstance(y, (int, torch.SymInt)):
        return x == y
    else:
        raise AssertionError(f"unexpected sym_eq between {type(x)} {type(y)}")

def guard_scalar(a):
    if isinstance(a, (SymBool, bool)):
        return guard_bool(a)
    elif isinstance(a, (SymInt, int)):
        return guard_int(a)
    elif isinstance(a, (SymFloat, float)):
        return guard_float(a)
    else:
        raise AssertionError(f"unrecognized scalar {a}")


@record_shapeenv_event()
def _constrain_symbol_range(shape_env, s: sympy.Symbol, compiler_min: int, compiler_max: int):
    upd_vr = ValueRanges(compiler_min, compiler_max)
    old_vr = shape_env.var_to_range.get(s, ValueRanges.unknown())
    shape_env._update_var_to_range(s, upd_vr)
    if (new_vr := shape_env.var_to_range[s]) != old_vr:
        log.info("_constrain_symbol_range %s [%s, %s]", s, new_vr.lower, new_vr.upper)


def _advise_is_size(a):
    """
    Don't use this directly; use torch._check_is_size instead.

    This is a softer version of _constrain_range_for_size (with min=0,
    max=Inf).  Instead of forcibly constraining a variable (and erroring if we
    failed to constrain it), it will simply advise us that a size is
    constrained in some way.  We will always defer a runtime assert for this
    constraint if we cannot prove it at compile-time, but we we only
    *sometimes* learn useful extra information at compile-time with this
    information.  This is in contrast to constrain_range_for_size, where if
    you don't call that on a fresh unbacked symint, chances are we will choke.

    TODO: Make Dynamo handle this appropriately if this is seen in Dynamo-ed
    code.  Right now this is only really used in code with AOTAutograd trace
    through, so it is not a big problem that this isn't supported, but in
    principle all of this code should be Dynamo'able too.

    TODO: I didn't support min/max because I didn't have a use case where this
    actually helped.  In principle we can support it, it just makes the
    implementation below more complicated.
    """

    # This must always succeed, because the sole allowed caller _check_is_size
    # was responsible for expect_true'ing this
    assert a >= 0

    # NB: it's important not to constrain range for size for *hinted* SymInts,
    # because it is not only unsound, it will immediately trip our asserts
    # that hints have to be consistent with static analysis!  If you somehow
    # have an unbounded SymInt that later constrains to 1, this will be
    # inconsistent with the range
    if (
        isinstance(a, SymInt)
        and isinstance(a.node, SymNode)
        and not a.node.has_hint()
        and isinstance(a.node.expr, sympy.Symbol)
    ):
        _constrain_range_for_size(a)

@record_shapeenv_event()
def _constrain_range_for_size(a, min: Optional[int] = None, max: Optional[int] = None):
    """
    This function is NOT INTENDED to be used by itself.
    """

    if isinstance(a, (SymFloat, SymBool)):
        raise ValueError("Constraining SymFloat/SymBool is nyi")

    assert isinstance(a, SymInt), "can only constrain range for SymInt"
    assert isinstance(a.node.expr, sympy.Symbol), "constraining non-Symbols NYI"

    if min is None:
        min = 0
    if max is None:
        max = sys.maxsize - 1

    if max < min:
        raise ValueError(
            "Maximum value to constrain_as_size can't be less than the specified min value, "
            "received min={min} and max={max}"
        )

    _constrain_symbol_range(
        a.node.shape_env,
        a.node.expr,
        compiler_min=min,
        compiler_max=max,
    )
    a.node.shape_env.size_like.add(a.node.expr)


# inclusive both ways
@record_shapeenv_event()
def constrain_range(a, *, min: Optional[int], max: Optional[int] = None):
    """
    Applies a constraint that the passed in SymInt must lie between min-max
    inclusive-inclusive, WITHOUT introducing a guard on the SymInt (meaning
    that it can be used on unbacked SymInts).  If min/max are None, we assume
    that the dimension is unbounded in that direction.  Repeated application
    of constrain_range intersects the ranges.  This is a fairly low level API
    that doesn't have a lot of safety guarantees (TODO: provide higher level
    APIs).

    Currently, we use this API in the following circumstance: when we allocate
    an unbacked SymInt, denoting an integer quantity which is data dependent,
    we ordinarily do not know anything about what values it may take.  This
    means that any sort of guard on it will immediately fail.  However, in
    many cases, we know something about the unbacked SymInt: for example, we
    know that nonzero(x).size(0) must be >= 0.  We use constrain_range to
    narrow the possible range, declaring that negative symbols are impossible.
    This permits to definitely answer True to queries like 'nnz >= 0', even if
    we don't know what the actual (hinted) value of 'nnz' is.  In fact, we
    actually use constrain_range to unsoundly discharge common guards: for an
    unbacked SymInt produced by nonzero, we will also assume that it is not
    equal to 0/1 (even though these are perfectly possible values at runtime),
    because we generally expect graphs that are valid for N=2 to also be valid
    for N=1.
    """
    if min is None:
        min = -sympy.oo
    if max is None:
        max = sympy.oo

    if max < min:
        raise ValueError(
            "Maximum value to constrain_as_size can't be less than the specified min value, "
            "received min={min} and max={max}"
        )

    if isinstance(a, int):
        if not (min <= a <= max):
            raise ValueError(f"Invalid value {a} for range [{min}:{max}]")
        return

    if isinstance(a.node.expr, sympy.Integer):
        if not (min <= int(a.node.expr) <= max):
            raise ValueRangeError(f"Invalid value {int(a.node.expr)} for range [{min}:{max}]")
        return
    assert isinstance(a.node.expr, sympy.Symbol), "constraining non-Symbols NYI"

    # TODO: Shouldn't we install a guard if the symbol is backed?  Or is the
    # semantics that this is an "unchecked" assert (but it this actually
    # something useful?  Might be better to restrict only for unbacked
    # SymInt).
    _constrain_symbol_range(
        a.node.shape_env,
        a.node.expr,
        compiler_min=min,
        compiler_max=max,
    )


@record_shapeenv_event()
def constrain_unify(a, b):
    """
    Given two SymInts, constrain them so that they must be equal.  NB:
    this will not work with SymInts that represent nontrivial expressions
    (yet!)
    """
    # TODO: this does not install a deferred runtime assert yet

    # TODO: Maybe dedupe this with _maybe_guard_rel?
    # Update Feb 2024: this is extra important to do, this doesn't handle
    # unbacked replacements properly nor does it generate deferred runtime
    # asserts
    if not isinstance(a, SymInt):
        if not isinstance(b, SymInt):
            assert a == b
        else:
            assert isinstance(b.node.expr, sympy.Symbol), "constraining non-Symbols NYI"
            shape_env = b.node.shape_env
            shape_env.replacements[b.node.expr] = sympy.Integer(a)
    else:
        # TODO: Actually, we can support this as long as one of them is a symbol.
        # NB: We can't actually do "unification" as our operators are not
        # injective
        assert isinstance(a.node.expr, sympy.Symbol), "constraining non-Symbols NYI"
        shape_env = a.node.shape_env
        if not isinstance(b, SymInt):
            shape_env.replacements[a.node.expr] = sympy.Integer(b)
        else:
            assert a.node.shape_env is b.node.shape_env
            assert isinstance(b.node.expr, sympy.Symbol), "constraining non-Symbols NYI"
            new_var = shape_env._find(a.node.expr)
            shape_env.replacements[b.node.expr] = new_var

# Assume that a boolean is true for the purposes of subsequent symbolic
# reasoning.  This will keep track of corresponding runtime checks to verify
# that the result is upheld: either as a regular guard, or as a special set
# of asserts which are triggered when an unbacked SymInt is allocated.
#
# DO NOT use this function for these cases:
#
#  - This is inappropriate for "branching" conditions (where both
#    true and false result in valid programs).  We will always assume
#    the condition evaluates true, and so it will never be possible
#    to trace the false condition when you use it.  For true branching
#    on unbacked SymInts, you must use torch.cond; if you incorrectly
#    use expect_true in this case, you will make the false branch
#    unreachable (as we will simply assume that only the true branch
#    is ever exercised).
#
#  - This is inappropriate for situations where you know some other system
#    invariant guarantees that this property holds, since you don't
#    really need to insert a runtime check in that case.  Use something
#    like constrain_range in that case.
#
# This API has a hitch.  To avoid having to reimplement error reporting
# capabilities, this function CAN return False.  The invariant is that
# the surrounding code must raise an error when this function returns
# False.  This is quite low level, so we recommend using other functions
# like check() which enforce this in a more intuitive way.
#
# By the way, this name is a nod to the __builtin_expect macro,
# which is used similarly (but unlike __builtin_expect, you MUST fail
# in the unlikely branch.)  (I think expect is a good name; in recent
# versions of C++, this is replaced with [[likely]], which is weaker
# and not accurate for this function!)
def expect_true(a, skip: int = 0):
    if isinstance(a, SymBool):
        # TODO: check perf implications of this
        frame = inspect.currentframe()
        for _ in range(skip + 1):  # always run this loop at least once
            frame = frame.f_back
        return a.node.expect_true(frame.f_code.co_filename, frame.f_lineno)
    assert type(a) is bool, a
    return a

def rename_unbacked_to(orig: SymInt, new: SymInt):
    """
    Rename an unbacked SymInt into a new one.

    The goal here is that you have two unbacked symbols, but actually they are
    the same (you allocated the second one without knowing that it was going
    to be the first one, e.g., due to retracing), and importantly, we don't
    want to setup a deferred runtime assert because the old unbacked symbol is
    *literally* vanishing from the graph and we better not try to compute any
    asserts on it because we won't know how to generate a reference to it in
    Inductor.  This is all very delicate, TODO find a better way.
    """
    # orig is eliminated, new is preserved
    shape_env = orig.node.shape_env
    assert shape_env is new.node.shape_env
    shape_env._rename_unbacked_to(orig, new)

def guard_bool(a):
    if isinstance(a, SymBool):
        return a.node.guard_bool("", 0)  # NB: uses Python backtrace
    assert type(a) is bool, a
    return a

def guard_int(a):
    if isinstance(a, SymInt):
        return a.node.guard_int("", 0)  # NB: uses Python backtrace
    assert type(a) is int, a
    return a

def guard_float(a):
    if isinstance(a, SymFloat):
        return a.node.guard_float("", 0)  # NB: uses Python backtrace
    assert isinstance(a, float), a
    return a

# Given a GraphModule, return all the FakeTensors for all the placeholders
def fx_placeholder_vals(gm):
    return [n.meta['val'] for n in gm.graph.nodes if n.op == "placeholder"]

def fx_placeholder_targets(gm):
    return [n.target for n in gm.graph.nodes if n.op == "placeholder"]

# Given a GraphModule and arguments to run it with, evaluate that the guards
# for its associated ShapeEnv are satisfied by the passed arguments.  This
# WILL check for duck sizing.
def eval_guards(gm, *args, ignore_static=True):
    return gm.shape_env.evaluate_guards_for_args(fx_placeholder_vals(gm), args, ignore_static=ignore_static)

def bind_symbols(gm, *args):
    return gm.shape_env.bind_symbols(fx_placeholder_vals(gm), args)

def _assert_bound_is_rational(expr: sympy.Expr, bound: ValueRanges):
    """
    We assert that the bounds are either Boolean, or not finite, or can be computed
    in exact prevision via rational arithmetic.
    The only exception to this is the rare case when the user calls `sqrt(s0)`
    sqrt is turned into sympy.Pow so we just match for that (it matches more things, but still)
    """
    assert bound.lower.is_rational or bound.lower.is_Boolean or not bound.lower.is_finite or expr.has(sympy.Pow), (bound, expr)
    assert bound.upper.is_rational or bound.upper.is_Boolean or not bound.upper.is_finite or expr.has(sympy.Pow), (bound, expr)

class DimDynamic(Enum):
    """
    Controls how to perform symbol allocation for a dimension.  It is always
    sound to default this to DYNAMIC, but the policies DUCK and STATIC can
    result in better trace-time and compile-time performance, as they reduce
    the number of allocated symbols and generally make your graph more static.

    NB: If we notice you've applied a constraint to the dimension, we will
    force it to DYNAMIC for simplicity.

    DimDynamic is controlled by a variety of higher level UX features.
    Currently:

    - In eager mode, the default policy is DUCK.
        - The default is changed to STATIC with assume_static_by_default.
        - An individual dim is marked DYNAMIC if you mark_dynamic_dim.
    - In export mode, the default policy is STATIC.
        - An individual dim is marked DYNAMIC if you mention it as dynamic_dim
          in the constraints kwarg.
    """
    # Treat the dimension symbolically
    DYNAMIC = 0
    # Treat the dimension symbolically, but if its hint matches another
    # dynamic dimension, unify the two symbols ("duck sizing")
    DUCK = 1
    # Treat the dimension statically based on its hint
    STATIC = 2


# NB: These constraints affect both clients and backends: given some
# constraint C, the client must pass inputs that satisfy the constraint,
# while a backend must not introduce guards BEYOND this constraint.
# For clarity, we document the implications on both sides for both the client
# and the backend.
#
# NB: These constraints are on a *single* dimension.  In principle, we could
# also have multi-dimension constraints, but our guess is that this is not
# actually useful and so we are not supporting it right now.
#
# NB: Strict constraints are typically only suitable for export, as in eager
# a backend like inductor may validly introduce extra, discretionary guards
# to improve performance of code.  A StrictMinMaxConstraint would be brittle
# under future optimizations performed by inductor; we don't guarantee
# eager code with StrictMinMaxConstraint will keep working in the future!

@dataclass(frozen=True)
class Constraint:
    warn_only: bool

@dataclass(frozen=True)
class StrictMinMaxConstraint(Constraint):
    """
    For clients: the size at this dimension must be within 'vr' (which
    specifies a lower and upper bound, inclusive-inclusive) AND it
    must be non-negative and should not be 0 or 1 (but see NB below).

    For backends: there must not be any guards on this dimension which
    are not implied by the given lower and upper bound.  Regardless of
    the lower bound, the backend can assume the size is non-negative
    and that it is not 0 or 1.

    An unbounded StrictMinMaxConstraint can be thought of as a strict version
    of "RelaxedUnspecConstraint".

    NB: Export will often unsoundly assume that a graph works for 0/1, even
    though at trace time we assumed size is not 0 or 1.  The idea is that
    if we produce a graph that works for a range of values, it will be OK
    for N=0/1 too.
    """
    vr: ValueRanges

    def render(self, source: Source):
        """Format the constrain equation"""
        # TODO: better printing for -oo and oo
        return f"{self.vr.lower} <= {source.name()} <= {self.vr.upper}"

@dataclass(frozen=True)
class RelaxedUnspecConstraint(Constraint):
    """
    For clients: no explicit constraint; constraint is whatever is implicitly
    inferred by guards from tracing.

    For backends: there must exist at least TWO possible values for the
    size at this dimension which satisfy the guards for this dimension.

    In other words, this constraint helps us distinguish between "we don't
    care if this dimension specializes or not" versus "this dimension must be
    unspecialized."  However, this constraint doesn't say very much about what
    specialization is permitted; for example, if we guard on a size being
    even, this would still be acceptable under an unspec constraint.  This
    makes RelaxedUnspecConstraint useful for eager mode, where your backend compiler
    may add constraints to otherwise dynamic dimensions; we can't assert that
    there are NO guards as this is brittle because compilers should be able to
    add extra constraints.  If you want to assert that there are no guards,
    use StrictMinMaxConstraint with an unbounded ValueRanges.
    """
    def render(self, source: Source):
        return f"RelaxedUnspecConstraint({source.name()})"

# NB: None here indicates the client constraint is whatever is implicitly
# inferred by guards from tracing, and that a backend can add whatever guards
# it wants (including fully specializing the value).
DimConstraint = Union[StrictMinMaxConstraint, RelaxedUnspecConstraint, None]

@dataclass(frozen=True)
class EqualityConstraint(Constraint):
    """
    Represent and decide various kinds of equality constraints between input sources.

    A "source pair" is a pair of input sources for dynamic dimensions that
    are specified equal. We represent `source_pairs` in a union-find forest
    so that we can efficiently check whether two such sources are transitively equal.

    A "derived equality" relates an input source to an expression over a root.
    The root can be another input source, corresponding to some dynamic dimension,
    or a phantom symbol that does not directly represent any dynamic dimension. We
    represent `derived_equalities` involving input sources in a transitively-closed map
    so that we can efficiently check whether an input source is transitively equal to
    a given expression over another input source.
    (NOTE: In contrast, it is easy to decide whether an input source is transitively equal
    to a given expression over a phantom symbol; such expressions are already in canonical
    form and so the problem reduces to symbolic expression equality.)
    """
    source_pairs: List[Tuple[Source, Source]]
    derived_equalities: List[Tuple[Source, Union[Source, sympy.Symbol], Callable[[sympy.Expr], sympy.Expr]]]
    phantom_symbols: List[sympy.Symbol]

    def __post_init__(self):
        """Pre-processing to answer queries `is_equal` and `is_derived` below.

        Example: Suppose we are given:
          source_pairs [a = b, b = c]
          derived_equalities [d = c + 1, e = d - 1]
        We first construct a union find with source_pairs:
          _parents = {a: a, b: a, c: a}
        Then we compute canonical symbolic expressions, recursively applying derived_equalities
        until we bottom out:
          _defs = {d: c + 1, e: (c + 1) - 1 aka c}
        """

        # self._parents is a map from input sources to input sources where, conceptually,
        # these are directed edges in a union-find forest
        _parents: Dict[Source, Source] = {}
        object.__setattr__(self, "_parents", _parents)
        # self._defs is a map from input sources to "canonical" symbolic expressions,
        # i.e., unary expressions with symbols that corresponds to regular Dims (i.e.,
        # not derived Dims)
        _defs: Dict[Source, sympy.Expr] = {}
        object.__setattr__(self, "_defs", _defs)

        for source1, source2 in self.source_pairs:
            # preprocess into a union-find forest
            self._union(self._find(source1), self._find(source2))
        for source, root, fn in self.derived_equalities:
            # preprocess into a transitively-closed map
            # NOTE(avik): we reuse the union-find forest for canonicalizing input sources
            if isinstance(root, sympy.Symbol):
                self._defs[self._find(source)] = fn(root)
            else:
                self._defs[self._find(source)] = fn(self._rewrite(root))

    def _find(self, source):
        # chase edges to find the root of this equivalence class
        if source in self._parents:
            return self._find(self._parents[source])
        else:
            return source

    def _union(self, root1, root2):
        # merge two equivalence classes by adding an edge from one root to the other
        if root1 != root2:
            self._parents[root1] = root2

    def _rewrite(self, src):
        # always represent the given source by the root of its equivalence class
        src = self._find(src)
        if src in self._defs:
            # simply look up the definition if it exists
            # NOTE(avik): This works because definitions are always transitively-closed;
            # otherwise we would have to do recursive rewriting.
            return self._defs[src]
        else:
            # otherwise, create a symbol representing the source
            return sympy.Symbol(src.name())

    def is_equal(self, source1, source2):
        return (
            # check whether source1 and source2 have the same root
            self._find(source1) == self._find(source2) or
            # check whether source1 is derived equal to source2
            self.is_derived(source1, source2, lambda x: x)
        )

    def is_derived(self, src, symbol_src, fn):
        # check whether both src and symbol_src have the same definition
        return self._rewrite(src) == fn(self._rewrite(symbol_src))


def _assert_symbol_context(symbolic_context):
    assert isinstance(symbolic_context, SymbolicContext), "Invalid symbolic_context object"
    assert type(symbolic_context) is not SymbolicContext, "Illegal usage of symbolic_context ABC"


@dataclass(frozen=True)
class SymbolicContext:
    """
    Data structure specifying how we should create symbols in
    ``create_symbolic_sizes_strides_storage_offset``; e.g., should
    they be static or dynamic.

    This is an abstract base class because we are probably going to add
    another version of this that says "use exactly these SymInts, don't
    allocate fresh symbols."
    """
    pass


@dataclass(frozen=True)
class StatelessSymbolicContext(SymbolicContext):
    """
    Create symbols in ``create_symbolic_sizes_strides_storage_offset`` via
    a symbolic_context determination as given by ``DimDynamic`` and ``DimConstraint``.
    This will cause fresh symbols to be allocated
    """
    dynamic_sizes: DimList[DimDynamic]
    constraint_sizes: DimList[DimConstraint] = None
    # If the tensor is a view, this should be populated for the base. It contains
    # information on how to allocate symbols when recursively fakeifying the base
    # during view fake-ification.
    view_base_context: Optional[SymbolicContext] = None
    # TODO: add storage offset and stride symbolic_context

    def __post_init__(self):
        if self.constraint_sizes is None:
            object.__setattr__(self, 'constraint_sizes', [None] * len(self.dynamic_sizes))


# note [Tensor Fakification and Symbol Caching]
#
# As of the time of this note, dynamo creates a fresh fake tensor mode for backends.
# The reason we do this is because there are certain classes of operations, namely,
# metadata mutations, that change tensor size, stride, etc. This means that the fake tensor
# state at the end of a dynamo trace is different than the fake tensor state at the beginning
# of a trace. Backends like aot_autograd need a fresh fake tensor to correctly track metadata mutation,
# view relationships, etc.
#
# As we create a new fake mode, we also lose the memoization that comes with it. Rather than
# transfer the memoization cache, we instead transfer the shape env. However, with this
# comes nuance - as dynamo is selective in how it makes symbolic shapes. Due to strategies in
# automatic dynamic and constraints, the policy for which dims are dynamic is nuanced and varies across
# recompilations.
#
# In order to preserve the symbolic decisions made during dynamo tensor fakification, we pass
# a StatefulSymbolicContext at creation time. This object is tracked, per tensor, on the TracingContext.
# The lifecycle of this object should match the lifecycle of the original dynamo tracked tensor, and it is
# safe to reuse this object as many times as necessary to create a fake tensor. Fake tensors
# created with new fake modes should produce the same exact symbols as the original, providing the same shape_env
# is used.
# TODO(voz): Shape env validation
@dataclass(frozen=True)
class StatefulSymbolicContext(StatelessSymbolicContext):
    """
    Create symbols in ``create_symbolic_sizes_strides_storage_offset`` via
    a symbolic_context determination as given by a cache of Source:Symbol. A cache hit
    will reuse a stored symbol, and a cache miss will write to this cache.

    This behaves like StatelessSymbolicContext, except the cache supersedes the
    other values - dynamic_sizes and constraint_sizes will not be read if we cache
    hit.

    It is the cache owners responsibility to maintain the lifecycle of the cache
    w/r/t different shape_envs, clearing, etc.
    """
    tensor_source: Source = None
    # Why is this keyd on int first?
    # That integer is actually the id of the shape_env. This cache short-circuits symbol
    # creation, and we must store it per shape env. Now, while tracing invariants are a single
    # shape env per tracing context, and every new frame gets a new shape_env. So where would we have
    # multiple shape envs? The answer lies in recording. When we are replaying, replay_shape_env_events
    # is invoked, and creates a new shape_env. Replaying events against this new shape_env will
    # cause it to fail with unknown symbols, as the symbols cached here will skip creation, and never
    # get recorded in var_to_val, etc.
    # TODO(voz): consider a weakref to the shape_env here
    shape_env_to_source_to_symbol_cache : Dict[int, Dict["TensorPropertySource", "sympy.Expr"]] = None

    def __post_init__(self):
        # The None default is annoying, but required because of dataclass limitations
        assert self.tensor_source is not None
        if not self.shape_env_to_source_to_symbol_cache:
            object.__setattr__(self, 'shape_env_to_source_to_symbol_cache', {})


@dataclass(frozen=True)
class SubclassSymbolicContext(StatefulSymbolicContext):
    """
    The correct symbolic context for a given inner tensor of a traceable tensor subclass
    may differ from that of the outer symbolic context. This structure allows for this
    flexibility, with inner symbolic contexts mapped via attr -> symbolic context.
    """
    inner_contexts: Dict[str, SymbolicContext] = None

    def __post_init__(self):
        super().__post_init__()
        if self.inner_contexts is None:
            self.inner_contexts = {}


def is_symbolic(val: Union[int, SymInt, float, SymFloat, bool, SymBool]) -> bool:
    if isinstance(val, (int, float, bool)):
        return False
    return val.node.is_symbolic()

IndicatorTypes = (IsNonOverlappingAndDenseIndicator,)

@lru_cache(256)
def safe_expand(r):
    if hasattr(r, 'expand'):
        try:
            return sympy.expand(r)
        except RecursionError:
            log.warning("RecursionError in sympy.expand(%s)", r)
            return r
    else:
        return r

def error():
    raise AssertionError("shouldn't be hit")


# TODO: Deduplicate this with torch/_prims_common/__init__.py
def eval_is_non_overlapping_and_dense(sizes, strides):
    return int(guard_bool(_eval_is_non_overlapping_and_dense(sizes, strides)))

def _eval_is_non_overlapping_and_dense(sizes, strides):
    dim = len(sizes)

    # Short-circuits for tensors of rank one, which are
    # non-overlapping and "dense" if their stride is one
    # or it is a 0/1 element tensor
    if dim == 1:
        return strides[0] == 1 or sizes[0] < 2

    # Checks that there exists a permutation of the strides s.t. the tensor would be contiguous
    # Sorts (length, stride) pairs by stride
    lengths_and_strides = sorted(
        zip(sizes, strides), key=operator.itemgetter(1)
    )

    # Unlike the C++ code, we don't move the 0/1 size dimensions to the
    # end.  So we have to keep going for this code.
    expected_stride = 1
    for length, stride in lengths_and_strides:

        if length == 1:
            continue

        if stride != expected_stride:
            return False

        expected_stride *= length

    return True


def cast_symbool_to_symint_guardless(symbool: torch.SymBool) -> torch.SymInt:
    int_sym = sympy.Piecewise((1, symbool.node.expr), (0, True))
    return symbool.node.shape_env.create_symintnode(int_sym, hint=int(symbool.node.require_hint()))

SYMPY_INTERP = {
    'Abs': operator.abs,
    'Eq': operator.eq,
    'Ne': operator.ne,
    'Gt': operator.gt,
    'Lt': operator.lt,
    'Le': operator.le,
    'Ge': operator.ge,
    'Min': min,
    'Max': max,
    'Mod': operator.mod,
    'FloorDiv': operator.floordiv,
    'TrueDiv': operator.truediv,
    'IsNonOverlappingAndDenseIndicator': eval_is_non_overlapping_and_dense,
    'floor': math.floor,
    'ceiling': math.ceil,
    'cast_symbool_to_symint_guardless': cast_symbool_to_symint_guardless,
    'Round': builtins.round,
    'RoundDecimal': builtins.round,
}


def _lru_cache(fn, maxsize=None):
    """
    Wrapper around lru_cache that clears when new info about shapes has been
    updated.

    Use lru_cache if the output is always the same, regardless of the
    constraints we know now (i.e. evaluate_expr)

    Use _lru_cache otherwise.

    Also note that this depends on _update_version_counter being called on the
    shape environment whenever the constraints are updated, otherwise the cache
    will not be cleared.
    """
    fn_cache = lru_cache(maxsize)(fn)
    prior_version = 0

    if config.validate_shape_env_version_key:
        prior_key = None

        @functools.wraps(fn)
        def wrapper(self, *args, **kwargs):
            nonlocal prior_version, prior_key
            if prior_key is None:
                prior_key = self._get_key()

            if prior_version != self._version_counter:
                fn_cache.cache_clear()
                prior_version = self._version_counter
                prior_key = self._get_key()
            else:
                assert prior_key == self._get_key(), \
                    "ShapeEnv cache key changed without version being updated!"

            return fn_cache(self, *args, **kwargs)

    else:

        @functools.wraps(fn)
        def wrapper(self, *args, **kwargs):
            nonlocal prior_version
            if prior_version != self._version_counter:
                fn_cache.cache_clear()
                prior_version = self._version_counter

            return fn_cache(self, *args, **kwargs)

    wrapper.cache_clear = fn_cache.cache_clear
    wrapper.cache_info = fn_cache.cache_info  # type: ignore[attr-defined]
    return wrapper


# This is pretty similar to ShapeGuard but it also comes with a message,
# and is exclusively used for things that MUST be true (unlike guards,
# which can evaluate False, in which case you just choose not to use
# a particular specialization)
@dataclass(frozen=True)
class RuntimeAssert:
    expr: sympy.Expr
    msg: str = field(repr=False)
    stack: str = field(repr=False)


class ShapeGuardPrinter(StrPrinter):
    def __init__(
        self,
        symbol_to_source,
        source_ref,
        var_to_sources,
    ):
        super().__init__()
        self.symbol_to_source = symbol_to_source
        self.source_ref = source_ref
        self.var_to_sources = var_to_sources

    def _print_Not(self, expr):
        return 'not %s' % (self.parenthesize(expr.args[0], PRECEDENCE["Not"]))

    def _print_And(self, expr):
        return self.stringify(expr.args, " and ", PRECEDENCE["And"])

    def _print_Or(self, expr):
        return self.stringify(expr.args, " or ", PRECEDENCE["Or"])

    def _print_Symbol(self, expr) -> str:
        assert isinstance(expr, sympy.Symbol), str(type(expr))

        def repr_symbol_to_source():
            return repr({
                symbol: [s.name() for s in sources]
                for symbol, sources in self.symbol_to_source.items()
            })

        assert self.symbol_to_source.get(expr), (
            f"{expr} (could be from {[s.name() for s in self.var_to_sources[expr]]}) "
            f"not in {repr_symbol_to_source()}.  If this assert is failing, it could be "
            "due to the issue described in https://github.com/pytorch/pytorch/pull/90665"
        )
        return self.source_ref(self.symbol_to_source[expr][0])


class LoggingShapeGuardPrinter(ShapeGuardPrinter):
    def __init__(self, var_to_sources):
        super().__init__(var_to_sources, lambda n: n.name(), var_to_sources)


class DynamicDimConstraintPrinter(StrPrinter):
    """
    Printer for dynamic dim constraints.
    - Instead of t.size()[d] it prints dynamic_dim(t, d)
    - Instead of Eq(_, _), Mod(_, _), etc. it prints _ == _, _ % _, etc.

    We use this to suggest code for specifying dynamic dim constraints.
    """
    def __init__(self, symbol_to_source, source_name_to_debug_name):
        super().__init__()
        self.symbol_to_source = symbol_to_source
        self.source_name_to_debug_name = source_name_to_debug_name

    def print_source(self, source) -> str:
        if self.source_name_to_debug_name:
            return source.name()
        return f"dynamic_dim({source.base.name()}, {source.idx})"

    def _print_Symbol(self, expr) -> str:
        assert isinstance(expr, sympy.Symbol), str(type(expr))
        assert self.symbol_to_source.get(expr), (
            f"Unknown symbol {expr} created by constraints solver"
        )
        return self.print_source(self.symbol_to_source[expr][0])

    def _print_Relational(self, expr):
        return '{} {} {}'.format(
            self.parenthesize(expr.lhs, precedence(expr)),
            expr.rel_op,
            self.parenthesize(expr.rhs, precedence(expr))
        )


class DimConstraints:
    """
    Custom solver for a system of constraints on symbolic dimensions.
    Solutions are "static" values or simplified "dynamic" constraints.
    """

    def __init__(self, symbol_to_source, var_to_val, marked_dynamic, source_name_to_debug_name):
        # We try to solve systems of inequalities with 1 free variable.
        self._univariate_inequalities: Dict[sympy.Symbol, Set[sympy.Expr]] = defaultdict(set)
        # Among them, we prioritize solving for a free variable that has equalities.
        # NOTE: _symbols_with_equalities is always a subset of _univariate_inequalities.keys()
        # and removing a symbol from the former => removing it from the latter.
        self._symbols_with_equalities: Set[sympy.Symbol] = set()
        # A solution of a free variable with equalities becomes a substitution.
        # We use these substitutions to simplify other constraints.
        # NOTE: removing a symbol from _symbols_with_equalities => adding it to _substitutions.
        self._substitutions: Dict[sympy.Symbol, sympy.Integer] = {}

        # In general, constraints may have // and % operations.
        # Of course, // can be expressed in terms of / and %.
        # Our inequality solver can handle / but not %. So we need to transform them away.
        # We do so by using the values of variables as hints to evaluate %.
        # For soundness we record additional congruence guards and solve them separately.
        self._var_to_val: Dict[sympy.Symbol, sympy.Integer] = var_to_val
        self._congruences: Set[sympy.Expr] = defaultdict(set)

        # We do not try to (directly) solve inequalities with > 1 free variables.
        # NOTE: free variables in these inequalities cannot also be in _substitutions.
        self._multivariate_inequalities: Set[sympy.Expr] = set()

        # We park external equalities between free variables here.
        self._symbolic_equivalences: List[Tuple[Source, sympy.Expr]] = []

        # Solutions come in two forms:
        # - (static) specializations
        # - (dynamic) inequalities / congruences
        self._static_results: Set[str] = set()
        self._dynamic_results: Set[str] = set()

        # printer for solutions
        self._dcp = DynamicDimConstraintPrinter(symbol_to_source, source_name_to_debug_name)

        # inconsistencies found on substituting with concrete values / static solutions
        self._inconsistencies: List[str] = []

        # symbols that are marked dynamic
        self._marked_dynamic = marked_dynamic

    def rewrite_with_congruences(self, s, expr):
        """
        Eliminate expressions of the form b // d and b % d while adding congruences of the form b % d == k.
        This leaves rational operators (in particular of the form b / d) that our inequality solver can handle.
        We solve the added congruences separately (using our congruence solver, see below).
        """
        def mod_handler(*args):
            # Suppose that we have an expression of the form b % d with free variable s.
            # Using the value of s as a "hint," we can evaluate b % d to a value k.
            # Then we can rewrite b % d to k while adding the guard b % d == k.

            # NOTE(avik): This abstraction is provably sound but, in general, incomplete. It is complete IFF
            # the original expression always evaluates to a constant value (i.e., it does not vary with s).
            # In other words,
            # - solutions of s with the rewritten expression are guaranteed to also be solutions of s with
            #   the original expression;
            # - while it may be possible to find solutions of s with the original expression that are not
            #   solutions with the rewritten expression, in that case the original expression cannot evaluate
            #   to the same value for all solutions of s.
            #
            # Should we be worried about this incompleteness? No, because of the following reasons:
            # 1. It unblocks dramatic simplification that would not be otherwise possible with current tech
            #    (i.e., "don't let perfect be the enemy of the good").
            # 2. We already have a tradition of using hints to add guards in the compiler for making progress.
            # 3. We have not yet seen a counterexample arise in practice! In particular, any congruence guards
            #    we generate (or simplify to) seem to be of the form b % d == k where k is a constant.
            #
            # Here's a theoretical counterexample: 3*s % (s + 1) == s - 2, that is satisfied by all s >= 2.
            # With any hint (say) s = k, we'd rewrite this to: 3*s % (s + 1) == k - 2. But, substituting, we
            # would then get k - 2 == s - 2, and thus s = k as the (only, constant) solution!
            base, divisor = args
            base, divisor = self.rewrite_with_congruences(s, base), self.rewrite_with_congruences(s, divisor)
            mod_reduced = base.subs(self._var_to_val) % divisor.subs(self._var_to_val)
            congruence = (base - mod_reduced) % divisor
            if congruence != 0:
                self._congruences[s].add(congruence)
            return mod_reduced

        def floor_div_handler(*args):
            # Suppose that we have an expression of the form b // d with free variable s.
            # Using the value of s, we can evaluate b % d to a value k.
            # Then we can rewrite b // d to (b - k) / d, while adding the guard b % d == k.

            # NOTE(avik): This is exactly equivalent to rewriting b // d as (b - (b % d)) / d
            # and eliminating b % d as above.
            base, divisor = args
            base, divisor = self.rewrite_with_congruences(s, base), self.rewrite_with_congruences(s, divisor)
            mod_reduced = base.subs(self._var_to_val) % divisor.subs(self._var_to_val)
            congruence = (base - mod_reduced) % divisor
            if congruence != 0:
                self._congruences[s].add(congruence)
            return (base - mod_reduced) / divisor

        if expr.has(Mod):
            expr = expr.replace(Mod, mod_handler)
        if expr.has(FloorDiv):
            expr = expr.replace(FloorDiv, floor_div_handler)
        return expr

    def add(self, expr) -> bool:
        """Add an expression to the set of constraints.

        Return whether the expression is a trivial constraint (i.e., an obvious tautology).
        """
        if expr == sympy.true:
            return True
        orig_expr = expr
        orig_reduced = orig_expr.subs(self._var_to_val)
        # TODO(avik): https://github.com/pytorch/pytorch/issues/101093
        # It is possible that `expr` will fail the consistency check because of
        # precision errors. Specifically, on substituting its free symbols with
        # their concrete values, we might end up comparing floats. Until we have
        # a fix for this issue, we delay raising such failures. See solve().
        if orig_reduced == sympy.false:
            self._inconsistencies.append(f"{orig_expr} is inconsistent!")
        if isinstance(expr, sympy.Ne):
            # we're not going to do anything useful with these, so drop them
            return False
        free_symbols = expr.free_symbols
        assert free_symbols, f"Did not expect constraint with no free variables: {expr}"
        if len(free_symbols) > 1:
            # multivariate: record and move on
            self._multivariate_inequalities.add(expr)
        else:
            # univariate: can solve these immediately
            s = next(iter(free_symbols))
            # eliminate // and % (see documentation of `rewrite_with_congruences` above)
            old_n_congruences = len(self._congruences[s])
            expr = self.rewrite_with_congruences(s, expr)
            new_n_congruences = len(self._congruences[s])
            if expr == sympy.true:
                return old_n_congruences == new_n_congruences
            reduced = expr.subs(self._var_to_val)
            if reduced == sympy.false:
                self._inconsistencies.append(
                    f"{expr}, obtained by rewriting {orig_expr} with congruences, "
                    "is inconsistent!"
                )
            if isinstance(expr, sympy.Eq):
                # special status for symbols that have equalities (see `solve` below)
                self._symbols_with_equalities.add(s)
            self._univariate_inequalities[s].add(expr)
        return False

    def add_equality(self, source, expr):
        """Add an equality constraint"""
        if expr.is_number:
            # specialization, right here
            self._static_results.add(f"{source.name()} == {expr}")
        else:
            # these will resolve to either specializations or dynamic equality constraints
            self._symbolic_equivalences.append((source, expr))

    def _reduce_congruences(self):
        reduced_congruences = {}
        for s, congruences in self._congruences.items():
            remainder_modulus_pairs = []
            congruences_to_check = set()
            for congruence in congruences:
                base, divisor = congruence.args
                # We are given a congruence of the form base % divisor == 0 with a free variable s. So:
                # - we transform this into an equation of the form base = divisor * tmp;
                # - we solve this equation for s to get a linear solution with free variable tmp.
                tmp = sympy.Symbol("tmp", integer=True)
                symbol, solution = sympy.solve_linear(base - divisor * tmp, symbols=[s])
                # See https://docs.sympy.org/latest/modules/solvers/solvers.html#sympy.solvers.solvers.solve_linear
                # for how to interpret the results.
                if s == symbol:
                    # This means the solution is of the form s = modulus*tmp + remainder.
                    modulus, remainder = sympy.polys.polytools.div(solution, tmp)
                    if isinstance(modulus, sympy.Integer) and isinstance(remainder, sympy.Integer):
                        # Make sure 0 <= remainder <= modulus.
                        remainder = remainder % modulus
                        remainder_modulus_pairs.append((remainder, modulus))
                        continue
                # This means that we did not get a unique solution to the equation.
                # No problem, we will check it.
                congruences_to_check.add(congruence)
            # Finally we solve for a congruence s such that s = r_i mod m_i for each (r_i, m_i).
            # The solution will be a congruence of the form s = r mod m.
            # NOTE(avik): Since the given m_i may not be pairwise coprime, we can't just use CRT.
            if remainder_modulus_pairs:
                remainder, modulus = sympy.ntheory.modular.solve_congruence(*remainder_modulus_pairs)
                reduced_congruences[s] = {(s - remainder) % modulus}
                substitution = {s: modulus * sympy.Symbol("tmp", integer=True) + remainder}
                reduced_congruences[s].update(
                    congruence for congruence in congruences_to_check
                    if not sympy.checksol(congruence, substitution)
                )
            else:
                reduced_congruences[s] = congruences_to_check

        return reduced_congruences

    def _raise_inconsistencies(self):
        if self._inconsistencies:
            msg = "\n".join(self._inconsistencies)
            self._inconsistencies.clear()
            raise ValueError(f"The following inconsistencies were found:\n{msg}")

    def _force_specialization(self, s):
        val = self._var_to_val[s]
        self._static_results.add(f"{self._dcp.symbol_to_source[s][0].name()} == {val}")
        self._substitutions[s] = val

    def _specialize_divisor_symbols(self):
        for expr in self._multivariate_inequalities:
            for atom in expr.atoms(FloorDiv, Mod):
                _, divisor = atom.args
                for s in divisor.free_symbols:
                    self._force_specialization(s)

        multivariate_inequalities = self._multivariate_inequalities
        self._multivariate_inequalities = set()
        for expr in multivariate_inequalities:
            self.add(expr.subs(self._substitutions))
        self._raise_inconsistencies()
        self._univariate_inequalities = {
            s: exprs
            for s, exprs in self._univariate_inequalities.items()
            if s not in self._substitutions
        }
        self._congruences = {
            s: congruences
            for s, congruences in self._congruences.items()
            if s not in self._substitutions
        }

    def solve(self, disable_congruences=True, disable_equivalences=True):
        """Solve the system of constraint equations to find simplified constraints
        """
        self._raise_inconsistencies()
        # as long as there are symbols with equalities, solve for them
        # NOTE(avik): this is guaranteed to terminate (#iterations <= #symbols)
        while self._symbols_with_equalities:
            s = self._symbols_with_equalities.pop()
            exprs = self._univariate_inequalities.pop(s)
            solution = sympy.solvers.inequalities.reduce_inequalities(exprs, s)
            if isinstance(solution, sympy.And):
                solution = next((arg for arg in solution.args if isinstance(arg, sympy.Eq)), solution)
            assert isinstance(solution, sympy.Eq), f"Expected an equality constraint for {s}, got {solution}"
            symbol, val = solution.args
            assert symbol == s, f"Expected a constraint on {s} instead of on {symbol}"
            # because this is univariate, the solution is a specialization
            self._static_results.add(f"{self._dcp.symbol_to_source[s][0].name()} == {val}")
            # add this as a substitution to simplify other constraints
            self._substitutions[s] = val

            # simplify multivariate inequalities: some of them will now become univariate!
            multivariate_inequalities = self._multivariate_inequalities
            self._multivariate_inequalities = set()
            for expr in multivariate_inequalities:
                self.add(expr.subs(s, self._substitutions[s]))
            self._raise_inconsistencies()

        self._specialize_divisor_symbols()

        # solve linear congruences
        # NOTE(avik): We do not need to solve them for symbols that have already been specialized.
        reduced_congruences = self._reduce_congruences()
        for s, congruences in reduced_congruences.items():
            for congruence in congruences:
                # any congruence that cannot be checked becomes a dynamic constraint as well
                if s not in self._substitutions or not sympy.checksol(congruence, {s: self._substitutions[s]}):
                    if self._is_supported_congruence(congruence):
                        base, divisor = congruence.args
                        tmp_name = f"_{self._dcp.source_name_to_debug_name[self._dcp.symbol_to_source[s][0].name()]}"
                        tmp = sympy.Symbol(tmp_name, integer=True)
                        from torch._dynamo.source import ConstantSource
                        self._dcp.symbol_to_source[tmp] = [ConstantSource(tmp_name)]
                        r = try_solve(sympy.Eq(base, divisor * tmp), s)
                        self._dynamic_results.add(self._dcp.doprint(sympy.Eq(s, r[1])))
                    elif disable_congruences:
                        self._force_specialization(s)
                        self._univariate_inequalities.pop(s, None)

        # remaining symbols have only pure inequalities (no equalities)
        for s, exprs in self._univariate_inequalities.items():
            try:
                solution = sympy.solvers.inequalities.reduce_inequalities(exprs, s)
                # because this is univariate, the solution is a dynamic (range) constraint
                if isinstance(solution, sympy.Or):
                    solution = next(iter(arg for arg in solution.args if arg.subs(self._var_to_val)))
                if isinstance(solution, sympy.And):
                    for arg in solution.args:
                        self._dynamic_results.add(self._dcp.doprint(arg))
                else:
                    self._dynamic_results.add(self._dcp.doprint(solution))
            except (NotImplementedError, AssertionError) as e:
                log.warning("Failed to reduce inequalities: %s", e)
                for expr in exprs:
                    self._dynamic_results.add(self._dcp.doprint(expr))

        # simplify symbolic equivalences: some of them will now become specializations!
        symbolic_equivalences = self._symbolic_equivalences
        self._symbolic_equivalences = []
        for source, expr in symbolic_equivalences:
            if disable_equivalences and not self._is_supported_equivalence(expr):
                for s in expr.free_symbols:
                    self._force_specialization(s)
                    sexpr = self._dcp._print_Symbol(s)
                    self._dynamic_results = {r for r in self._dynamic_results if sexpr not in r}
            self.add_equality(source, expr.subs(self._substitutions))

        # remaining symbolic equivalences become dynamic equality constraints
        for source, expr in self._symbolic_equivalences:
            self._dynamic_results.add(f"{self._dcp.print_source(source)} == {self._dcp.doprint(expr)}")

    @classmethod
    def _is_supported_equivalence(cls, expr):
        # Currently supported Dim ops are linear expressions with integer coefficients.
        # So check that expr only contains +, *, ints, and a single occurrence of a symbol.
        # (See also documentation of dynamic_shapes._DerivedDim.)
        if isinstance(expr, (sympy.Add, sympy.Mul)):
            lhs, rhs = expr.args
            return (
                (cls._is_supported_equivalence(lhs) and isinstance(rhs, sympy.Integer)) or
                (isinstance(lhs, sympy.Integer) and cls._is_supported_equivalence(rhs))
            )
        return isinstance(expr, sympy.Symbol)

    @classmethod
    def _is_supported_congruence(cls, congruence):
        base, divisor = congruence.args
        # Congruences that can be currently expressed with supported Dim ops are
        # of the form (x + a) % b == 0, where x is a Dim and a and b are constants.
        # This allows us to derive x as b*y - a for some Dim y.
        # (See also documentation of dynamic_shapes._DerivedDim.)
        if isinstance(base, sympy.Add):
            lhs, rhs = base.args
            cond = (
                (isinstance(lhs, sympy.Symbol) and isinstance(rhs, sympy.Integer)) or
                (isinstance(lhs, sympy.Integer) and isinstance(rhs, sympy.Symbol))
            )
        else:
            cond = isinstance(base, sympy.Symbol)
        cond = cond and isinstance(divisor, sympy.Integer)
        return cond

    def forced_specializations(self):
        """Returns a dictionary of the names of symbols to their specialized value
        """
        def debug_name(src):
            name = src.name()
            if self._dcp.source_name_to_debug_name:
                return f"{self._dcp.source_name_to_debug_name[name]} = {name}"
            else:
                return name

        return {
            debug_name(self._dcp.symbol_to_source[s][0]): val
            for s, val in self._substitutions.items()
            if s in self._marked_dynamic
        }

    def remove_redundant_dynamic_results(self):
        """Remove constraints of the form 2 <= dynamic_dim(...) as 2 is the default
        lower bound.
        """
        candidates_for_removal = []
        dynamic_results = set()
        for dc in self._dynamic_results:
            # Instead of 2 <= dynamic_dim(...) simply suggest dynamic_dim(...).
            # There is no change in behavior since 2 is the default lower bound.
            dc_ = re.sub(r"2 <= dynamic_dim(.+)", r"dynamic_dim\1", dc)
            if dc != dc_:
                candidates_for_removal.append(dc_)
            else:
                dynamic_results.add(dc_)
        for dc in candidates_for_removal:
            # remove dynamic_dim(t, 0) as a constraint when dynamic_dim(t, 0) also
            # appears as part of another constraint
            found = False
            for other_dc in dynamic_results:
                if dc in other_dc:
                    found = True
            if not found:
                dynamic_results.add(dc)
        self._dynamic_results = dynamic_results

    def prettify_results(
        self,
        original_signature: inspect.Signature,
        constraint_violation_error=None,
        forced_specializations=None,
    ):
        """Format a message for constraint violation erros"""
        if self._dcp.source_name_to_debug_name:
            def transform(s):
                for k, v in self._dcp.source_name_to_debug_name.items():
                    s = s.replace(k, v)
                return s

            results = defaultdict(dict)

            def flip(op):
                if op == "<=":
                    return ">="
                if op == ">=":
                    return "<="
                if op == "<":
                    return ">"
                if op == ">":
                    return "<"
                assert op == "=="
                return op

            def relation_with_digit(expr, op, digit):
                if op == "<=":
                    results[expr]["max"] = digit
                elif op == "<":
                    results[expr]["max"] = digit - 1
                elif op == ">=":
                    results[expr]["min"] = digit
                elif op == ">":
                    results[expr]["min"] = digit + 1
                else:
                    assert op == "=="
                    results[expr]["eq"] = digit

            for s in self._static_results.union(self._dynamic_results):
                t = transform(s)
                if t == s:
                    continue
                left, op, right = re.split(r"( == | <= | >= | < | > )", t)
                op = op.strip()
                if op == "==" and left == right:
                    continue
                if right.isdigit():
                    relation_with_digit(left, op, int(right))
                elif left.isdigit():
                    relation_with_digit(right, flip(op), int(left))
                else:
                    assert op == "==", t
                    results[left]["eq"] = sympy.sympify(right)

            buf = ""
            debug_names = set()
            if forced_specializations:
                debug_names.update(k.split(" = ")[0] for k in forced_specializations.keys())
                buf += (
                    f"Specializations unexpectedly required ({', '.join(debug_names)})! "
                    "For more information, run with TORCH_LOGS=\"+dynamic\".\n"
                )
                for s, val in forced_specializations.items():
                    buf += f"  - {s} must be specialized to {val} because the guards generated for it are too complex.\n"

            dims = []
            others = []
            match = None
            if constraint_violation_error:
                match = re.search(r"Constraints violated \((.*)\)", constraint_violation_error.args[0])
            if match is not None:
                debug_names.update(match.expand(r'\1').split(', '))

            for k, c in sorted(results.items()):
                # if k not in debug_names:
                #     continue
                if "eq" in c:
                    other = c["eq"]
                    if isinstance(other, int):
                        others.append(f"{k} = None  # {other}")
                    elif self._is_supported_equivalence(other):
                        s = next(iter(other.free_symbols))
                        if s not in results:
                            modulus, remainder = sympy.polys.polytools.div(other, s)
                            c_min = c.get("min", 2)
                            min_ = math.ceil((c_min - remainder) / modulus)
                            c_max = c.get("max", sys.maxsize - 1)
                            max_ = math.floor((c_max - remainder) / modulus)
                            dims.append(f"{s} = Dim('{s}', min={min_}, max={max_})  # {c_min} <= {other} <= {c_max}")
                        others.append(f"{k} = {other}")
                else:
                    min_ = c.get("min", None)
                    if min_ == 2:
                        min_ = None
                    max_ = c.get("max", None)
                    if min_ is not None and max_ is not None:
                        dims.append(f"{k} = Dim('{k}', min={min_}, max={max_})")
                    elif min_ is not None:
                        dims.append(f"{k} = Dim('{k}', min={min_})")
                    elif max_ is not None:
                        dims.append(f"{k} = Dim('{k}', max={max_})")
                    else:
                        dims.append(f"{k} = Dim('{k}')")

            buf += "\nSuggested fixes:\n  "
            buf += "\n  ".join(dims + others)

            return buf

        # Note: Model inputs are wrapped as LocalSource in dynamo.
        # LocalSource.name() wraps the name with L[""]. We use regular
        # expression to do the replacement to avoid traversing up
        # the source hierarchy manually.
        def extract_and_rewrite_local(dc):
            match = re.search(r"L\['(.+?)'\]", dc)
            if match is None:
                return
            arg = match.expand(r'\1')
            dc = re.sub(r"L\['(.+?)'\]", r'\1', dc)
            return arg, dc

        def group(results, args_index):
            groups = defaultdict(list)
            for dc in results:
                local = extract_and_rewrite_local(dc)
                if local is None:
                    # This can happen, e.g., with `assume_constant_result`.
                    # In that case, we drop the constraint.
                    # TODO(avik) Maybe we should generate an assertion here?
                    continue
                arg, dc = local
                if arg in args_index:
                    groups[args_index[arg]].append(dc)
                else:
                    # This can happen, e.g., with decorators that change the signature.
                    # In that case, we drop the constraint. Seems hard to do better. :/
                    # TODO(avik) Maybe warn that `arg` in not in `signature`?
                    continue
            sorted_groups = []
            for idx, dcs in sorted(groups.items()):
                _, arg = idx
                sorted_groups.append((arg, sorted(dcs)))
            return sorted_groups

        signature = original_signature.replace(return_annotation=inspect.Signature.empty)
        args_index = {}
        for i, arg in enumerate(signature.parameters.keys()):
            args_index[arg] = (i, arg)

        def print_results(grouped, indent, result_fn):
            nonlocal buf

            space = False
            for arg, results in grouped:
                if space:
                    buf += "\n"
                else:
                    space = True
                buf += f"\n{indent}# {arg}:"
                for result in results:
                    buf += f"\n{indent}{result_fn(result)}"

        buf = ""
        if forced_specializations:
            buf += (
                "Some dynamic dimensions need to be specialized because "
                "the constraints inferred for them are too complex to specify.\n"
            )
            for s, val in forced_specializations.items():
                buf += f"  - {s}, which was marked dynamic, must be specialized to {val}.\n"
        indent = 4 * " "
        if self._static_results:
            grouped_static_results = group(self._static_results, args_index)
            buf += "\nThe following dimensions have been specialized and CANNOT be dynamic."
            buf += f"\n```\ndef specializations{str(signature)}:"
            print_results(
                grouped_static_results,
                indent,
                lambda result: f"assert {result}",
            )
            buf += "\n```\n"
        if self._dynamic_results:
            grouped_dynamic_results = group(self._dynamic_results, args_index)
            buf += "\nThe following dimensions CAN be dynamic."
            buf += "\nPlease use the following code to specify the constraints they must satisfy:"
            buf += f"\n```\ndef specify_constraints{str(signature)}:"
            buf += f"\n{indent}return ["
            print_results(
                grouped_dynamic_results,
                indent * 2,
                lambda result: f"{result},",
            )
            buf += f"\n{indent}]\n```\n"
        return buf


TLS = threading.local()


@dataclass(frozen=True)
class ShapeEnvSettings:
    """
    Encapsulates all shape env settings that could potentially affect
    FakeTensor dispatch. Used when creating dispatch cache keys.
    """

    allow_scalar_outputs: bool
    allow_dynamic_output_shape_ops: bool
    assume_static_by_default: bool
    specialize_zero_one: bool
    duck_shape: bool
    prefer_deferred_runtime_asserts_over_guards: bool


class ShapeEnv:
    # This is a wrapper over the actual __init__ function.
    #
    # Where to add a new constructor parameter to ShapeEnv?
    # =====================================================
    # This __init__ function should be used only for parameters related to event recording.
    # These are parameters that we don't wish to pass down the road to new ShapeEnv instances
    # created from replaying events.
    #
    # If you wish to add a parameter to the constructor of ShapeEnv, unrelated to event
    # recording, do so in the _init function.
    def __init__(
        self, *,
        should_record_events: Optional[bool] = None,
        tracked_fakes: Optional[List[Any]] = None,
        **kwargs
    ) -> None:
        self._init(**kwargs)

        # Disable event recording when replaying.
        kwargs["should_record_events"] = False

        from torch.fx.experimental.validator import translation_validation_enabled
        self._translation_validation_enabled = translation_validation_enabled()

        # If not specified, enable event recording if both:
        #   - Translation validation is on
        #   - Translation validation bisection is not disabled
        self.should_record_events = (
            should_record_events
            if should_record_events is not None
            else (
                self._translation_validation_enabled
                and not config.translation_validation_no_bisect
            )
        )

        # Enable event recording check if both:
        #   - It should record events
        #   - The recording check is enabled
        self.check_recorded_events = (
            self.should_record_events and config.check_shape_env_recorded_events
        )

        # This will make sure we only record the top-level function call.
        self.is_recording = not self.should_record_events
        # Keep track of the list of tracked fakes.
        self.tracked_fakes = tracked_fakes
        # List of events for reconstructing ShapeEnv at arbitrary points in time.
        self.events: List[ShapeEnvEvent] = (
            [ShapeEnvEvent(ShapeEnv, kwargs=kwargs)] if self.should_record_events else []
        )

    # Pro-tip: if you add new field to ShapeEnv, this affects some accept
    # tests.  Accept their output with:
    #
    #   EXPECTTEST_ACCEPT=1 python test/dynamo/test_dynamic_shapes.py -k test_shape_env_equal
    #
    def _init(
        self, *,
        allow_scalar_outputs=True,
        allow_dynamic_output_shape_ops=True,
        # NB: These are legacy configuration that help us make good choices
        # when the constraint/dynamic dims are not explicitly passed to us.
        # Ideally we will fix all call sites to be explicit and not have
        # implicit choices, but this apparently was pretty involved.
        assume_static_by_default=False,
        # Note - On 0/1 specialization
        #
        # The following options affect decisions we make about eager
        # specialization.  Disabling them will increase trace time (as we do
        # more symbolic reasoning) and can also harm the quality of generated
        # code (because inductor may not be able to specialize for bounds
        # being equal--although if we later respecialize because of a guard,
        # your code may be just as good as it was before.)
        #
        # When True, eagerly specialize input sizes which have 0/1.
        specialize_zero_one=True,
        # When True, assume input sizes which have the same size are
        # symbolically equal.
        duck_shape=True,
        # For debugging
        co_fields=None,
        # When True, whenever safe, we will generate a deferred runtime assert
        # instead of a guard whenever we know that an expression must be True,
        # otherwise it would be an error, even for backed SymInts (where we
        # could ostensibly unconditionally generate guards).  This is useful
        # for export, where preventing "error checking" sizes from showing up
        # in guards is helpful, since these guards in some sense are overly
        # pedantic.  See also https://github.com/pytorch/pytorch/issues/121749
        prefer_deferred_runtime_asserts_over_guards=False,
        # XXX Add any new settings that could affect FakeTensor evaluation
        # to: torch._subclasses.fake_tensor._ShapeEnvSettings
    ):
        self.settings = ShapeEnvSettings(
            # Not directly used by ShapeEnv; indirectly used by FakeTensor
            allow_scalar_outputs=allow_scalar_outputs,
            allow_dynamic_output_shape_ops=allow_dynamic_output_shape_ops,
            # End
            assume_static_by_default=assume_static_by_default,
            specialize_zero_one=specialize_zero_one,
            duck_shape=duck_shape,
            prefer_deferred_runtime_asserts_over_guards=prefer_deferred_runtime_asserts_over_guards,
        )

        self.guards: List[ShapeGuard] = []
        # Maps symbolic ints to their original concrete values
        # Currently populated from tensors
        self.var_to_val: Dict[sympy.Symbol, sympy.Integer] = {}
        # Maps symbolic ints to their min/max range.  These ranges
        # are conservative: the int MUST fall in the range, but the
        # range may contain ints which may not actually appear in
        # practice
        self.var_to_range: Dict[sympy.Symbol, ValueRanges] = {}
        self.source_name_to_debug_name: Dict[str, str] = {}
        self.var_to_sources: Dict[sympy.Symbol, List[Source]] = {}
        self.var_to_stack: Dict[sympy.Symbol, CapturedTraceback] = {}
        # Maps from sympy ints to expressions representing them
        # Populated from equality guards (i.e. a.shape[0] == b.shape[0])
        self.replacements: Dict[sympy.Symbol, sympy.Expr] = {}
        # Eliminated unbacked symbols always get substituted, even when
        # resolved_unbacked is False
        self.eliminated_unbacked: Set[sympy.Symbol] = set()
        # Set holds a % b expressions that evaluate to 0.
        self.divisible: Set[sympy.Expr] = set()
        # Set that holds "size-like" symbols.  When we perform
        # "size-oblivious" tests, these can be assumed to be >= 2.
        self.size_like: Set[sympy.Symbol] = set()
        # Duck-shaping says that if two input tensors have the same size,
        # they get assigned the same symbolic variable
        self.val_to_var: Dict[int, sympy.Expr] = {}
        if specialize_zero_one:
            self.val_to_var = {0: sympy.Integer(0), 1: sympy.Integer(1)}
        self.unbacked_symfloat_counter = itertools.count()
        self.unbacked_symint_counter = itertools.count()
        # Similar to guards, but these MUST evaluate to true and can
        # only be evaluated at runtime midway through (i.e., they always
        # involve unbacked symints)
        #
        # For efficiency reasons, we index in the following way.  Suppose you have
        # a runtime assert i0 + i1 <= s1.  We pick the most recently allocated
        # symbol in the source expression and add the assert to the list for
        # that symbol e.g., {i1: [i0 + i1 <= s1]}.
        #
        # We access the runtime asserts in two situations:
        #
        #   - When we are guarding on an expression, we will attempt to
        #     statically evaluate it, in case the unbacked SymInts can
        #     simplify away.  If we have a runtime assert, we may be able
        #     to discharge the guard entirely.  We only need to attempt
        #     runtime asserts that mention freevars of the expression in
        #     question.
        #
        #   - When we are performing codegen (in Inductor for eager, or
        #     when finalizing the export FX graph), we need to know what
        #     extra runtime asserts to insert.  Whenever an unbacked
        #     SymInt comes into scope, all runtime asserts involving it
        #     become eligible for insertion (so long as all of their other
        #     free unbacked symbols are also in scope).  We technically
        #     can handle any choice of key by kicking inexpressible asserts
        #     to the next unbacked symbol to wait on, but if we choose the
        #     latest key, an assert will only show up at the moment when
        #     we can actually codegen it.
        self.deferred_runtime_asserts: Dict[sympy.Symbol, List[RuntimeAssert]] = {}
        # This exists so we can efficiently invalidate the cache (it's used as
        # part of the cache key); otherwise we'd have to iterate through
        # deferred_runtime_asserts to compute its length
        self.num_deferred_runtime_asserts = 0
        self.log = log
        self.log.debug("create_env")
        self.frozen = False
        self.dim_constraints: Optional[DimConstraints] = None
        self.counter = collections.Counter()
        # Mapping from sympy.Symbol to the number of guards which mention this
        # symbol
        self.symbol_guard_counter = collections.Counter()
        # A selection of important fields on co_field; solely used for
        # signpost_event
        self.co_fields = co_fields if co_fields else {}

        # Version counter used to invalidate cached values
        self._prev_cache_key = self._get_key()
        self._version_counter = 0

        # Cache for FX nodes.
        # Maps an already built node a tuple of:
        #   1. node's target
        #   2. list of arguments
        # This drastically reduces the size of the FX graph, avoiding
        # duplicated nodes.
        self.fx_node_cache: Dict[Tuple[Callable, Tuple[Any, ...]], torch.fx.Node] = {}
        self.source_to_symbol: Dict[str, sympy.Symbol] = {}

        from torch.fx.experimental.validator import translation_validation_enabled
        self._translation_validation_enabled = translation_validation_enabled()

        if self._translation_validation_enabled:
            from torch.fx.experimental.validator import TranslationValidator

            self.validator = TranslationValidator()
            self.graph = torch.fx.Graph()
            # Create an output graph and start inserting before that.
            # This is needed when 'deepcopy'-ing this object.
            self.graph.inserting_before(self.graph.output(None))

            # Mapping of each node name to the node itself.
            #
            # This is useful for matching an FX node from a recorded ShapeEnv.graph
            # to the FX node of the ShapeEnv we are running the event on.
            #
            # Whenever you add a node to self.graph, you must add a mapping to this
            # variable. Otherwise, the built FX graph on the replayed ShapeEnv will
            # not be valid.
            self.name_to_node: Dict[str, torch.fx.Node] = {}

    @property
    def allow_scalar_outputs(self):
        return self.settings.allow_scalar_outputs

    @property
    def allow_dynamic_output_shape_ops(self):
        return self.settings.allow_dynamic_output_shape_ops

    @property
    def assume_static_by_default(self):
        return self.settings.assume_static_by_default

    @property
    def specialize_zero_one(self):
        return self.settings.specialize_zero_one

    @property
    def duck_shape(self):
        return self.settings.duck_shape

    @property
    def prefer_deferred_runtime_asserts_over_guards(self):
        return self.settings.prefer_deferred_runtime_asserts_over_guards

    def check_equal(self, other: "ShapeEnv") -> None:
        """Compare another ShapeEnv for equivalence
        """
        # ShapeEnv fields that are not relevant for the outcome of
        # ShapeEnv.produce_guards call:
        #   - Debugging variables
        #   - Translation validation related variables
        #   - Events recording related variables
        non_state_variable_names = (
            "counter",
            "log",
            "var_to_stack",
            "fx_node_cache",
            "graph",
            "validator",
            "check_recorded_events",
            "should_record_events",
            "is_recording",
            "tracked_fakes",
            "events",
            "source_name_to_debug_name",
            "_prev_cache_key",
            "_version_counter",
        )

        # Mapping of the value of each to-be-compared field into the values that
        # should actually be compared.
        #
        # You should modify this if, for example, the field that holds state and
        # debugging information. e.g. ShapeGuard holds the actual guard (sympy.Expr)
        # and the stack when it was added to the set of guards. In order to compare
        # it, we throw away the stack information.
        def map_value(key: str, value: Any) -> Any:
            if key in ("unbacked_symfloat_counter", "unbacked_symint_counter"):
                from copy import copy

                # For itertools.count(), we compare the next integer returned
                # by the count iterators. Not that we need to copy the iterator
                # first. Otherwise we are mutating the object.
                return next(copy(value))
            elif key == "guards":
                # Transform the list of ShapeGuard into a list of expressions.
                return [g.expr for g in value]
            elif key == "deferred_runtime_asserts":
                # Transform the list of RuntimeAsserts into a list of expressions.
                return {s: [ra.expr for ra in ras] for s, ras in value.items()}
            elif key == "name_to_node":
                # Compare just the set of keys is the same.
                return set(value.keys())
            elif key == "symbol_guard_counter":
                # Skip this for comparisons
                return None
            return value

        shape_env_check_state_equal(self, other, non_state_variable_names, map_value)

    def _snapshot_tracked_fakes(self) -> Optional[List[Any]]:
        if self.tracked_fakes is None:
            return None

        from torch._dynamo.variables.builder import TrackedFake

        def maybe_transform_fake(fake: TrackedFake):
            inner_fake = fake.fake \
                if isinstance(fake.fake, torch.SymInt) \
                else FakeTensorMeta.from_fake(fake.fake)
            # Even though TrackedFake accepts either a Union[SymInt, FakeTensor], here we give it a
            # FakeTensorMeta for two reasons:
            #   1. this is all the information we need when recording ShapeEnvEvents.
            #   2. it works even if each TrackedFake changes its metadata.
            return TrackedFake(inner_fake, fake.source, fake.symbolic_context)  # type: ignore[arg-type]

        return [maybe_transform_fake(fake) for fake in self.tracked_fakes]

    def _last_event_index(self) -> int:
        return len(self.events) - 1

    @contextmanager
    def _recording(self):
        self.is_recording = True
        try:
            yield
        finally:
            self.is_recording = False

    @record_shapeenv_event()
    def _rename_unbacked_to(self, orig: SymInt, new: SymInt):
        if not isinstance(orig.node.expr, sympy.Symbol):
            return
        if not isinstance(new.node.expr, sympy.Symbol):
            return
        if orig.node.expr == new.node.expr:
            return
        if not self.is_unbacked_symint(orig.node.expr):
            return
        if not self.is_unbacked_symint(new.node.expr):
            return
        orig_s = orig.node.expr
        self._set_replacement(orig_s, new.node.expr, "rename_unbacked_to")
        self.eliminated_unbacked.add(orig_s)

    @record_shapeenv_event()
    def freeze(self):
        """Freeze this ShapeEnv to stop accumulating guards

        A frozen ShapeEnv will ignore any further guards generated on it and
        only emit a warning which may lead to accuracy problems.
        """
        self.frozen = True

    def _create_symbol_for_source(self, source: Source) -> Optional[sympy.Symbol]:
        if not self._translation_validation_enabled:
            return None
        srcname = source.name()
        if source not in self.source_to_symbol:
            self.source_to_symbol[srcname] = sympy.Symbol(srcname, integer=True)
        return self.source_to_symbol[srcname]

    def _add_z3var(self, symbol: sympy.Symbol, type: Type) -> None:
        if self._translation_validation_enabled:
            self.validator.add_var(symbol, type)

    def _add_target_expr(self, expr) -> None:
        if self._translation_validation_enabled:
            self.validator.add_target_expr(expr)

    def _add_assertion(self, expr) -> None:
        if self._translation_validation_enabled:
            self.validator.add_assertion(expr)

    def _check_translation_validate(self) -> None:
        if self._translation_validation_enabled:
            self.validator.validate()

    @record_shapeenv_event()
    def _create_fx_call_function(
            self,
            op: Callable,
            args: Tuple,
    ) -> Tuple[Optional[torch.fx.Node], bool]:
        # Cache this tuple in order to avoid duplicated nodes.
        node_key = (op, args)
        # Flags whether the returned node was cached or not.
        fresh = False

        if self._translation_validation_enabled and node_key not in self.fx_node_cache:

            # Presence of None in the arguments implies that we should ignore this operation.
            if any(a is None for a in args):
                # We check if we are not mixing SymNode that should not be ignored
                # (fx_node is not None) with those that should (fx_node is None).
                assert all(not isinstance(a, torch.fx.Node) for a in args)
                return None, fresh

            fresh = True

            # If translation validation is enabled, all arguments must have its
            # own FX node.
            assert all(a is not None for a in args), f"missing arg in FX graph ({op.__name__}): {args}"
            node = self.fx_node_cache[node_key] = self.graph.call_function(op, args)
            self.name_to_node[node.name] = node

        return self.fx_node_cache.get(node_key, None), fresh

    def _create_fx_placeholder_and_z3var(
            self,
            symbol: sympy.Symbol,
            type: Type,
    ) -> Optional[torch.fx.Node]:
        if not self._translation_validation_enabled:
            return None

        node_key = (self.graph.placeholder, (symbol,))

        # Check if we haven't added this symbol already.
        # If so, skip the placeholder creation, as it
        # generates invalid Python code.
        if node_key not in self.fx_node_cache:
            # Add a Z3 variable according to 'type'.
            self._add_z3var(symbol, type)
            # Create the FX placeholder out of a mangled name.
            mangled_name = re.sub(r'[^a-zA-Z0-9]', '_', re.sub(r'[()]', '', symbol.name))
            node = self.fx_node_cache[node_key] = self.graph.placeholder(mangled_name)
            self.name_to_node[node.name] = node
            # Attach the 'symbol' to the placeholder so that we can retrieve
            # the Z3 variable later.
            node.meta["symbol"] = symbol

        return self.fx_node_cache[node_key]

    def _remove_fx_node(self, node: Optional[torch.fx.Node]) -> None:
        if self._translation_validation_enabled and node is not None:
            self.name_to_node.pop(node.name)
            self.graph.erase_node(node)

    def _add_fx_node_metadata(self, node: torch.fx.Node) -> None:
        from torch._dynamo.utils import get_current_node

        if self.should_record_events:
            node.meta[SHAPEENV_EVENT_KEY] = self._last_event_index()
            node.meta[CURRENT_NODE_KEY] = get_current_node()

    def _suppress_guards_tls(self):
        return getattr(TLS, "suppress_guards", False)

    @record_shapeenv_event()
    def _suppress_guards_enter(self):
        TLS.suppress_guards = True

    @record_shapeenv_event()
    def _suppress_guards_exit(self):
        TLS.suppress_guards = False

    @contextmanager
    def suppress_guards(self):
        """Context manager to ignore all guards generated inside"""
        self._suppress_guards_enter()
        try:
            yield
        finally:
            self._suppress_guards_exit()

    def _get_key(self):
        """
        Defines the current "state" of the guards we've accumulated in this ShapeEnv.
        Determines when we need to invalidate our cache
        """
        return (len(self.replacements), len(self.eliminated_unbacked), len(self.divisible), self.num_deferred_runtime_asserts)

    def _update_version_counter(self):
        # The shape environment is queried orders of magnitude more often than
        # it is changed, so we summarise the cache key into a linearly
        # increasing version counter which is cheaper to check in _lru_cache

        # Only update version counter if the state actually changed
        cur_key = self._get_key()
        if self._prev_cache_key != cur_key:
            self._prev_cache_key = cur_key
            self._version_counter += 1

    def _produce_dyn_sizes(self,
                           ex_size: Sequence[int],
                           source: Source,
                           symbolic_context: SymbolicContext
                           ) -> List[sympy.Expr]:
        return self._produce_dyn_sizes_from_int_tuple(tuple(ex_size), source, symbolic_context)

    def _produce_dyn_sizes_from_int_tuple(self,
                                          tensor_size: Tuple[int],
                                          source: Source,
                                          symbolic_context: SymbolicContext,
                                          ) -> List[sympy.Expr]:
        assert all(not is_symbolic(val) for val in tensor_size), f"Expect size to be a plain tuple of ints but got {tensor_size}"
        from torch._dynamo.source import TensorPropertySource, TensorProperty
        _assert_symbol_context(symbolic_context)
        dynamic_dims = symbolic_context.dynamic_sizes
        constraint_dims = symbolic_context.constraint_sizes
        size = []
        for i, val in enumerate(tensor_size):
            size.append(self.create_symbol(
                val,
                TensorPropertySource(source, TensorProperty.SIZE, i),
                dynamic_dims[i],
                constraint_dims[i],
                symbolic_context=symbolic_context
            ))
        return size

    def create_symbolic_sizes_strides_storage_offset(
        self,
        ex: torch.Tensor,
        source: Source,
        *,
        symbolic_context: Optional[SymbolicContext] = None,
    ):
        """
        Returns a list of symbolic sizes and strides for the given tensor.
        We try our best to express stride in terms of the sizes, so as to not
        introduce new symbolic variables.
        """

        ex_size = tuple(self._maybe_specialize_sym_int_with_hint(sz) for sz in ex.size())
        ex_stride = tuple(self._maybe_specialize_sym_int_with_hint(sd) for sd in ex.stride())
        ex_storage_offset = self._maybe_specialize_sym_int_with_hint(ex.storage_offset())

        return self._create_symbolic_sizes_strides_storage_offset(
            ex_size,
            ex_stride,
            ex_storage_offset,
            [_is_dim_dynamic(ex, i) for i in range(ex.dim())],
            source,
            symbolic_context=symbolic_context,
        )

    # Dynamo may want to wrap FakeTensors with SymInt sizes up e.g. make_fx(opt_f(), tracing_mode="symbolic").
    # We create symbols in shape_env using the backed hints behind SymInt.

    # Case 1: when SymInt is backed, dynamo can proceed with FakeTensors that have concrete shape.
    # produce_guards will trigger specializations on the outer stuff

    # Case 2: when the SymInt is unbacked, we will throw an data dependent error in require_hint().
    #
    # It's probably good for now but it's important to note that this approach has implications for
    # the original shape_env when checking guards in different order.

    # Example:
    # ---------
    # Consider a function "opt_f" as shown below:

    # @torch.compile()
    # def opt_f(x: bool, y: Tensor):
    #   if x == True:
    #     return y + torch.randn([4])
    #   else:
    #     return y
    # Depending on the sequence of calls, we might install two different sets of guards:

    # 1. opt_f(False, y):
    #    - "x == False" (always works for any size y)

    # 2. opt_f(True, y):
    #    - Triggers recompilation and results in guards like:
    #      - "x == True and y.size(0) == 4"
    #      - (or "y.size(0) == 4 and x == True")

    # The order of checking the guards matters. In this specific example:
    # If True branch guard check precedes False branch and for True branch, y.size(0) check precedes x == True,
    # we may have an unnessary shape speciliazation for y.
    def _maybe_specialize_sym_int_with_hint(self, maybe_sym) -> int:
        assert isinstance(maybe_sym, (int, torch.SymInt))
        if is_symbolic(maybe_sym):
            assert maybe_sym.node.shape_env is not self, \
                "expect the symbol is created from an shape env other than current one."
            return maybe_sym.node.require_hint()
        return maybe_sym

    @record_shapeenv_event()
    def _create_symbolic_sizes_strides_storage_offset(
        self,
        ex_size: Sequence[int],
        ex_stride: Sequence[int],
        ex_storage_offset: int,
        is_dim_dynamic: Sequence[bool],
        source: Source,
        *,
        symbolic_context: Optional[SymbolicContext] = None,
    ):
        dim = len(ex_size)

        # Reimplement the legacy behavior
        if symbolic_context is None:
            constraint_dims = [None] * dim
            dynamic_dims = []
            for i in range(dim):
                # NB: This is encapsulation breaking!  Legacy behavior was
                # bad.
                if is_dim_dynamic[i]:
                    r = DimDynamic.DYNAMIC
                elif self.assume_static_by_default:
                    r = DimDynamic.STATIC
                else:
                    r = DimDynamic.DUCK
                dynamic_dims.append(r)
            dynamic_dims = [DimDynamic.DUCK] * dim
            # symbolic_context is None - set one
            symbolic_context = StatelessSymbolicContext(dynamic_sizes=dynamic_dims, constraint_sizes=constraint_dims)
        # We got a StatelessSymbolicContext
        _assert_symbol_context(symbolic_context)
        constraint_dims = symbolic_context.constraint_sizes
        dynamic_dims = symbolic_context.dynamic_sizes

        # TODO: make this configurable from outside symbolic_context; we made a symbolic_context
        # decision here where if all sizes are static, we are going to
        # specialize all of the inner strides/offset too. We don't have to
        # do this, and arguably we should ALWAYS allow for dynamic offset,
        # this is cheap.
        # TODO: This should be DYNAMIC, using DUCK for BC
        dynamic_strides_offset = DimDynamic.STATIC if all(r == DimDynamic.STATIC for r in dynamic_dims) else DimDynamic.DUCK

        assert len(dynamic_dims) == dim, f"{len(dynamic_dims)} != {dim}"
        assert len(constraint_dims) == dim

        from torch._dynamo.source import TensorPropertySource, TensorProperty
        size: List[sympy.Expr] = self._produce_dyn_sizes_from_int_tuple(ex_size, source, symbolic_context)
        stride: List[Optional[sympy.Expr]] = [None] * len(size)
        for i, val in enumerate(ex_stride):
            if val in (0, 1):
                stride[i] = sympy.Integer(val)
        while any(x is None for x in stride):
            candidates = {
                ex_size[i] * ex_stride[i]: size[i] * stride[i]
                for i in range(len(size))
                if stride[i] is not None and ex_stride[i] >= 0
            }

            # iterate over unbound strides in sorted order
            def _nested_int_aware_sort(tup):
                return (
                    # Order nested ints by their coefficients.
                    # 1 here to order nested ints after non-nested-ints.
                    (1, tup[0].node.nested_int_coeff(), tup[1]) if is_nested_int(tup[0])
                    else (0, *tup)
                )
            val_list = sorted(
                [(ex_stride[i], i) for i in range(len(stride)) if stride[i] is None],
                key=_nested_int_aware_sort,
            )
            for _, i in val_list:
                if stride[i] is None and ex_stride[i] in candidates:
                    stride[i] = candidates[ex_stride[i]]
                    candidates[ex_size[i] * ex_stride[i]] = size[i] * stride[i]

            if any(x is None for x in stride):
                # bind the smallest unbound stride to a new variable
                val, i = min(
                    [
                        (ex_stride[i], i)
                        for i in range(len(stride))
                        if stride[i] is None
                    ], key=_nested_int_aware_sort
                )
                stride[i] = self.create_symbol(
                    val,
                    TensorPropertySource(source, TensorProperty.STRIDE, i),
                    dynamic_dim=dynamic_strides_offset,
                    constraint_dim=None,
                    symbolic_context=symbolic_context,
                )
        assert all(x is not None for x in stride)

        sym_sizes = [
            self.create_symintnode(
                sym,
                hint=hint,
                source=TensorPropertySource(source, TensorProperty.SIZE, i),
            )
            for i, (sym, hint) in enumerate(zip(size, ex_size))
        ]
        sym_stride = []
        for i, stride_expr in enumerate(stride):
            # NB: Don't duck size the stride; instead use the expression
            # we computed
            assert stride_expr is not None
            sym_stride.append(self.create_symintnode(
                stride_expr, hint=ex_stride[i], source=TensorPropertySource(source, TensorProperty.STRIDE, i)))
        sym_storage_offset = self.create_symintnode(
            self.create_symbol(
                ex_storage_offset,
                TensorPropertySource(source, TensorProperty.STORAGE_OFFSET),
                dynamic_dim=dynamic_strides_offset,
                constraint_dim=None,
                symbolic_context=symbolic_context
            ),
            hint=ex_storage_offset,
            source=TensorPropertySource(source, TensorProperty.STORAGE_OFFSET))
        return tuple(sym_sizes), tuple(sym_stride), sym_storage_offset

    @record_shapeenv_event()
    def create_symintnode(
            self,
            sym: "sympy.Expr",
            *,
            hint: Optional[int],
            source: Optional[Source] = None,
    ):
        """Create a SymInt value from a symbolic expression

        If you know what the current hint value of the SymInt to be created
        is, pass it into hint.  Otherwise, pass None and we will make our best
        guess

        """
        source_name = source.name() if source else None

        if self._translation_validation_enabled and source is not None:
            # Create a new symbol for this source.
            symbol = self._create_symbol_for_source(source)
            assert symbol is not None

            # Create a new FX placeholder and Z3 variable for 'symbol'.
            fx_node = self._create_fx_placeholder_and_z3var(symbol, int)

            # Add an equality assertion for the newly created symbol and 'sym'.
            self._add_assertion(sympy.Eq(symbol, sym))
        else:
            fx_node = None

        if isinstance(sym, sympy.Integer):
            if hint is not None:
                assert int(sym) == hint
            out = int(sym)
        else:
            out = SymInt(SymNode(sym, self, int, hint, fx_node=fx_node))
        return out

    @record_shapeenv_event()
    def create_unspecified_symint_and_symbol(self, value, source, dynamic_dim):
        """Create a SymInt wrapping a new unspecified symbol"""
        return self.create_symintnode(
            self.create_unspecified_symbol(
                value,
                source=source,
                dynamic_dim=dynamic_dim,
            ),
            hint=value,
            source=source,
        )

    def create_symboolnode(self, sym: "sympy.Expr"):
        """Create a SymBool object from a sympy boolean expression"""
        # This function is only being used in serialization, so we do not track it
        # for validation.
        return SymBool(SymNode(sym, self, bool, None))

    def _log_create_unbacked_symbol(self, prefix: str, symbol, vr: ValueRanges):
        is_debug = config.extended_debug_create_symbol is not None and str(symbol) in config.extended_debug_create_symbol.split(',')
        fsummary, maybe_user_loc, maybe_extra_debug = self._get_stack_summary(is_debug)
        log.info(
            "%s %s [%s, %s]%s (%s)%s",
            prefix, symbol, vr.lower, vr.upper, maybe_user_loc, format_frame(fsummary), maybe_extra_debug, stack_info=is_debug
        )

    @record_shapeenv_event()
    def create_unbacked_symfloat(self):
        """Create a symbolic float without a hint value
        """
        symbol: sympy.Symbol = sympy.Symbol(f"f{next(self.unbacked_symfloat_counter)}")
        self.counter["create_unbacked_symbol"] += 1
        self.var_to_stack[symbol] = CapturedTraceback.extract(skip=1)
        vr = self.var_to_range[symbol] = ValueRanges.unknown()

        # Create a new FX placeholder and Z3 variable for 'symbol'.
        fx_node = self._create_fx_placeholder_and_z3var(symbol, float)

        self._log_create_unbacked_symbol("create_unbacked_symfloat", symbol, vr)

        return SymFloat(SymNode(symbol, self, float, None, fx_node=fx_node))

    @record_shapeenv_event()
    def create_unbacked_symint(self):
        """Create a symbolic integer without a hint value
        """
        symbol: sympy.Symbol = sympy.Symbol(f"u{next(self.unbacked_symint_counter)}", integer=True)
        self.counter["create_unbacked_symbol"] += 1
        self.var_to_stack[symbol] = CapturedTraceback.extract(skip=1)
        vr = self.var_to_range[symbol] = self._default_unspecified_value_range()

        # Create a new FX placeholder and Z3 variable for 'symbol'.
        fx_node = self._create_fx_placeholder_and_z3var(symbol, int)

        self._log_create_unbacked_symbol("create_unbacked_symint", symbol, vr)

        return SymInt(SymNode(symbol, self, int, None, fx_node=fx_node))

    def is_unbacked_symint(self, symbol: sympy.Symbol) -> bool:
        """Check if a sympy symbol matches the naming convention for unbacked symbols
        """
        # NB: keep synced with free_unbacked_symbols
        return str(symbol).startswith("u")

    @record_shapeenv_event()
    def create_unbacked_symbool(self):
        """Create a symbolic boolean without a hint value
        """
        symbol: sympy.Symbol = sympy.Symbol(f"u{next(self.unbacked_symint_counter)}", integer=True)
        self.counter["create_unbacked_symbol"] += 1
        self.var_to_stack[symbol] = CapturedTraceback.extract(skip=1)
        vr = self.var_to_range[symbol] = ValueRanges(0, 1)

        # Create a new FX placeholder and Z3 variable for 'symbol'.
        fx_node = self._create_fx_placeholder_and_z3var(symbol, bool)

        self._log_create_unbacked_symbol("create_unbacked_symbool", symbol, vr)

        return SymBool(SymNode(sympy.Eq(symbol, 1), self, bool, None, fx_node=fx_node))

    @record_shapeenv_event()
    def create_unspecified_symbol(
        self,
        val: Union[int, SymInt],
        source: Source,
        dynamic_dim: DimDynamic = DimDynamic.DUCK,
        constraint_dim: DimConstraint = None,  # NB: includes None
    ) -> "sympy.Expr":
        """Create a symbol with an unspecified value

        Compared to standard symbols we do not assume the value is positive,
        nor do we specialze on zero or one values.
        """
        # 'positive' is None for unspecified symbols, since we can't
        # assume that it will be neither positive nor negative.

        # We don't want to specialize zero one val for unspecified symbol
        # so that we can always get a new symbol despite val.
        return self.create_symbol(
            val,
            source,
            dynamic_dim,
            constraint_dim,
            positive=None,
            do_not_specialize_zero_one=True,
            symbolic_context=None)

    @record_shapeenv_event()
    def create_symbol(
        self,
        val: int,
        source: Source,
        dynamic_dim: DimDynamic = DimDynamic.DUCK,
        constraint_dim: DimConstraint = None,  # NB: includes None
        positive: Optional[bool] = True,
        do_not_specialize_zero_one: bool = False,
        symbolic_context=None,
    ) -> "sympy.Expr":
        """Create a new symbol which is tracked by this ShapeEnv
        """
        # check if constraint_dim is actually static integer
        if isinstance(constraint_dim, StrictMinMaxConstraint) and constraint_dim.vr.lower == constraint_dim.vr.upper:
            dynamic_dim = DimDynamic.STATIC
            if constraint_dim.vr.lower != val:
                raise ConstraintViolationError(
                    f"Static shape constraint of {constraint_dim.vr.lower} does not match input size of {val}, "
                    f"for {source.name()}"
                )
            if symbolic_context:
                symbolic_context.dynamic_sizes[source.idx] = dynamic_dim
                symbolic_context.constraint_sizes[source.idx] = None
            constraint_dim = None

        # see note [Tensor Fakification and Symbol Caching]
        source_name = source.name()
        if (isinstance(symbolic_context, StatefulSymbolicContext)
                and id(self) not in symbolic_context.shape_env_to_source_to_symbol_cache):
            symbolic_context.shape_env_to_source_to_symbol_cache[id(self)] = {}

        if (isinstance(symbolic_context, StatefulSymbolicContext)
                and source_name
                and (source_name in symbolic_context.shape_env_to_source_to_symbol_cache[id(self)])):
            return symbolic_context.shape_env_to_source_to_symbol_cache[id(self)][source_name]

        if do_not_specialize_zero_one:
            specialize_zero_one = False
        else:
            specialize_zero_one = self.specialize_zero_one

        assert isinstance(source, Source), f"{type(source)} {source}"
        assert not (positive and val < 0), f"positive set for negative value: {val}"
        # It's always sound to allocate a symbol as DYNAMIC.  If the user
        # constrained the symbol, force the symbolic_context to DYNAMIC, because our
        # constraint code will do weird stuff if, e.g., it's duck shaped
        if constraint_dim is not None:
            dynamic_dim = DimDynamic.DYNAMIC

        if dynamic_dim is DimDynamic.STATIC:
            out = sympy.Integer(val)
            if isinstance(symbolic_context, StatefulSymbolicContext) and source_name:
                symbolic_context.shape_env_to_source_to_symbol_cache[id(self)][source_name] = out
            return out

        elif dynamic_dim is DimDynamic.DUCK:
            # duck_shape can be used to globally turn off duck shaping, even
            # if it was requested
            duck = self.duck_shape
        elif dynamic_dim is DimDynamic.DYNAMIC:
            duck = False
        else:
            raise AssertionError(f"unhandled dynamic_dim {dynamic_dim}")

        if val in (0, 1) and specialize_zero_one:
            r = self.val_to_var[val]
        elif not duck or val not in self.val_to_var:
            # If we're not duck shaping, we always create a new symbol
            # Even if we're duck shaping, if we haven't seen this particular
            # value before, we also create a new symbol
            sympy_expr = sympy.Symbol(f"s{len(self.var_to_val)}", positive=positive, integer=True)
            # We always associate vars to vals
            if isinstance(val, int):
                self.var_to_val[sympy_expr] = sympy.Integer(val)
            else:
                # Only used for jagged layout nested tensors
                self.var_to_val[sympy_expr] = SingletonInt(val.node.nested_int(), coeff=val.node.nested_int_coeff())

            # Do the appending later, because we always want to populate this
            self.var_to_sources[sympy_expr] = []
            # Create a Z3 variable for the new symbol.
            self._add_z3var(sympy_expr, int)

            if duck:
                # Make sure to reuse this symbol for subsequent duck shaping
                self.val_to_var[val] = sympy_expr

            if isinstance(val, int):
                if positive:
                    # Add assertions for the newly created symbols
                    self._add_assertion(sympy_expr > 1)

                    # Apply default range, which assumes not zero-one
                    self.var_to_range[sympy_expr] = self._default_value_range()
                else:
                    self.var_to_range[sympy_expr] = self._default_unspecified_value_range()

                # Small performance optimization: if we have a min-max constraint,
                # we can proactively narrow to that range
                if isinstance(constraint_dim, StrictMinMaxConstraint):
                    assert not duck
                    self.var_to_range[sympy_expr] &= constraint_dim.vr

                vr = self.var_to_range[sympy_expr]

                if val not in vr:
                    raise ConstraintViolationError(f"{val} not in range [{vr.lower}, {vr.upper}]")

                range_str = f"[{vr.lower}, {vr.upper}]"
            else:
                # Skip var_range logic for SingletonInt
                # Only used for jagged layout nested tensors
                range_str = ""

            r = sympy_expr

            is_debug = (
                config.extended_debug_create_symbol is not None and
                str(sympy_expr) in config.extended_debug_create_symbol.split(',')
            )
            maybe_more_info = ""
            if not is_debug:
                maybe_more_info = (
                    ", for more info run with "
                    f"TORCHDYNAMO_EXTENDED_DEBUG_CREATE_SYMBOL=\"{sympy_expr}\""
                )
            fsummary, maybe_user_loc, maybe_extra_debug = self._get_stack_summary(is_debug)
            self.log.info(
                "create_symbol %s = %s for %s %s%s (%s)%s%s",
                sympy_expr, val, source.name(), range_str,
                maybe_user_loc, format_frame(fsummary), maybe_more_info, maybe_extra_debug, stack_info=is_debug
            )

            self.counter["create_symbol"] += 1
        else:
            # This implements duck-shaping: input sizes that match are assigned
            # the same symint
            r = self.val_to_var[val]
            self.log.debug("create_symbol %s duck sized %s", r, source.name())

        if isinstance(r, sympy.Symbol):
            r_sources = self.var_to_sources[r]
            r_sources.append(source)
            if not source.is_ephemeral() and r_sources[0].is_ephemeral():
                # prefer non-ephemeral source first since it may be guarded on later
                r_sources[0], r_sources[-1] = r_sources[-1], r_sources[0]

            # This ensures we get zeros in symbol_guard_counts, which makes
            # some queries simpler (since we will accumulate mass on 0 this
            # way)
            self.symbol_guard_counter[r] = 0

        if isinstance(symbolic_context, StatefulSymbolicContext) and source_name:
            symbolic_context.shape_env_to_source_to_symbol_cache[id(self)][source_name] = r
        return r

    def add_var_to_val(self, expr: sympy.Symbol, val: int):
        """ Adds a new symbol to the symbolic environment. """
        assert expr not in self.var_to_val, f"{expr} already exists"
        self.var_to_val[expr] = sympy.Integer(val)

    def _debug_name(self, source):
        src_name = source.name()
        return self.source_name_to_debug_name.get(src_name, src_name)

    def _render_range_for_constraint_violation(self, source, c):
        if isinstance(c, StrictMinMaxConstraint):
            lower, upper = c.vr.lower, c.vr.upper
            default = self._default_value_range()
            if lower <= default.lower:
                lower = None
            if upper >= default.upper:
                upper = None
            c_render = f"{self._debug_name(source)} = {source.name()} in the specified range"
            if lower is not None and upper is not None:
                c_render += f" {lower} <= {self._debug_name(source)} <= {upper}"
            elif lower is None and upper is not None:
                c_render += f" {self._debug_name(source)} <= {upper}"
            elif lower is not None and upper is None:
                c_render += f" {lower} <= {self._debug_name(source)}"
            return c_render
        return c.render(source)

    def produce_guards(
        self,
        placeholders,
        sources,
        source_ref=lambda n: n.name(),
        *,
        input_contexts: Optional[DimList[SymbolicContext]] = None,
        # Encodes user-specified input shape equations of the form s = s' and s = fn(s').
        # (See docs on EqualityConstraint for details of the encoding.)
        equalities_inputs: Optional[EqualityConstraint] = None,
        _simplified=False,
        # Indicates if we should produce guards for known static values.
        ignore_static=True,
    ) -> List[str]:
        """
        Generates a list of guards strings which, when evaluated in a context that
        defines tensors for all the sources, returns True or False depending
        on if the guards in the list evaluated to True or not.  Primarily used by Dynamo,
        but this is also helpful for manual testing of guards (see
        evaluate_guards_for_args)

        For convenience in testing, a source is allowed to be a str,
        in which case we will assume it is a LocalSource

        simplified lets you omit duck sizing, equality and 0/1 guards.
        This is useful for testing when you don't care about the boilerplate
        guards, and it may be helpful for user output too (be careful though;
        some equality guards are nontrivial!  It would be nice to get simplified
        output to print them too).  It's private because it's not
        intended for normal use
        """
        self.log.info("produce_guards")

        # Check if we get to the same ShapeEnv state by replaying the recorded events.
        # This will create a new ShapeEnv instance, and call all recorded function
        # calls on this new instance. Finally, it will check whether this new instance
        # has equal state.
        #
        # It's important that we do it in the begining of this function, since it modifies
        # self.dim_constraints through its execution. Changes that happen in this method
        # aren't interesting, since this is the function call we wish to reproduce at the
        # end. If we wish to simply reproduce ShapeEnv instances even after this call,
        # this method should also be recorded.
        if self.check_recorded_events:
            shape_env = replay_shape_env_events(self.events)
            self.check_equal(shape_env)

        assert len(placeholders) == len(sources), f"len({placeholders}) != len({sources})"
        Tensorlike = (torch.Tensor, FakeTensorMeta)

        def _create_no_constraints_context(t):
            return StatelessSymbolicContext(
                # Ignored; only the constraints part is relevant below.
                dynamic_sizes=[DimDynamic.DYNAMIC] * t.dim(),
                constraint_sizes=[None] * t.dim()
            )

        # Expand optional inputs, or verify invariants are upheld
        if input_contexts is None:
            input_contexts = [
                _create_no_constraints_context(t) if isinstance(t, Tensorlike)
                else None for t in placeholders
            ]
        else:
            assert len(input_contexts) == len(placeholders)
            for i, (t, context) in enumerate(zip(placeholders, input_contexts)):
                if isinstance(t, Tensorlike):
                    if context is None:
                        input_contexts[i] = _create_no_constraints_context(t)
                else:
                    assert isinstance(t, (SymInt, int))
                    assert not isinstance(context, list)

        # It took a lot of sweat to figure out the algorithm here.  Let's
        # explain how it works.
        #
        # The ShapeEnv lifecycle looks something like this:
        #
        # - For each input, you either generate a fresh Sympy symbol (s0) to
        #   represent its value (a binding site), or you reuse some
        #   preexisting symbol or expression, skipping the symbol allocation
        #   (e.g., duck sizing to a preexisting symbol, or expressing a
        #   stride as a multiplication of a separate stride and size.)
        #   Naively, you might expect to bind a fresh Sympy symbol for
        #   every input, but this is fairly wasteful as most of these
        #   symbols immediately simplify away, and if you don't eagerly
        #   specialize, e.g., 0/1 symbols, you end up with very complicated
        #   expressions that are not optimizable in practice.
        #
        # - You perform some compute on these symbols, occasionally
        #   introducing guards on boolean expressions on these symbols.
        #   In particular, whenever we guard on equality (_maybe_guard_rel),
        #   we can simplify shapes; e.g., when s0 == s1 * 2, we can now
        #   replace all occurrences of s0 with s1 * 2.  Sometimes, a
        #   boolean expression evaluation doesn't introduce a guard, as
        #   the guard is already entailed by the simplifications we have
        #   applied.
        #
        # - In the end, you have a bunch of replacements (saying how to
        #   simplify shapes) and a bunch of guards (all the equality guards
        #   are trivial, because they're covered by the replacements).
        #
        # From the ShapeEnv, we must generate a Python expression that, when
        # evaluated on a set of inputs, tells us whether or not these boolean
        # expressions would have evaluated in the same way.  However,
        # we cannot easily compute this, as we elide recording boolean
        # expressions when we think they are vacuously true.  Thus, we seek
        # an approximation: we must generate an expression, if true, would have
        # produced an "equivalent" ShapeEnv, which would answer guard
        # expressions in the same way.
        #
        # Our notion of equivalence is a bit subtle.  For example, consider
        # the ShapeEnv created from an input of size (5, 4) versus (4, 4)
        # (no other guards.)  Duck sizing would generate (s0, s1) in the first
        # case but (s0, s0) in the second.  We do NOT assume that size
        # variables are disjoint; so in fact a graph that assumes the input
        # could be (s0, s1) subsumes (s0, s0) (setting s0 == s1), but not
        # vice versa.  However, consider an analogous case (1,) versus (2,).
        # Duck sizing generates (1,) and (s0,); the (s0,) graph does NOT
        # subsume the (1,) graph because we assume that any size variables
        # is NOT 0/1 (and make simplifications according to this; e.g., if
        # we queried s0 == 0, we would immediately return False without
        # returning a guard.)
        #
        # So, it is perhaps easier to flip things on their head: the guard
        # expressions we generate here say what simplifications are valid,
        # and what are not.  Below, we explain each of the guard expressions
        # we generate

        # TODO: Make this more efficient by binding all the size/stride/offsets
        # to locals before performing tests on them.

        from torch._dynamo.source import TensorPropertySource, TensorProperty, NegateSource

        # Actual codegen must be delayed as we don't necessarily know what
        # the symbol mapping is
        input_guards = []

        symbol_to_source = collections.defaultdict(list)
        symbol_to_constraints = collections.defaultdict(set)
        constraint_violations : List[Tuple[bool, Callable[[], str]]] = []

        def record_constraint_violation(warn_only, debug_name, msg, hint=None):
            constraint_violations.append(
                (warn_only, debug_name, lambda: f"{msg}{hint()}" if hint else msg)
            )

        def is_dim(src):
            return isinstance(src, TensorPropertySource) and src.prop is TensorProperty.SIZE

        if equalities_inputs:
            source_index = {}
            for i, src in enumerate(sources):
                source_index[src.name()] = i

            def get_expression(tensor_dim_src):
                fake = placeholders[source_index[tensor_dim_src.base.name()]]
                symint = fake.shape[tensor_dim_src.idx]
                if isinstance(symint, torch.SymInt):
                    return symint.node.expr
                else:
                    assert type(symint) is int, f"Expected int, got {type(symint)}"
                    return symint

            for src1, src2 in equalities_inputs.source_pairs:
                expr1, expr2 = get_expression(src1), get_expression(src2)
                # Check whether given input shape values satisfy a specified equation s = s'.
                # - Raise when the equation was violated by the given input shape values.
                # - Otherwise issue a guard to constrain them.
                concrete_val = self.evaluate_expr(sympy.Eq(expr1, expr2))
                if not concrete_val:
                    raise ConstraintViolationError(
                        f"{src1.name()} = {expr1.subs(self.var_to_val)}"
                        " is not equal to "
                        f"{src2.name()} = {expr2.subs(self.var_to_val)}"
                    )

            for src, root, fn in equalities_inputs.derived_equalities:
                expr1 = get_expression(src)
                # recall that root is either a phantom symbol or an input source
                expr2, debug_name = (
                    (root, self.var_to_sources[root][0].name()) if isinstance(root, sympy.Symbol)
                    else (get_expression(root), self._debug_name(root))
                )
                expr2_ = fn(expr2)
                # Check whether given input shape values satisfy a specified equation s = fn(s').
                # - Raise when the equation was violated by the given input shape values.
                # - Otherwise issue a guard to constrain them.
                concrete_val = self.evaluate_expr(sympy.Eq(expr1, expr2_))
                if not concrete_val:
                    raise ConstraintViolationError(
                        f"Expected input {src.name()} to be equal to "
                        f"{fn(sympy.Symbol(debug_name))}, "
                        f"where {debug_name} = {expr2.subs(self.var_to_val)}, "
                        f"but got {expr1.subs(self.var_to_val)}"
                    )

            for phantom_symbol in equalities_inputs.phantom_symbols:
                # we created additional phantom symbols that are not input shape dimensions
                symbol_to_source[phantom_symbol].extend(self.var_to_sources[phantom_symbol])

        # How do we know what the value of s0 is?  Fresh variables can only be
        # bound by inputs, so there MUST be some other input which binds the
        # variable.  If there is no such input, this is an error in our
        # system.  We record where all symbols come from, to help you diagnose
        # why those symbols didn't occur.
        #
        # In fact, generally speaking it is only possible for the "outermost"
        # user of a ShapeEnv to evaluate the guards, because some inputs may
        # not be available to inner levels.  For example, Dynamo can guard on
        # tensors that never actually become graph arguments (they are
        # pruned).  In this case, only Dynamo knows about these arguments.
        def track_symint(source, val, constraint=None):
            log.debug("track_symint %s %s %s", LazyString(source.name), val, constraint)
            assert not isinstance(val, SymInt) or is_symbolic(val)

            if isinstance(val, SymInt) and val.node.maybe_as_int() is not None:
                val = val.node.maybe_as_int()

            if isinstance(val, SymInt):
                s = val.node.expr
                if isinstance(s, sympy.Symbol):
                    symbol_to_source[s].append(source)
                    if constraint is not None:
                        symbol_to_constraints[s].add(constraint)
                elif isinstance(-s, sympy.Symbol):
                    symbol_to_source[-s].append(NegateSource(source))
                else:
                    constraint_violated = False
                    if isinstance(constraint, StrictMinMaxConstraint):
                        # try inferring the ranges of the expr s
                        sym_vrs = {x: self.var_to_range.get(x, None) for x in s.free_symbols}
                        if any(vr is None for vr in sym_vrs.values()):
                            # some of the free symbols in s don't have ranges
                            constraint_violated = True
                    elif isinstance(constraint, RelaxedUnspecConstraint):
                        if s.is_number:
                            i = int(s)
                            # Don't complain about 0/1 specialization, we
                            # expect to have to compile in this case anyway
                            if i not in (0, 1):
                                constraint_violated = True
                    if constraint_violated:
                        def hint(s):
                            sexpr = ShapeGuardPrinter(symbol_to_source, source_ref, self.var_to_sources).doprint(s)
                            return f"{sexpr}."

                        var_with_range = self._render_range_for_constraint_violation(source, constraint)
                        msg = (
                            f"Not all values of {var_with_range} are valid because "
                            f"{self._debug_name(source)} was inferred to be equal to "
                        )
                        record_constraint_violation(
                            constraint.warn_only,
                            self._debug_name(source),
                            msg,
                            hint=functools.partial(hint, s),
                        )

                input_guards.append((source, s))
            else:
                s = sympy.Integer(val)
                input_guards.append((source, s))
                constraint_violated = False
                if isinstance(constraint, StrictMinMaxConstraint):
                    if not (s == constraint.vr.lower == constraint.vr.upper):  # allow static constraints
                        constraint_violated = True
                elif isinstance(constraint, RelaxedUnspecConstraint):
                    # Don't complain about 0/1 specialization, we
                    # expect to have to compile in this case anyway
                    if val not in (0, 1):
                        constraint_violated = True
                if constraint_violated:
                    var_with_range = self._render_range_for_constraint_violation(source, constraint)
                    msg = (
                        f"Not all values of {var_with_range} are valid because "
                        f"{self._debug_name(source)} was inferred to be a constant ({val})."
                    )
                    record_constraint_violation(constraint.warn_only, self._debug_name(source), msg)

        for t, source, context in zip(placeholders, sources, input_contexts):
            if isinstance(source, str):
                from torch._dynamo.source import LocalSource
                source = LocalSource(source)
            assert isinstance(source, Source)
            if t is None:
                continue
            if isinstance(t, (SymInt, int)):
                track_symint(source, t)
                continue
            assert isinstance(t, Tensorlike)
            if is_traceable_wrapper_subclass(t):
                from torch._dynamo.source import AttrSource

                assert isinstance(context, SubclassSymbolicContext)

                # For subclasses, we need to track symints on BOTH the outer
                # and inner tensors.
                sources_tensors_constraints = [
                    (source, t, context.constraint_sizes)
                ]
                attrs, _ = t.__tensor_flatten__()
                for attr in attrs:
                    inner_t = getattr(t, attr)
                    inner_context = context.inner_contexts[attr]
                    sources_tensors_constraints.append((
                        AttrSource(source, attr),
                        inner_t,
                        inner_context.constraint_sizes
                    ))
            else:
                sources_tensors_constraints = [(source, t, context.constraint_sizes)]

            for src, curr_t, constraint in sources_tensors_constraints:
                if is_sparse_any(curr_t):
                    for i, ss in enumerate(curr_t.size()):
                        property_source = TensorPropertySource(src, TensorProperty.SIZE, i)
                        track_symint(property_source, ss, constraint[i])
                else:
                    for i, ss in enumerate(curr_t.size()):
                        property_source = TensorPropertySource(src, TensorProperty.SIZE, i)
                        track_symint(property_source, ss, constraint[i])
                    for i, ss in enumerate(curr_t.stride()):
                        track_symint(TensorPropertySource(src, TensorProperty.STRIDE, i), ss)
                    track_symint(TensorPropertySource(src, TensorProperty.STORAGE_OFFSET), curr_t.storage_offset())

        # 1. Every input must equal the final simplified symbolic expression
        #    stored on the placeholder.  Given a placeholder (s0*2, s1),
        #    if we have an input (2, 3), we must show s0*2 == 2 and s1 == 3.
        #    This does a lot of work: it covers duck sizing and equality guards.
        exprs = []
        self.dim_constraints = DimConstraints(
            symbol_to_source,
            self.var_to_val,
            set(symbol_to_constraints.keys()),
            self.source_name_to_debug_name,
        )

        if not _simplified:
            for source, expr in input_guards:
                if self._translation_validation_enabled:
                    # Ignore sources that were not turned into SymInts.
                    srcname = source.name()
                    if srcname in self.source_to_symbol:
                        self._add_target_expr(sympy.Eq(self.source_to_symbol[srcname], expr))

                # Small optimization
                if (
                    isinstance(expr, sympy.Symbol) and
                    symbol_to_source.get(expr) and
                    source == symbol_to_source[expr][0]
                ):
                    continue

                # This logic excludes static values found on tensors from guarding, because
                # dynamo's check_tensor_fn does that (see guards.cpp).
                # However, for non tensor sources, we still need to guard here.
                if ignore_static and isinstance(source, TensorPropertySource):
                    if expr.is_number:
                        self.log.debug("Skipping guard %s", f"{source_ref(source)} == {expr}")
                        continue

                if is_dim(source):
                    self.dim_constraints.add_equality(source, expr)

                sexpr = ShapeGuardPrinter(symbol_to_source, source_ref, self.var_to_sources).doprint(expr)
                exprs.append(f"{source_ref(source)} == {sexpr}")
                if (
                    isinstance(source, TensorPropertySource)
                    and source.prop is TensorProperty.SIZE
                    and equalities_inputs
                    and len(expr.free_symbols) == 1
                ):
                    symbol = next(iter(expr.free_symbols))
                    if (
                        isinstance(expr, sympy.Symbol) and
                        expr in symbol_to_constraints and
                        not equalities_inputs.is_equal(source, symbol_to_source[expr][0])
                    ):
                        msg = (
                            f"The values of {self._debug_name(source)} = {source.name()} and "
                            f"{self._debug_name(symbol_to_source[expr][0])} = {symbol_to_source[expr][0].name()} "
                            "must always be equal."
                        )
                        record_constraint_violation(equalities_inputs.warn_only, self._debug_name(source), msg)

                    if (
                        not isinstance(expr, sympy.Symbol) and
                        symbol in symbol_to_constraints and
                        not equalities_inputs.is_derived(source, symbol_to_source[symbol][0], lambda x: expr.subs(symbol, x))
                    ):
                        src = symbol_to_source[symbol][0]
                        msg = (
                            f"The values of {self._debug_name(source)} = {source.name()} must always be related to "
                            f"the values of {self._debug_name(src)} = {src.name()} by "
                            f"{self._debug_name(source)} = {expr.subs(symbol, sympy.sympify(self._debug_name(src)))}."
                        )
                        record_constraint_violation(equalities_inputs.warn_only, self._debug_name(source), msg)

                # NB: Not necessary to report constraint violations here:
                # constraints are guaranteed to be on symbols (we've already
                # caught constants and non-atomic expressions), so we only
                # have relational constraints, but we don't support those
                # at the moment

        # 2. Every guard must evaluate to True (but remember many guards
        #    like s0 == s1*2 because trivial due to simplification)
        issued = set()

        def issue_guard(guard: ShapeGuard) -> None:
            expr = self.simplify(guard.expr)

            # Avoid re-issueing the same guard.
            if expr in issued:
                return

            issued.add(expr)

            try:
                is_trivial = False
                if any(is_dim(source) for s in expr.free_symbols for source in symbol_to_source[s]):
                    is_trivial = self.dim_constraints.add(expr)
                guard_expr = ShapeGuardPrinter(symbol_to_source, source_ref, self.var_to_sources).doprint(expr)
                exprs.append(guard_expr)
                self._add_target_expr(expr)
                # A non-relational constraint on a single sizevar can violate
                # a constraint
                if not is_trivial and len(expr.free_symbols) == 1:
                    symbol = next(iter(expr.free_symbols))
                    source = symbol_to_source[symbol][0]
                    constraints = symbol_to_constraints[symbol]
                    for c in constraints:
                        if isinstance(c, StrictMinMaxConstraint):
                            var_with_range = self._render_range_for_constraint_violation(source, c)
                            msg = (
                                f"Not all values of {var_with_range} "
                                f"satisfy the generated guard {guard_expr}."
                            )
                            record_constraint_violation(c.warn_only, self._debug_name(source), msg)
                        elif isinstance(c, RelaxedUnspecConstraint):
                            # This is fine, we allow guards here as long as it
                            # didn't constrain it to one value  (we don't
                            # actually know this; this depends on our
                            # ValueRanges reasoning capability)
                            pass
                        else:
                            raise AssertionError(f"unrecognized constraint {c}")
            except Exception:
                self.log.warning("Failing guard allocated at: \n%s", ''.join(guard.stack.format()))
                raise

        # First, issue all the non-trivial guards.
        for guard in self.guards:
            if self._maybe_evaluate_static(guard.expr) is not None:
                continue
            issue_guard(guard)

        # 3. Every symbol must be within its value range (this handles 0/1
        # specialization too).
        for symbol, sources in symbol_to_source.items():
            r = self.var_to_range.get(symbol)
            if r is None:
                if symbol not in self.var_to_range:
                    continue
                r = self.var_to_range[symbol]

            assert sources
            assert symbol.is_integer
            bounds = []
            if r.lower != -sympy.oo:
                if any(is_dim(source) for source in sources):
                    self.dim_constraints.add(sympy.Ge(symbol, r.lower))
                # Only print lower bound in simplified mode if it is not the
                # default
                if not _simplified or r.lower != self._default_value_range().lower:
                    bounds.append(str(r.lower))
            bounds.append(source_ref(sources[0]))
            # NB: This looks like an off-by-one error but it's not: the
            # upper bound may be sys.maxsize - 1 because we intentionally
            # exclude sys.maxsize from our bounds to deal with direct
            # == INT_MAX guards, but it's still dumb to actually test it.
            # Note that you can be off by a pretty large constant and it
            # won't matter because sizes in practice will be no where near
            # the 64-bit limit.
            if r.upper != sympy.oo and r.upper < sys.maxsize - 1:
                if any(is_dim(source) for source in sources):
                    self.dim_constraints.add(sympy.Le(symbol, r.upper))
                # nontrivial upper bound is always interesting
                bounds.append(str(r.upper))
            if len(bounds) > 1:
                exprs.append(" <= ".join(bounds))

                # Check constraints
                constraints = symbol_to_constraints[symbol]
                for c in constraints:
                    if isinstance(c, StrictMinMaxConstraint):
                        # NB: By default, we have a restrictive range
                        # 2 <= s0 <= sys.maxsize - 1.  But export users generally
                        # expect to be able to specify nice ranges like [0, oo]
                        if not (c.vr & self._default_value_range()).issubset(r):
                            source = sources[0]

                            expr = sympy.And(sympy.Le(r.lower, symbol), sympy.Le(symbol, r.upper))
                            guard_expr = ShapeGuardPrinter(symbol_to_source, source_ref, self.var_to_sources).doprint(expr)
                            var_with_range = self._render_range_for_constraint_violation(source, c)
                            msg = (
                                f"Not all values of {var_with_range} satisfy the generated guard {guard_expr}"
                            )
                            record_constraint_violation(
                                c.warn_only,
                                self._debug_name(source),
                                msg,
                            )

        if constraint_violations:
            warn_msgs = []
            error_msgs = []
            debug_names = set()
            for warn_only, debug_name, msg in constraint_violations:
                if warn_only:
                    msg = f"  {len(warn_msgs) + 1}. {msg()}"
                    warn_msgs.append(msg)
                else:
                    msg = f"  - {msg()}"
                    error_msgs.append(msg)
                    debug_names.add(debug_name)
            if len(error_msgs) > 0:
                debug_names = ', '.join(debug_names)
                err = '\n'.join(error_msgs)
                raise ConstraintViolationError(
                    f"Constraints violated ({debug_names})! "
                    "For more information, run with TORCH_LOGS=\"+dynamic\".\n"
                    f"{err}"
                )
            elif len(warn_msgs) > 0:
                log.debug("%s Warning only constraints violated", len(warn_msgs))

        signpost_event(
            "dynamic",
            "produce_guards",
            {
                **self.co_fields,
                **self.counter,
                "num_guards": len(exprs),
                "free_symbols": sum(1 for v in symbol_to_source.values() if v),
                # The keys are meaningless from an aggregate perspective, so
                # don't include them.  Biggest first.
                "symbol_guard_counts": sorted(self.symbol_guard_counter.values(), reverse=True),
            },
        )

        if self._translation_validation_enabled:
            from torch.fx.experimental.validator import PopulateValidator

            # Add all deferred runtime assertions; these are not technically
            # handled by produce_guards but we need to put them in the target
            # set
            for ras in self.deferred_runtime_asserts.values():
                for ra in ras:
                    self._add_target_expr(ra.expr)

            # Add value range bound guards for all symbols with no trivial bounds.
            # Reason: '_maybe_evaluate_static' may eliminate guards based on the
            # refined value ranges.
            for sym, vr in self.var_to_range.items():
                if vr.lower != -sympy.oo:
                    self._add_target_expr(sympy.Le(vr.lower, sym))
                if vr.upper != sympy.oo:
                    self._add_target_expr(sympy.Le(sym, vr.upper))

            # Before validating, populate the input of the validator with the
            # built FX graph.
            with fx_traceback.preserve_node_meta():
                PopulateValidator(self.graph, self.validator).run()

        self._check_translation_validate()
        return exprs

    def produce_guards_expression(self, placeholders, ignore_static=True):
        """
        Expected to be used with evaluate_guards_expression(). Produces the guards
        for the given placeholders and returns a string expression to be evaluated
        by evaluate_guards_expression given concrete values for the placeholders.
        """
        from torch._dynamo.source import LocalSource
        arg_names = [f"t{i}" for i in range(len(placeholders))]
        guards = self.produce_guards(placeholders, [LocalSource(a) for a in arg_names], ignore_static=ignore_static)
        if guards:
            return " and ".join(guards)
        return None

    def evaluate_guards_expression(self, code, args):
        """
        Expected to be used with produce_guards_expression(). Evaluates an expression
        generated by produce_guards_expression for the given concrete args.
        """
        arg_names = [f"t{i}" for i in range(len(args))]
        return eval(code, SYMPY_INTERP, {"L": dict(zip(arg_names, args))})

    def evaluate_guards_for_args(self, placeholders, args, *, ignore_static=True):
        """Generate guards for a graph's placeholder values and evaluate the guards with args
        """
        code = self.produce_guards_expression(placeholders, ignore_static=ignore_static)
        if code:
            return self.evaluate_guards_expression(code, args)
        return True

    def bind_symbols(self, placeholders, args):
        """
        Given a paired list of placeholders (fake tensors with
        symbolic sizes) and concrete arguments (regular tensors
        with real sizes), returns a dictionary mapping each
        symbol to its real value.  So for example, if you
        have a placeholder with size (s0, s1), binding
        (2, 4) to it will give you {s0: 2, s1: 4}.  This is
        not guaranteed to bind ALL symbols in the ShapeEnv;
        we can't bind a symbol if it doesn't occur in any placeholder,
        and symbols that already have replacements won't get bindings.

        This is a little duplicative with evaluate_guards but
        it's different enough that it seemed cleanest to make
        another copy.  This assumes the guards are already checked,
        though if it's cheap we'll check for shenanigans
        """
        bindings: Dict[sympy.Symbol, int] = {}

        def bind_symint(arg, val):
            if isinstance(val, SymInt):
                s = val.node.expr

                if isinstance(s, sympy.Symbol):
                    if s in bindings:
                        assert bindings[s] == arg, f"{bindings[s]} != {arg}"
                    else:
                        bindings[s] = arg
                elif isinstance(-s, sympy.Symbol):
                    if -s in bindings:
                        assert bindings[-s] == -arg, f"{bindings[-s]} != {-arg}"
                    else:
                        bindings[-s] = -arg

        for t, arg in zip(placeholders, args):
            if t is None:
                continue
            if isinstance(t, SymInt):
                bind_symint(arg, t)
                continue
            assert isinstance(t, torch.Tensor)
            for i, s in enumerate(t.size()):
                bind_symint(arg.size(i), s)
            for i, s in enumerate(t.stride()):
                bind_symint(arg.stride(i), s)
            bind_symint(arg.storage_offset(), t.storage_offset())

        return bindings

    def get_nontrivial_guards(self):
        """Returns a list of guard expressions that aren't statically known (i.e. not trivial)"""
        return [self.simplify(guard.expr) for guard in self.guards if self._maybe_evaluate_static(guard.expr) is None]

    def format_guards(self, verbose=False):
        """Format this shape env's guard expressions with optional traceback info if verbose"""
        def format_tb(tb):
            if not verbose:
                return ""
            return f"\n   Guarded at:\n{''.join('   ' + l for l in tb.format())}"

        return '\n'.join(f" - {guard.expr}{format_tb(guard.stack)}" for guard in self.guards)

    def bound_sympy(self, expr: sympy.Expr, size_oblivious: bool = False) -> ValueRanges:
        """Given a sympy expression, computes a ValueRanges bound for what values it can be"""
        var_to_range = {x: self.var_to_range.get(x, None) for x in expr.free_symbols}
        if size_oblivious:
            # Clamp values of size-like variables
            for x in self.size_like & var_to_range.keys():
                if var_to_range[x] is not None:
<<<<<<< HEAD
                    # If this is failing because you have an invalid range
                    # where lower > upper, this means that you had a
                    # var_to_range for a size-like unbacked SymInt that was
                    # too aggressive; aka max < 2.  We should never do this;
                    # to fix, find where this assignment happened and update
                    # it to use _update_var_to_range.  Note that this can also
                    # happen if we find out a variable is size-like very late;
                    # in that case, hitting the assert here is not great, but
                    # the best fix is for the user to torch._check_is_size as
                    # early as possible.
                    var_to_range[x] &= ValueRanges(2, sympy.oo)
=======
                    var_to_range[x] = ValueRanges(2, sympy.oo)
>>>>>>> d5cb5912
        return bound_sympy(expr, var_to_range)

    @_lru_cache
    def _maybe_evaluate_static(
        self, expr: "sympy.Expr", *, unbacked_only: bool = False, compute_hint: bool = False,
        expect_rational=True, size_oblivious: bool = False
    ) -> "Optional[sympy.Expr]":
        """
        Tries to evaluate expr without introducing guards

        If unbacked_only == True, then we only do substitutions on
        unbacked SymInts (leaving regular hinted integers alone).  This could
        result in an expression that still contains backed SymInts, which you
        could then potentially guard on.

        Use compute_hint == True if you are trying to compute a non-binding
        hint for the particular hint values of backed SymInts, e.g., if
        s0 happens to be 3 this run, compute_hint will subsitute s0 with 3.
        """
        expr = self.simplify(expr)

        if compute_hint:
            expr = expr.xreplace(self.var_to_val)

        expr = canonicalize_bool_expr(expr)

        symbols = list(expr.free_symbols)

        # Apply known runtime asserts
        for s in symbols:
            # Unbacked symints only
            if s in self.var_to_val:
                continue

            subst = {}

            def add_expr(expr):
                # Expr and negation
                subst[canonicalize_bool_expr(expr)] = sympy.true
                subst[canonicalize_bool_expr(sympy.Not(expr))] = sympy.false
                if isinstance(expr, sympy.Rel):
                    # multiplying by -1 changes the direction of the inequality
                    dual = type(expr)(-expr.rhs, -expr.lhs)
                    subst[canonicalize_bool_expr(dual)] = sympy.true
                    subst[canonicalize_bool_expr(sympy.Not(dual))] = sympy.false

            for e in itertools.chain(self.guards, self.deferred_runtime_asserts.get(s, ())):
                # We need to make sure we apply replacements that were
                # previously impeded by resolve_unbacked=False
                e = self.simplify(e.expr)
                if compute_hint:
                    e = canonicalize_bool_expr(e.xreplace(self.var_to_val))
                add_expr(e)
                # Other relational expressions this expression implies
                if isinstance(e, sympy.Eq):
                    add_expr(sympy.Le(e.lhs, e.rhs))
                    add_expr(sympy.Ge(e.lhs, e.rhs))
                elif isinstance(e, sympy.Lt):
                    add_expr(sympy.Le(e.lhs, e.rhs))
                    add_expr(sympy.Ne(e.lhs, e.rhs))

            # NB: this helps us deal with And/Or connectives
            expr = expr.subs(subst)

        # Simplify making use of value range lower bound
        new_shape_env = {}
        new_range_env = {}
        for idx, k in enumerate(symbols):
            if isinstance(self.var_to_val.get(k, None), SingletonInt):
                # Skip var_to_range logic for SingletonInt which is only used
                # for jagged layout NestedTensors today
                continue
            vr = self.var_to_range[k]
            if size_oblivious and k in self.size_like:
                lower = max(2, vr.lower)
            else:
                lower = vr.lower
            # Don't do anything if we don't have a nontrivial lower bound
            # Also don't do anything if we asked only to simplify unbacked
            # SymInt
            if (
                lower < (-sys.maxsize - 1) // 2 or
                (unbacked_only and k in self.var_to_val)
            ):
                new_range_env[k] = vr
                continue
            # Positive means >= 1
            # Positive - 1 means >= 0
            # Positive + lower - 1 means >= lower
            # The new symbol 's' is "too low", so when we substitute it in
            # we have to increase it by offset (and conversely, the new
            # variables have to have their value range bounds adjusted as
            # well)
            s = sympy.Symbol(f"shape_{idx}", positive=True, integer=True)

            # Note:
            #   Offset might be a fraction(e.g. aten.split.Tensor), but shapes are always integers.
            #   Sympy might give unexepected results when comparing an integer with a non-integer
            #   Therefore, we cast offset to int here.
            #   For example:
            #       shape_0 = sympy.Symbol("shape_0", positive=True, integer=True)
            #       expr = sympy.Eq(shape_0 - 1/3, 4)
            #       expr.xreplace({}) # False
            offset = int(lower - 1)
            new_shape_env[k] = s + offset
            new_range_env[s] = SymPyValueRangeAnalysis.add(vr, -offset)

        def replace(expr, repl):
            return expr.xreplace(repl)

        try:
            new_expr = replace(expr, new_shape_env)
        except RecursionError:
            log.warning("RecursionError in sympy.xreplace(%s, %s)", expr, new_shape_env)
            self.counter["sympy_recursion_error"] += 1
            return None

        floor_div_replace = {}
        for atom in new_expr.atoms(FloorDiv):
            floor_div_replace[atom] = sympy.floor(atom.args[0] / atom.args[1])
        new_expr = safe_expand(new_expr.xreplace(floor_div_replace))
        # TODO: when unbacked_only, can sometimes early return even when there
        # are still free symbols
        if new_expr.is_number:
            return new_expr

        # Check if the range can solve it statically
        out = bound_sympy(new_expr, new_range_env)
        if expect_rational:
            _assert_bound_is_rational(new_expr, out)
            if out.is_singleton():
                return out.lower

        return new_expr if unbacked_only else None

    @_lru_cache
    def replace(self, expr: "sympy.Expr", *, resolve_unbacked=True) -> "sympy.Expr":
        """Apply symbol replacements to any symbols in the given expression
        """
        # When resolve_unbacked is False, do not put unbacked SymInts in the
        # replacement dict because we want to keep them preserved
        replacements = {
            s: self._find(cast(sympy.Symbol, s))
            for s in expr.free_symbols
            if resolve_unbacked or
            not self.is_unbacked_symint(s) or
            s in self.eliminated_unbacked
        }
        # NB: do NOT apply unbacked replacements here yet
        return safe_expand(expr.xreplace(replacements))

    @_lru_cache
    def _update_divisible(self):
        new_divisible = set()
        for k in self.divisible:
            res = self.replace(k)
            if not res.is_number:
                new_divisible.add(k)

        self.divisible = new_divisible
        self._update_version_counter()

    @_lru_cache
    def simplify(self, expr: "sympy.Expr", resolve_unbacked=True) -> "sympy.Expr":
        """Use known constraints and replacements to simplify the given expr
        """
        expr = self.replace(expr, resolve_unbacked=resolve_unbacked)
        # TODO it would seem that this pass is not necessary given the
        # below replacement of // with /, but for nested FloorDivs
        # the non-recursive replacement doesn't work, and
        # recursive makes it hard to look up divisibility,
        # because existing divisibility info has FloorDiv in it, not /
        # for now just do a separate pass to catch common nested case
        if expr.has(FloorDiv):
            self._update_divisible()
            div_replacements = {}
            for atom in expr.atoms(FloorDiv):
                base, divisor = atom.args
                if isinstance(divisor, FloorDiv):
                    base1, divisor1 = divisor.args
                    if self.replace(Mod(base, divisor)) in self.divisible and \
                            base == base1 and self.replace(Mod(base1, divisor1)) in self.divisible:
                        div_replacements[atom] = divisor1
            expr = expr.xreplace(div_replacements)
            expr = safe_expand(expr)
        if expr.has(FloorDiv):
            div_replacements = {}
            pows = expr.atoms(sympy.Pow)
            rationals = expr.atoms(sympy.Rational).difference(expr.atoms(sympy.Integer))
            for fd in expr.atoms(FloorDiv):
                base, divisor = fd.args
                if self.replace(Mod(base, divisor)) in self.divisible:
                    div_replacements[fd] = base / divisor
            new_expr = expr.xreplace(div_replacements)
            new_expr = safe_expand(new_expr)
            new_pows = new_expr.atoms(sympy.Pow)
            new_rationals = new_expr.atoms(sympy.Rational).difference(new_expr.atoms(sympy.Integer))
            # divisions simplified away
            if new_pows.issubset(pows) and new_rationals.issubset(rationals):
                expr = new_expr
        return expr

    @lru_cache(256)
    def size_hint(self, expr: "sympy.Expr", *, allow_none=False):
        """
        Gets a size hint for a given expression from the underlying shapes we had.
        Does not introduce a guard, so only use this when you can guarantee that
        your code is still valid for arbitrary shapes (such as optimization decisions)
        """
        result_expr = safe_expand(expr).xreplace(self.var_to_val)
        if not result_expr.is_number:

            from torch.utils._sympy.singleton_int import SingletonInt

            if isinstance(result_expr, SingletonInt):
                return None
            r = self._maybe_evaluate_static(result_expr, compute_hint=True)
            if r is not None:
                return r
            if allow_none:
                return None
            raise self._make_data_dependent_error(result_expr, expr)
        return result_expr

    # NB: keep in sync with size_hint
    @lru_cache(256)
    def has_hint(self, expr: "sympy.Expr"):
        result_expr = safe_expand(expr).xreplace(self.var_to_val)
        return result_expr.is_number or self._maybe_evaluate_static(result_expr) is not None

    def _make_data_dependent_error(self, expr, unhinted_expr, *, size_oblivious_result: Optional[bool] = None):
        # TODO: in a Dynamo context, having user code, and having the
        # name of the local, will be much better
        size_like_symbols = []
        for s in expr.free_symbols:
            stacktrace = ''.join(self.var_to_stack[s].format())
            self.log.debug("Data dependent variable '%s' allocated at:\n%s", s, stacktrace)
            if s in self.size_like:
                size_like_symbols.append(s)
        size_oblivious_result_msg = ""
        if size_oblivious_result is not None:
            size_oblivious_result_msg = (
                f"ATTENTION: guard_size_oblivious would fix the error, evaluating expression to {size_oblivious_result}.\n"
                "Maybe you need to add guard_size_oblivious to framework code, see doc below for more guidance.\n\n"
            )
        fsummary, maybe_user_loc, maybe_extra_debug = self._get_stack_summary(True)
        if expr.is_integer:
            msg = "Could extract specialized integer from data-dependent expression"
        else:
            msg = "Could not guard on data-dependent expression"
        return GuardOnDataDependentSymNode(
            f"{msg} {expr} (unhinted: {unhinted_expr}).  "
            f"(Size-like symbols: {', '.join(map(str, size_like_symbols)) or 'none'})\n\n"
            f"{size_oblivious_result_msg}"
            "Potential framework code culprit (scroll up for full backtrace):\n"
            f"{''.join(traceback.StackSummary.from_list([fsummary]).format())}\n"
            "For more information, run with TORCH_LOGS=\"dynamic\"\n"
            "For extended logs when we create symbols, also add "
            f"TORCHDYNAMO_EXTENDED_DEBUG_CREATE_SYMBOL=\"{','.join(map(str, expr.free_symbols))}\"\n"
            "If you suspect the guard was triggered from C++, add TORCHDYNAMO_EXTENDED_DEBUG_CPP=1\n"
            "For more debugging help, see "
            "https://docs.google.com/document/d/1HSuTTVvYH1pTew89Rtpeu84Ht3nQEFTYhAX3Ypa_xJs/edit?usp=sharing\n" +
            maybe_extra_debug
            # TODO: Help text about how to use our runtime tests to fix this
            # problem
        )

    def _update_var_to_range(self, symbol, vr):
        lower, upper = vr.lower, vr.upper

        # If we have a size-like unbacked SymInt, refuse to refine the range to be
        # less than two.  This is because when we intersect this range
        # with [2, inf] for size oblivious tests, the range would be
        # unsatisfiable.  In other words, once you have a size-like
        # unbacked SymInt, we can never learn that it is exactly zero or one,
        # because we would now give inconsistent results for all size
        # oblivous tests!
        if upper < 2 and symbol in self.size_like:
            upper = 2

        # Updates the range and the guards corresponding to each bound of the symbol.
        if symbol not in self.var_to_range:
            self.var_to_range[symbol] = ValueRanges(lower, upper)
        else:
            self.var_to_range[symbol] &= ValueRanges(lower, upper)

    def _set_replacement(self, a: "sympy.Symbol", tgt: "sympy.Expr", msg: str) -> None:
        """
        Adds or updates a replacement for a symbol.
        Use this instead of `self.replacements[a] = tgt`.
        """

        # Precondition: a == tgt
        assert isinstance(a, sympy.Symbol)

        # Handles nested tensor symbolic variables which don't have
        # var_to_range bounds
        tgt_bound = None
        if a in self.var_to_range:
            src_bound = self.var_to_range[a]

            # If you have x in [2, maxint], then 2*x in [4, 2*maxint].
            # But we don't really care that the max bound says we can
            # go beyond the maximum integer size, because we aren't
            # using bigints anyway.  Arguably, ValueRanges should know
            # to do this truncation automaticaly (to avoid doing
            # bigint compute in range analysis), but right now it doesn't
            # so we need to get rid of some unnecessary precision.
            int_range = ValueRanges(-sys.maxsize - 1, sys.maxsize - 1)

            def issubset(x, y):
                return (x & int_range).issubset(y & int_range)

            # First, refine the value range of a based on the computed value range
            # of tgt.  This is always OK to do, even if we decide not to do the
            # substitution in the end.  This might be a no-op, if a already has
            # a tighter bound
            tgt_bound = self.bound_sympy(tgt)
            self._update_var_to_range(a, tgt_bound)

            # Next, check if we can update the range of free symbols in tgt
            # based on the range in a. But only do it if:
            #  - the source bound non-trivially improves over what we get out of
            #    the existing bounds.
            #  - the replacement is univariate and we can invert the tgt expression
            if not issubset(tgt_bound, src_bound) and len(tgt.free_symbols) == 1:
                b = next(iter(tgt.free_symbols))
                # Try to invert the equality
                r = try_solve(sympy.Eq(a, tgt), b, floordiv_inequality=False)
                if r is not None:
                    b_bound = self.bound_sympy(r[1])
                    self._update_var_to_range(b, b_bound)
                    tgt_bound = self.bound_sympy(tgt)
                    assert issubset(tgt_bound, src_bound)

            # TODO: Should we propagate size-like-ness?
            #
            # Pros: if u0 is size-like, intuitively u0 == u1 should cause u1
            # to become size-like.
            #
            # Cons: if u0 is size-like, what about u0 - 1 == u1?  You CAN'T
            # propagate in this case, because what if u0 == 0, then u1 is negative
            # and clearly isn't a size.  So, at minimum, any f(x) whose value
            # range isn't [0, inf] given x in [0, inf] cannot propagate
            # size-like-ness.  But there are many situations where you could
            # imagine u1 is going to be size-like and actually you just didn't
            # have a refined enough value range on u0.  Since even innocuous
            # looking arithmetic operations can destroy size-like-ness, it's
            # best to not propagate it at all and force the user to annotate it
            # as necessary.
            #
            # Compromise: we preserve size-like-ness only for exact equality
            # and nothing else.
            if a in self.size_like and isinstance(tgt, sympy.Symbol):
                self.size_like.add(tgt)
            elif isinstance(tgt, sympy.Symbol) and tgt in self.size_like:
                self.size_like.add(a)

            # Now, decide if we will do the substitution.
            #
            #  - If the source has a non-trivial range, only substitute if
            #    we preserve this range.  Note that we may have propagated
            #    the src_range to free variables in tgt when tgt is univariate
            #    and we could find an inverse, which helps us achieve this.
            #    This ensures we never "forget" about user defined ranges,
            #    even if they end up being defined on composite formulas
            #    like s0 + s1.
            #
            #  - If the variable is unbacked, only substitute if the substitution
            #    would preserve the bounds also under size-like-ness conditions.

            if not issubset(tgt_bound, src_bound):
                self.log.debug("skipped set_replacement %s = %s (%s) [%s not subset of %s]", a, tgt, msg, tgt_bound, src_bound)
                return
            elif a in self.size_like:
                tgt_bound_so = self.bound_sympy(tgt, size_oblivious=True)
                src_bound_so = self.bound_sympy(a, size_oblivious=True)
                if not issubset(tgt_bound_so, src_bound_so):
                    self.log.debug("skipped set_replacement %s = %s (%s) "
                                   "[%s not subset of %s (size-oblivious conditions)]", a, tgt, msg, tgt_bound_so, src_bound_so)
                    return

        if config.print_specializations and isinstance(tgt, (sympy.Integer, sympy.Float)):
            # specializing to a constant, which is likely unexpected

            # NOTE(avik): It is possible that we try logging the same specialization multiple times, e.g.,
            # when adding a to self.replacements, and again when simplifying an expression containing a.
            # Thus to avoid duplication, checking whether a is in self.replacements isn't enough; if it is,
            # it must not already map to `tgt`. Fortunately this check is cheap because `tgt` is a constant.
            if a not in self.replacements or tgt != self.replacements[a]:
                self.log.warning("Specializing %s to %s", self.var_to_sources[a][0].name(), tgt)
                self.log.debug("SPECIALIZATION", stack_info=True)
        log.info("set_replacement %s = %s (%s) %s", a, tgt, msg, tgt_bound)
        self.replacements[a] = tgt
        self._update_version_counter()

        # When specializing 'a == tgt', the equality should be also conveyed to
        # Z3, in case an expression uses 'a'.
        self._add_target_expr(sympy.Eq(a, tgt))

    def _add_divisible(self, expr: "sympy.Expr"):
        self.divisible.add(expr)
        self._update_version_counter()

    @_lru_cache
    @record_shapeenv_event()
    def _find(self, a: "sympy.Symbol") -> "sympy.Expr":
        """
        Implements a DSU-like algorithm to find the variable that represents a
        Also handles transitive non-identity replacements.

        a: b + c
        c: d
        """
        if a not in self.replacements:
            return a
        res = self.replacements[a]
        cur_replace = {s: self._find(s) for s in res.free_symbols}
        self._set_replacement(a, self.replacements[a].xreplace(cur_replace), "find")
        return self.replacements[a]

    @lru_cache(256)
    def _maybe_guard_rel(self, expr: "sympy.Rel") -> None:
        """
        The relational guard is guarded to be true.  Use this information to
        simplify shapes (i.e. a == b or a % 5 == 0)
        """
        assert isinstance(expr, sympy.Rel)

        # A good example of what goes wrong if you don't do this is
        # python test/functorch/test_aotdispatch.py -k
        # test_aot_autograd_symbolic_module_exhaustive_nn_LazyConv3d_cpu_float32
        if isinstance(expr, sympy.Ne):
            return

        free = list(expr.free_symbols)

        assert len(free) > 0, f"The expression should not be static by this point: {expr}"
        # In case of really gnarly expression, we don't blow up
        if len(free) > 5:
            return

        # Prioritize unbacked symints for solving by ordering them last.
        # Prefer to simplify out lexicographically higher symbols (i.e. simplify out s4 over s3).
        #   (NB: this unfortunately isn't strictly equivalent to simplifying out newer symbols)
        # Prefer to simplify out symbols with ephemeral sources.
        def _smart_symbol_sort(x):
            has_only_ephemeral_sources = (
                x in self.var_to_sources and all(s.is_ephemeral() for s in self.var_to_sources[x])
            )
            size = self.size_hint(x, allow_none=True) or sys.maxsize
            name = x.name
            # 1 puts ephemeral sourced symbols first when sorting in reverse
            return (1 if has_only_ephemeral_sources else 0, size, name)

        free = sorted(free, key=_smart_symbol_sort, reverse=True)  # type: ignore[attr-defined]
        lhs = expr.lhs
        rhs = expr.rhs

        self._refine_ranges(expr)

        # The rest of this stuff is for equality only
        if not isinstance(expr, sympy.Eq):
            return

        if not expr.has(Mod):
            try:
                floor_div_atoms = lhs.atoms(FloorDiv).union(rhs.atoms(FloorDiv))
                if len(floor_div_atoms) > 0 and any(a.divisor != 1 for a in floor_div_atoms):
                    raise NotImplementedError
                # short-circuit when no solving is needed

                if isinstance(lhs, sympy.Symbol) and free_unbacked_symbols(lhs):
                    self._set_replacement(lhs, self._find(rhs), "trivial_lhs")
                elif isinstance(rhs, sympy.Symbol) and free_unbacked_symbols(rhs):
                    self._set_replacement(rhs, self._find(lhs), "trivial_rhs")
                else:
                    r = try_solve(expr, free[0], floordiv_inequality=False)
                    if r is not None and all(t.is_integer for t in sympy.preorder_traversal(r[1])):
                        new_var = self._find(r[1])
                        ok = False
                        if self.is_unbacked_symint(free[0]):
                            # If you have i0 + i1 + i2 = s0, don't substitute i2 =
                            # s0 - i0 - i1.  Arguably this should be OK but the
                            # runtime assert machinery is very delicate right now
                            # so this causes things to fail e.g.,
                            # test_split_unbacked_sizes
                            ok = len(free_unbacked_symbols(new_var)) <= 1
                            msg = "solve_unbacked"
                        else:
                            # Never substitute backed with unbacked
                            ok = len(free_unbacked_symbols(new_var)) == 0
                            msg = "solve_backed"
                        if ok:
                            self._set_replacement(cast(sympy.Symbol, free[0]), new_var, msg)
            except NotImplementedError:
                pass
        if expr.has(Mod):
            mod_expr = next(iter(expr.atoms(Mod)))
            try:
                r = try_solve(expr, mod_expr, floordiv_inequality=False)
                if r is not None and r[1] == 0:
                    self._add_divisible(mod_expr)
                    # This is a little bit of extra logic to make things like
                    # torch.empty(i0, q).view(c, -1, q) work out
                    p, q = mod_expr.args
                    if isinstance(q, sympy.Number) and isinstance(p, sympy.Mul) and len(p.args) == 2:
                        c, i0 = p.args
                        # Given Mod(c * i0, q) == 0
                        if (
                            isinstance(c, sympy.Number) and
                            isinstance(i0, sympy.Symbol) and
                            self.is_unbacked_symint(i0)
                        ):
                            # We have Mod(i0, q / c) == 0, which means we can
                            # rewrite i0 as (q / gcd(q, c)) * i1
                            d = q / sympy.gcd(q, c)
                            i1 = self.create_unbacked_symint().node.expr
                            # Propagate the value ranges.  It doesn't really
                            # matter if we use truediv or floordiv, because we
                            # have established divisibility.
                            self._update_var_to_range(i1, SymPyValueRangeAnalysis.truediv(
                                self.var_to_range[i0], ValueRanges.wrap(d)
                            ))
                            # Propagate size-like-ness
                            if i0 in self.size_like:
                                self.size_like.add(i1)
                            self._set_replacement(i0, d * i1, "divisibility")

            except NotImplementedError:
                pass
        return

    # See: Note - On 0/1 specialization
    # NB: sys.maxsize is NOT allowed for sizes, because we use MAX_INT
    # as a sentinel sometimes.  Your sizevar isn't going to be
    # anywhere near the max 64-bit integer anyway.
    def _default_value_range(self) -> ValueRanges:
        lower = 2 if self.specialize_zero_one else 0
        return ValueRanges(lower, sys.maxsize - 1)

    def _default_unspecified_value_range(self) -> ValueRanges:
        return ValueRanges(-sys.maxsize - 1, sys.maxsize)

    @_lru_cache
    def _simplify_floor_div(self, expr):
        floor_divs = tuple(expr.atoms(FloorDiv))
        # we expect floor_divs to be exact,
        # and thus add the guards for the exact floordivs,
        # even if tracing doesn't require them otherwise
        for fd in reversed(floor_divs):
            base, divisor = fd.args
            mod_expr = Mod(base, divisor)
            eq_expr = sympy.Eq(mod_expr, 0)
            # add necessary mod guards
            self.evaluate_expr(eq_expr)
        # This is called when we do a floordiv in SymNode to avoid expression
        # blow up, but be sure not to eliminate unbacked SymInts in case this
        # expression is for a deferred runtime assert
        return self.simplify(expr, resolve_unbacked=False)

    # We're about to add a guard/runtime assert, check if the ShapeEnv is frozen
    # and if so issue a warning
    def _check_frozen(self, expr, concrete_val):
        if self.frozen:
            self.counter["ignored_backward_guard"] += 1
            signpost_event(
                "dynamic",
                "evaluate_expr_frozen",
                {
                    **self.co_fields,
                    "ignored_guard": f"{expr} == {concrete_val}",
                    # no version = original state (this signpost is expected)
                    # version 2 = dynamic backwards is eagerly compiled
                    "version": 2,
                },
            )
            log.warning("Ignored guard %s == %s, this could result in accuracy problems", expr, concrete_val)


    def _get_stack_summary(self, is_debug: bool = False):
        fsummary = None
        frame = inspect.currentframe()
        try:
            while frame is not None:
                if frame.f_code.co_filename not in uninteresting_files():
                    fsummary = traceback.FrameSummary(
                        frame.f_code.co_filename,
                        frame.f_lineno,
                        frame.f_code.co_name,
                    )
                    break
                frame = frame.f_back
        finally:
            del frame

        # NB: this stack is truncated, but it's fine because the main
        # stack_info will give you the rest of the info you need
        maybe_user_loc = ""
        user_tb = TracingContext.extract_stack()
        if user_tb:
            maybe_user_loc = " at " + format_frame(user_tb[-1])

        maybe_extra_debug = ""
        if is_debug and user_tb:
            maybe_extra_debug = (
                '\nUser Stack (most recent call last):\n' +
                '  (snipped, see stack below for prefix)\n' +
                ''.join(traceback.format_list(user_tb))
            )
        if is_debug and config.extended_debug_cpp:
            cpp_stack = CapturedTraceback.extract(cpp=True)
            maybe_extra_debug += "\nC++ stack trace:\n" + ''.join(cpp_stack.format())
        elif is_debug:
            maybe_extra_debug += (
                "\nFor C++ stack trace, run with "
                "TORCHDYNAMO_EXTENDED_DEBUG_CPP=1"
            )

        return fsummary, maybe_user_loc, maybe_extra_debug

    def _log_guard(self, prefix: str, g, forcing_spec: bool):
        if self.log.isEnabledFor(logging.INFO):
            str_g = str(g)
            is_debug = config.extended_debug_guard_added is not None and str_g == config.extended_debug_guard_added
            fsummary, maybe_user_loc, maybe_extra_debug = self._get_stack_summary(is_debug)
            maybe_more_info = ""
            if not is_debug:
                maybe_more_info = (
                    ", for more info run with "
                    f"TORCHDYNAMO_EXTENDED_DEBUG_GUARD_ADDED=\"{str_g}\""
                )
            self.log.info(
                "%s %s [guard added]%s (%s)%s%s",
                prefix if not forcing_spec else f"{prefix} (forcing_spec)",
                str_g,
                maybe_user_loc,
                format_frame(fsummary),
                maybe_more_info,
                maybe_extra_debug,
                stack_info=is_debug,
            )

    @lru_cache(256)
    @record_shapeenv_event(save_tracked_fakes=True)
    def evaluate_expr(self, orig_expr: "sympy.Expr", hint=None, fx_node=None,
                      expect_rational=True, size_oblivious: bool = False, *, forcing_spec: bool = False):
        """
        Given an expression, evaluates it, adding guards if necessary
        """

        # TODO: split conjunctions and evaluate them separately

        # Don't track this one
        @functools.lru_cache(None)
        def compute_concrete_val():
            if hint is None:
                return self.size_hint(orig_expr)
            else:
                return sympy.sympify(hint)

        # Check if:
        #   1. 'translation_validation' is set
        #   2. the corresponding 'fx_node' is not 'None'
        #   3. the guard should not be suppressed
        #
        # If all of the above check, we create an FX node representing the
        # actual expression to be guarded.
        node = None
        fresh = False
        if (
                self._translation_validation_enabled
                and fx_node is not None
                and not self._suppress_guards_tls()
                and not size_oblivious
        ):
            concrete_val = compute_concrete_val()
            if concrete_val is sympy.true:
                node, fresh = self._create_fx_call_function(torch._assert, (fx_node,))
            elif concrete_val is sympy.false:
                neg, _ = self._create_fx_call_function(operator.not_, (fx_node,))
                node, fresh = self._create_fx_call_function(torch._assert, (neg,))
            else:
                eql, _ = self._create_fx_call_function(operator.eq, (fx_node, concrete_val))
                node, fresh = self._create_fx_call_function(torch._assert, (eql,))

            assert node is not None
            # If this is a fresh node, we have to remember the event index that
            # corresponds to this assertion node.
            # Reason: so that, given an assertion node, we can replay the ShapeEnv
            # events until the point where this assertion node was freshly created.
            if fresh:
                self._add_fx_node_metadata(node)

        # After creating the FX node corresponding to orig_expr, we must make sure that
        # no error will be raised until the end of this function.
        #
        # Reason: the translation validation may become invalid otherwise.
        #
        # If an error is raised before the end of this function, we remove the FX node
        # inserted, and re-raise the error.
        guard = None
        tb = None

        try:
            if orig_expr.is_number:
                self.log.debug("eval %s [trivial]", orig_expr)
                if hint is not None:
                    assert orig_expr == hint, f"{orig_expr} != {hint}"
                return orig_expr

            expr = orig_expr

            static_expr = self._maybe_evaluate_static(expr,
                                                      expect_rational=expect_rational,
                                                      size_oblivious=size_oblivious)
            if static_expr is not None:
                self.log.debug("eval %s == %s [statically known]", orig_expr, static_expr)
                if hint is not None:
                    assert static_expr == hint, f"{static_expr} != {hint}"
                return static_expr

            if not (expr.free_symbols <= self.var_to_val.keys()):
                # TODO: dedupe this with _maybe_evaluate_static
                # Attempt to eliminate the unbacked SymInt
                new_expr = self._maybe_evaluate_static(expr, unbacked_only=True)
                if not (new_expr.free_symbols <= self.var_to_val.keys()):
                    size_oblivious_result = None
                    if not size_oblivious:
                        size_oblivious_result = self._maybe_evaluate_static(
                            expr,
                            expect_rational=expect_rational,
                            size_oblivious=True
                        )

                    raise self._make_data_dependent_error(
                        expr.xreplace(self.var_to_val),
                        expr,
                        size_oblivious_result=size_oblivious_result
                    )
                expr = new_expr

            concrete_val = compute_concrete_val()
            self._check_frozen(expr, concrete_val)

            if (
                    config.inject_EVALUATE_EXPR_flip_equality_TESTING_ONLY
                    and isinstance(hint, bool)
                    and isinstance(expr, (sympy.Eq, sympy.Ne))
            ):
                expr = sympy.Not(expr)

            # Turn this into a boolean expression, no longer need to consult
            # concrete_val
            suppress_maybe_guard_rel = False
            if concrete_val is sympy.true:
                g = expr
            elif concrete_val is sympy.false:
                g = sympy.Not(expr)
            else:
                # WARNING: we cannot actually do simplifications on guards
                # on floating point values, because Sympy generally does not
                # think expressions on integers can ever be equal to floating
                # point (e.g., sympy.Eq(s0/6, 0.5) evaluates to False).  Without
                # very clear algebraic laws that hold for floating point, such
                # simplifications are error prone anyway, so be sure not to
                # maybe_guard_rel in those cases.
                if not isinstance(concrete_val, sympy.Integer):
                    suppress_maybe_guard_rel = True
                g = sympy.Eq(expr, concrete_val)  # type: ignore[arg-type]

            if isinstance(g, sympy.Rel):
                # TODO: If we successfully eliminate a symbol via equality, it
                # is not actually necessary to save a guard for the equality,
                # as we will implicitly generate a guard when we match that
                # input against the symbol.  Probably the easiest way to
                # implement this is to have maybe_guard_rel return a bool
                # saying if it "subsumed" the guard (and therefore the guard
                # is no longer necessary)
                self._maybe_guard_rel(g)

            if not self._suppress_guards_tls():
                stack = CapturedTraceback.extract(skip=1)
                guard = ShapeGuard(g, stack)
                # TODO: deal with duplicate guards somehow
                self.guards.append(guard)
        except Exception:
            if fresh:
                self._remove_fx_node(node)
            raise
        else:
            if not self._suppress_guards_tls():
                assert guard is not None

                self._log_guard("eval", g, forcing_spec=forcing_spec)

                for s in g.free_symbols:
                    self.symbol_guard_counter[s] += 1
                    # Forcing_spec to avoid infinite recursion
                    if (
                        not forcing_spec and
                        config.symbol_guard_limit_before_specialize is not None and
                        self.symbol_guard_counter[s] > config.symbol_guard_limit_before_specialize
                    ):
                        # Force specialization
                        self.log.info(
                            "symbol_guard_limit_before_specialize=%s exceeded on %s",
                            config.symbol_guard_limit_before_specialize,
                            s
                        )
                        self.evaluate_expr(s, forcing_spec=True)
            else:
                self.log.debug("eval %s [guard suppressed]", g)

        return concrete_val

    def cleanup(self):
        """
        Break reference cycles.

        This destroys the stacks. If you really want to keep them, we
        just need some way to break references on code objects.
        """
        for g in self.guards:
            g.stack.cleanup()
        for s in self.var_to_stack.values():
            s.cleanup()
        for ras in self.deferred_runtime_asserts.values():
            for ra in ras:
                ra.stack.cleanup()

    @record_shapeenv_event(save_tracked_fakes=True)
    def defer_runtime_assert(self, orig_expr: "sympy.Expr", msg, fx_node=None):
        """Create an assert that is checked at runtime

        Args:
            orig_expr (sympy.Expr): Boolean expression to assert is true
            msg (str): Message to display on assertion failure
            fx_node (Optional, torch.fx.Node): node in ``self.graph`` corresponding
                to the expression, if applicable

        """
        expr = orig_expr

        # TODO: split conjunctions and evaluate them separately

        static_expr = self._maybe_evaluate_static(expr)
        if static_expr is not None:
            self.log.debug("runtime_assert %s == %s [statically known]", orig_expr, static_expr)
            return static_expr

        # Attempt to eliminate the unbacked SymInt
        new_expr = self._maybe_evaluate_static(expr, unbacked_only=True)
        if not self.prefer_deferred_runtime_asserts_over_guards and new_expr.free_symbols <= self.var_to_val.keys():
            # Do a normal guard
            return self.evaluate_expr(new_expr, fx_node=fx_node)
        # NB: Don't use new_expr as expr; it could contain gunk like shape0
        # which we don't want to guard on

        # OK, we're definitely doing a runtime assert now
        if (
            self._translation_validation_enabled
            and fx_node is not None
            and not self._suppress_guards_tls()
        ):
            node, fresh = self._create_fx_call_function(torch._assert, (fx_node,))
            assert node is not None
            if fresh:
                self._add_fx_node_metadata(node)

        self._check_frozen(expr, sympy.true)

        # eliminate symbols on equality tests / refine ranges
        if isinstance(expr, sympy.Rel):
            self._maybe_guard_rel(expr)

        if not self._suppress_guards_tls():
            # canonicalise to remove equations that are trivially equal
            orig_expr = expr
            expr = canonicalize_bool_expr(expr)
            stack = CapturedTraceback.extract(skip=1)
            ra = RuntimeAssert(expr, msg, stack)
            # TODO: Do this in a way that is less janky than int(s.name[1:])
            cands = sorted([s for s in expr.free_symbols if s.name.startswith("u")], key=lambda s: int(s.name[1:]))
            # Is None when prefer_deferred_runtime_asserts_over_guards=True
            # and the guard in question has no unbacked SymInts in front
            ix = cands[-1] if cands else None
            self.deferred_runtime_asserts.setdefault(ix, []).append(ra)
            self.num_deferred_runtime_asserts += 1
            self._update_version_counter()
            self._log_guard("runtime_assert", orig_expr, forcing_spec=False)
        else:
            self.log.debug("runtime_assert %s [guard suppressed]", expr)

        return True

    # Refines the ranges of the variables present in 'guard'.
    #
    # This function tries to refine the range of the variables inside
    # 'guard' by reasoning about it. Specifically, when 'guard' is a
    # 'sympy.Relational' operation.
    #
    # It does mainly 3 things:
    #   1. Tries to isolate a variable in the left-hand side
    #   2. Compute the value range of the right-hand side
    #   3. Update the value range of the variable, if better
    def _refine_ranges(self, expr: sympy.Expr) -> None:
        expr = self.simplify(expr)

        for symbol in expr.free_symbols:
            assert isinstance(symbol, sympy.Symbol)

            if isinstance(self.var_to_val.get(symbol, None), SingletonInt):
                # Skip var_to_range logic for SingletonInt which is only used
                # for jagged layout NestedTensors today
                continue

            r = try_solve(expr, symbol)

            if r is None or not (symbol.is_integer and r[1].is_integer):
                # Range refinement only supports integer symbols for now.
                # There are lots of SymPy bugs when it comes to comparing
                # reals and integers, so we skip that for now.
                continue

            r_expr, rhs = r
            vr = self.var_to_range[symbol]
            lower, upper = vr.lower, vr.upper

            rhs_vr = bound_sympy(rhs, self.var_to_range)
            _assert_bound_is_rational(rhs, rhs_vr)

            # Let's suppose that we have a preexisting range for x [0, 100].
            # Now, we issue a guard x > y, where the range for y is [50, 150].
            # Then, lower = 0, rhs_vr.lower = 50 and therefore refinement can happen,
            # refining x to [51, 100], since x must be greater than y, but the lowest
            # y could be is 50.
            #
            # sympy.Eq may update both lower and upper bounds.
            # sympy.G{t,e} may update the lower bound, only.
            # sympy.L{t,e} may update the upper bound, only.
            if lower < rhs_vr.lower and isinstance(r_expr, (sympy.Eq, sympy.Ge, sympy.Gt)):
                # Strictly greater relations allow us to refine a bit more, since
                # x < y implies that the lower bound for x is: y + 1.
                lower = rhs_vr.lower + int(isinstance(r_expr, sympy.Gt))
            if upper > rhs_vr.upper and isinstance(r_expr, (sympy.Eq, sympy.Le, sympy.Lt)):
                upper = rhs_vr.upper - int(isinstance(r_expr, sympy.Lt))

            # Do nothing if the new value range is no better than what we already have.
            if vr == ValueRanges(lower, upper):
                continue

            self._update_var_to_range(symbol, ValueRanges(lower, upper))

            # Clears the cache, since this update can change the result.
            self._maybe_evaluate_static.cache_clear()

def _is_int(expr):
    return isinstance(expr, SymInt) and expr.node.expr.is_number

# WARNING: This is legacy, DO NOT USE
def _is_dim_dynamic(t, d):
    return hasattr(t, "_dynamo_dynamic_indices") and d in t._dynamo_dynamic_indices<|MERGE_RESOLUTION|>--- conflicted
+++ resolved
@@ -3602,21 +3602,7 @@
             # Clamp values of size-like variables
             for x in self.size_like & var_to_range.keys():
                 if var_to_range[x] is not None:
-<<<<<<< HEAD
-                    # If this is failing because you have an invalid range
-                    # where lower > upper, this means that you had a
-                    # var_to_range for a size-like unbacked SymInt that was
-                    # too aggressive; aka max < 2.  We should never do this;
-                    # to fix, find where this assignment happened and update
-                    # it to use _update_var_to_range.  Note that this can also
-                    # happen if we find out a variable is size-like very late;
-                    # in that case, hitting the assert here is not great, but
-                    # the best fix is for the user to torch._check_is_size as
-                    # early as possible.
-                    var_to_range[x] &= ValueRanges(2, sympy.oo)
-=======
                     var_to_range[x] = ValueRanges(2, sympy.oo)
->>>>>>> d5cb5912
         return bound_sympy(expr, var_to_range)
 
     @_lru_cache
