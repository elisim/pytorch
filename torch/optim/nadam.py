--- conflicted
+++ resolved
@@ -574,15 +574,6 @@
             # finally, update params
             torch._foreach_addcdiv_(grouped_params, numerator, exp_avg_sq_sqrt)
         else:
-<<<<<<< HEAD
-            step_size_grads = _stack_if_compiling([(_get_value(lr) * (1. - mu) / (1. - _get_value(mu_product))) * -1
-                                                   for mu_product, mu in zip(grouped_mu_products, mus)])
-            step_size_expavg = _stack_if_compiling([(_get_value(lr) * mu_next / (1. - _get_value(mu_product) * mu_next)) * -1
-                                                    for mu_product, mu_next in zip(grouped_mu_products, mu_nexts)])
-
-            torch._foreach_addcdiv_(grouped_params, grouped_grads, exp_avg_sq_sqrt, step_size_grads)
-            torch._foreach_addcdiv_(grouped_params, grouped_exp_avgs, exp_avg_sq_sqrt, step_size_expavg)
-=======
             step_size_grads = _stack_if_compiling(
                 [
                     (lr * (1.0 - mu) / (1.0 - _get_value(mu_product))) * -1
@@ -601,5 +592,4 @@
             )
             torch._foreach_addcdiv_(
                 grouped_params, grouped_exp_avgs, exp_avg_sq_sqrt, step_size_expavg
-            )
->>>>>>> 952a00ed
+            )