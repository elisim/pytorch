"""
This module contains tensor creation utilities.
"""

import collections.abc
import math
from typing import cast, List, Optional, Tuple, Union

import torch

# Used by make_tensor for generating complex tensor.
complex_to_corresponding_float_type_map = {
    torch.complex32: torch.float16,
    torch.complex64: torch.float32,
    torch.complex128: torch.float64,
}


def _uniform_random_(t: torch.Tensor, low: float, high: float) -> torch.Tensor:
    # uniform_ requires to-from <= std::numeric_limits<scalar_t>::max()
    # Work around this by scaling the range before and after the PRNG
    if high - low >= torch.finfo(t.dtype).max:
        return t.uniform_(low / 2, high / 2).mul_(2)
    else:
        return t.uniform_(low, high)


def make_tensor(
    *shape: Union[int, torch.Size, List[int], Tuple[int, ...]],
    dtype: torch.dtype,
    device: Union[str, torch.device],
    low: Optional[float] = None,
    high: Optional[float] = None,
    requires_grad: bool = False,
    noncontiguous: bool = False,
    exclude_zero: bool = False,
    memory_format: Optional[torch.memory_format] = None,
) -> torch.Tensor:
    r"""Creates a tensor with the given :attr:`shape`, :attr:`device`, and :attr:`dtype`, and filled with
    values uniformly drawn from ``[low, high)``.

    If :attr:`low` or :attr:`high` are specified and are outside the range of the :attr:`dtype`'s representable
    finite values then they are clamped to the lowest or highest representable finite value, respectively.
    If ``None``, then the following table describes the default values for :attr:`low` and :attr:`high`,
    which depend on :attr:`dtype`.

    +---------------------------+------------+----------+
    | ``dtype``                 | ``low``    | ``high`` |
    +===========================+============+==========+
    | boolean type              | ``0``      | ``2``    |
    +---------------------------+------------+----------+
    | unsigned integral type    | ``0``      | ``10``   |
    +---------------------------+------------+----------+
    | signed integral types     | ``-9``     | ``10``   |
    +---------------------------+------------+----------+
    | floating types            | ``-9``     | ``9``    |
    +---------------------------+------------+----------+
    | complex types             | ``-9``     | ``9``    |
    +---------------------------+------------+----------+

    Args:
        shape (Tuple[int, ...]): Single integer or a sequence of integers defining the shape of the output tensor.
        dtype (:class:`torch.dtype`): The data type of the returned tensor.
        device (Union[str, torch.device]): The device of the returned tensor.
        low (Optional[Number]): Sets the lower limit (inclusive) of the given range. If a number is provided it is
            clamped to the least representable finite value of the given dtype. When ``None`` (default),
            this value is determined based on the :attr:`dtype` (see the table above). Default: ``None``.
        high (Optional[Number]): Sets the upper limit (exclusive) of the given range. If a number is provided it is
            clamped to the greatest representable finite value of the given dtype. When ``None`` (default) this value
            is determined based on the :attr:`dtype` (see the table above). Default: ``None``.
        requires_grad (Optional[bool]): If autograd should record operations on the returned tensor. Default: ``False``.
        noncontiguous (Optional[bool]): If `True`, the returned tensor will be noncontiguous. This argument is
            ignored if the constructed tensor has fewer than two elements. Mutually exclusive with ``memory_format``.
        exclude_zero (Optional[bool]): If ``True`` then zeros are replaced with the dtype's small positive value
            depending on the :attr:`dtype`. For bool and integer types zero is replaced with one. For floating
            point types it is replaced with the dtype's smallest positive normal number (the "tiny" value of the
            :attr:`dtype`'s :func:`~torch.finfo` object), and for complex types it is replaced with a complex number
            whose real and imaginary parts are both the smallest positive normal number representable by the complex
            type. Default ``False``.
        memory_format (Optional[torch.memory_format]): The memory format of the returned tensor. Mutually exclusive
            with ``noncontiguous``.

    Raises:
        ValueError: If ``requires_grad=True`` is passed for integral `dtype`
        ValueError: If ``low >= high``.
        ValueError: If either :attr:`low` or :attr:`high` is ``nan``.
        ValueError: If both :attr:`noncontiguous` and :attr:`memory_format` are passed.
        TypeError: If :attr:`dtype` isn't supported by this function.

    Examples:
        >>> # xdoctest: +SKIP
        >>> # xdoctest: +REQUIRES(env:TORCH_DOCTEST_CUDA)
        >>> from torch.testing import make_tensor
        >>> # Creates a float tensor with values in [-1, 1)
        >>> make_tensor((3,), device='cpu', dtype=torch.float32, low=-1, high=1)
        >>> # xdoctest: +SKIP
        tensor([ 0.1205, 0.2282, -0.6380])
        >>> # Creates a bool tensor on CUDA
        >>> make_tensor((2, 2), device='cuda', dtype=torch.bool)
        tensor([[False, False],
                [False, True]], device='cuda:0')
    """

    def modify_low_high(
        low: Optional[float],
        high: Optional[float],
        *,
        lowest: float,
        highest: float,
        default_low: float,
        default_high: float,
    ) -> Tuple[float, float]:
        """
        Modifies (and raises ValueError when appropriate) low and high values given by the user (input_low, input_high)
        if required.
        """

        def clamp(a: float, l: float, h: float) -> float:
            return min(max(a, l), h)

        low = low if low is not None else default_low
        high = high if high is not None else default_high

        # Checks for error cases
        if low != low or high != high:
            raise ValueError(
                f"`low` and `high` cannot be NaN, but got {low=} and {high=}"
            )
        elif low > high:
            raise ValueError(
                f"`low` must be weakly less than `high`, but got {low} >= {high}"
            )

        low = clamp(low, lowest, highest)
        high = clamp(high, lowest, highest)

<<<<<<< HEAD
        if dtype in [
            torch.bool,
            torch.uint8,
            torch.int8,
            torch.int16,
            torch.int32,
            torch.int64,
        ]:
            # 1. `low` is ceiled to avoid creating values smaller than `low` and thus outside the specified interval
            # 2. Following the same reasoning as for 1., `high` should be floored. However, the higher bound of
            #    `torch.randint` is exclusive and thus ceiling here as well is fine.
            return math.ceil(low), math.ceil(high)
=======
        if dtype in [torch.uint8, torch.int8, torch.int16, torch.int32, torch.int64]:
            return math.floor(low), math.ceil(high)
>>>>>>> 68c23494

        return low, high

    if len(shape) == 1 and isinstance(shape[0], collections.abc.Sequence):
        shape = shape[0]  # type: ignore[assignment]
    shape = cast(Tuple[int, ...], tuple(shape))

    if noncontiguous and memory_format is not None:
        raise ValueError(
            f"The parameters `noncontiguous` and `memory_format` are mutually exclusive, "
            f"but got {noncontiguous=} and {memory_format=}"
        )

    _integral_types = [torch.uint8, torch.int8, torch.int16, torch.int32, torch.int64]
    _floating_types = [torch.float16, torch.bfloat16, torch.float32, torch.float64]
    _complex_types = [torch.complex32, torch.complex64, torch.complex128]
    if requires_grad and dtype not in _floating_types and dtype not in _complex_types:
        raise ValueError(
            f"`requires_grad=True` is not supported for integral dtypes, but got {dtype=}"
        )

    if dtype is torch.bool:
<<<<<<< HEAD
        low, high = cast(
            Tuple[int, int],
            modify_low_high(
                low, high, lowest=0, highest=2, default_low=0, default_high=2
            ),
        )
        result = torch.randint(low, high, shape, device=device, dtype=dtype)
    elif dtype in _integral_types:
=======
        result = torch.randint(0, 2, shape, device=device, dtype=dtype)  # type: ignore[call-overload]
    elif dtype is torch.uint8:
        ranges = (torch.iinfo(dtype).min, torch.iinfo(dtype).max)
>>>>>>> 68c23494
        low, high = cast(
            Tuple[int, int],
            modify_low_high(
                low,
                high,
                lowest=torch.iinfo(dtype).min,
                highest=torch.iinfo(dtype).max,
                # This is incorrect for `torch.uint8`, but since we clamp to `lowest`, i.e. 0 for `torch.uint8`,
                # _after_ we use the default value, we don't need to special case it here
                default_low=-9,
                default_high=10,
            ),
        )
        result = torch.randint(low, high, shape, device=device, dtype=dtype)
    elif dtype in _floating_types:
        low, high = modify_low_high(
            low,
            high,
            lowest=torch.finfo(dtype).min,
            highest=torch.finfo(dtype).max,
            default_low=-9,
            default_high=9,
        )
        result = torch.empty(shape, device=device, dtype=dtype)
        _uniform_random_(result, low, high)
    elif dtype in _complex_types:
        float_dtype = complex_to_corresponding_float_type_map[dtype]
        low, high = modify_low_high(
            low,
            high,
            lowest=torch.finfo(float_dtype).min,
            highest=torch.finfo(float_dtype).max,
            default_low=-9,
            default_high=9,
        )
        result = torch.empty(shape, device=device, dtype=dtype)
        _uniform_random_(torch.view_as_real(result), low, high)
    else:
        raise TypeError(
            f"The requested dtype '{dtype}' is not supported by torch.testing.make_tensor()."
            " To request support, file an issue at: https://github.com/pytorch/pytorch/issues"
        )

    if noncontiguous and result.numel() > 1:
        result = torch.repeat_interleave(result, 2, dim=-1)
        result = result[..., ::2]
    elif memory_format is not None:
        result = result.clone(memory_format=memory_format)

    if exclude_zero:
        if dtype in _integral_types or dtype is torch.bool:
            replace_with = torch.tensor(1, device=device, dtype=dtype)
        elif dtype in _floating_types:
            replace_with = torch.tensor(
                torch.finfo(dtype).tiny, device=device, dtype=dtype
            )
        else:  # dtype in _complex_types:
            float_dtype = complex_to_corresponding_float_type_map[dtype]
            float_eps = torch.tensor(
                torch.finfo(float_dtype).tiny, device=device, dtype=float_dtype
            )
            replace_with = torch.complex(float_eps, float_eps)
        result[result == 0] = replace_with

    if dtype in _floating_types + _complex_types:
        result.requires_grad = requires_grad

    return result<|MERGE_RESOLUTION|>--- conflicted
+++ resolved
@@ -8,12 +8,11 @@
 
 import torch
 
-# Used by make_tensor for generating complex tensor.
-complex_to_corresponding_float_type_map = {
-    torch.complex32: torch.float16,
-    torch.complex64: torch.float32,
-    torch.complex128: torch.float64,
-}
+_INTEGRAL_TYPES = [torch.uint8, torch.int8, torch.int16, torch.int32, torch.int64]
+_FLOATING_TYPES = [torch.float16, torch.bfloat16, torch.float32, torch.float64]
+_COMPLEX_TYPES = [torch.complex32, torch.complex64, torch.complex128]
+_BOOLEAN_OR_INTEGRAL_TYPES = [torch.bool, *_INTEGRAL_TYPES]
+_FLOATING_OR_COMPLEX_TYPES = [*_FLOATING_TYPES, *_COMPLEX_TYPES]
 
 
 def _uniform_random_(t: torch.Tensor, low: float, high: float) -> torch.Tensor:
@@ -82,7 +81,7 @@
 
     Raises:
         ValueError: If ``requires_grad=True`` is passed for integral `dtype`
-        ValueError: If ``low >= high``.
+        ValueError: If ``low > high``.
         ValueError: If either :attr:`low` or :attr:`high` is ``nan``.
         ValueError: If both :attr:`noncontiguous` and :attr:`memory_format` are passed.
         TypeError: If :attr:`dtype` isn't supported by this function.
@@ -105,8 +104,8 @@
         low: Optional[float],
         high: Optional[float],
         *,
-        lowest: float,
-        highest: float,
+        lowest_inclusive: float,
+        highest_exclusive: float,
         default_low: float,
         default_high: float,
     ) -> Tuple[float, float]:
@@ -121,8 +120,7 @@
         low = low if low is not None else default_low
         high = high if high is not None else default_high
 
-        # Checks for error cases
-        if low != low or high != high:
+        if math.isnan(low) or math.isnan(high):
             raise ValueError(
                 f"`low` and `high` cannot be NaN, but got {low=} and {high=}"
             )
@@ -131,26 +129,11 @@
                 f"`low` must be weakly less than `high`, but got {low} >= {high}"
             )
 
-        low = clamp(low, lowest, highest)
-        high = clamp(high, lowest, highest)
-
-<<<<<<< HEAD
-        if dtype in [
-            torch.bool,
-            torch.uint8,
-            torch.int8,
-            torch.int16,
-            torch.int32,
-            torch.int64,
-        ]:
-            # 1. `low` is ceiled to avoid creating values smaller than `low` and thus outside the specified interval
-            # 2. Following the same reasoning as for 1., `high` should be floored. However, the higher bound of
-            #    `torch.randint` is exclusive and thus ceiling here as well is fine.
-            return math.ceil(low), math.ceil(high)
-=======
+        low = clamp(low, lowest_inclusive, highest_exclusive)
+        high = clamp(high, lowest_inclusive, highest_exclusive)
+
         if dtype in [torch.uint8, torch.int8, torch.int16, torch.int32, torch.int64]:
             return math.floor(low), math.ceil(high)
->>>>>>> 68c23494
 
         return low, high
 
@@ -164,36 +147,21 @@
             f"but got {noncontiguous=} and {memory_format=}"
         )
 
-    _integral_types = [torch.uint8, torch.int8, torch.int16, torch.int32, torch.int64]
-    _floating_types = [torch.float16, torch.bfloat16, torch.float32, torch.float64]
-    _complex_types = [torch.complex32, torch.complex64, torch.complex128]
-    if requires_grad and dtype not in _floating_types and dtype not in _complex_types:
+    if requires_grad and dtype in _BOOLEAN_OR_INTEGRAL_TYPES:
         raise ValueError(
-            f"`requires_grad=True` is not supported for integral dtypes, but got {dtype=}"
+            f"`requires_grad=True` is not supported for boolean and integral dtypes, but got {dtype=}"
         )
 
     if dtype is torch.bool:
-<<<<<<< HEAD
-        low, high = cast(
-            Tuple[int, int],
-            modify_low_high(
-                low, high, lowest=0, highest=2, default_low=0, default_high=2
-            ),
-        )
-        result = torch.randint(low, high, shape, device=device, dtype=dtype)
-    elif dtype in _integral_types:
-=======
-        result = torch.randint(0, 2, shape, device=device, dtype=dtype)  # type: ignore[call-overload]
-    elif dtype is torch.uint8:
-        ranges = (torch.iinfo(dtype).min, torch.iinfo(dtype).max)
->>>>>>> 68c23494
+        result = torch.randint(0, 2, shape, device=device, dtype=dtype)
+    elif dtype in _INTEGRAL_TYPES:
         low, high = cast(
             Tuple[int, int],
             modify_low_high(
                 low,
                 high,
-                lowest=torch.iinfo(dtype).min,
-                highest=torch.iinfo(dtype).max,
+                lowest_inclusive=torch.iinfo(dtype).min,
+                highest_exclusive=torch.iinfo(dtype).max,
                 # This is incorrect for `torch.uint8`, but since we clamp to `lowest`, i.e. 0 for `torch.uint8`,
                 # _after_ we use the default value, we don't need to special case it here
                 default_low=-9,
@@ -201,29 +169,19 @@
             ),
         )
         result = torch.randint(low, high, shape, device=device, dtype=dtype)
-    elif dtype in _floating_types:
+    elif dtype in _FLOATING_OR_COMPLEX_TYPES:
         low, high = modify_low_high(
             low,
             high,
-            lowest=torch.finfo(dtype).min,
-            highest=torch.finfo(dtype).max,
+            lowest_inclusive=torch.finfo(dtype).min,
+            highest_exclusive=torch.finfo(dtype).max,
             default_low=-9,
             default_high=9,
         )
         result = torch.empty(shape, device=device, dtype=dtype)
-        _uniform_random_(result, low, high)
-    elif dtype in _complex_types:
-        float_dtype = complex_to_corresponding_float_type_map[dtype]
-        low, high = modify_low_high(
-            low,
-            high,
-            lowest=torch.finfo(float_dtype).min,
-            highest=torch.finfo(float_dtype).max,
-            default_low=-9,
-            default_high=9,
-        )
-        result = torch.empty(shape, device=device, dtype=dtype)
-        _uniform_random_(torch.view_as_real(result), low, high)
+        _uniform_random_(
+            torch.view_as_real(result) if dtype in _COMPLEX_TYPES else result, low, high
+        )
     else:
         raise TypeError(
             f"The requested dtype '{dtype}' is not supported by torch.testing.make_tensor()."
@@ -237,21 +195,11 @@
         result = result.clone(memory_format=memory_format)
 
     if exclude_zero:
-        if dtype in _integral_types or dtype is torch.bool:
-            replace_with = torch.tensor(1, device=device, dtype=dtype)
-        elif dtype in _floating_types:
-            replace_with = torch.tensor(
-                torch.finfo(dtype).tiny, device=device, dtype=dtype
-            )
-        else:  # dtype in _complex_types:
-            float_dtype = complex_to_corresponding_float_type_map[dtype]
-            float_eps = torch.tensor(
-                torch.finfo(float_dtype).tiny, device=device, dtype=float_dtype
-            )
-            replace_with = torch.complex(float_eps, float_eps)
-        result[result == 0] = replace_with
-
-    if dtype in _floating_types + _complex_types:
+        result[result == 0] = (
+            1 if dtype in _BOOLEAN_OR_INTEGRAL_TYPES else torch.finfo(dtype).tiny
+        )
+
+    if dtype in _FLOATING_OR_COMPLEX_TYPES:
         result.requires_grad = requires_grad
 
     return result